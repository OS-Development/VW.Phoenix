/** 
 * @file llpanelavatar.cpp
 * @brief LLPanelAvatar and related class implementations
 *
 * $LicenseInfo:firstyear=2004&license=viewergpl$
 * 
 * Copyright (c) 2004-2009, Linden Research, Inc.
 * 
 * Second Life Viewer Source Code
 * The source code in this file ("Source Code") is provided by Linden Lab
 * to you under the terms of the GNU General Public License, version 2.0
 * ("GPL"), unless you have obtained a separate licensing agreement
 * ("Other License"), formally executed by you and Linden Lab.  Terms of
 * the GPL can be found in doc/GPL-license.txt in this distribution, or
 * online at http://secondlifegrid.net/programs/open_source/licensing/gplv2
 * 
 * There are special exceptions to the terms and conditions of the GPL as
 * it is applied to this Source Code. View the full text of the exception
 * in the file doc/FLOSS-exception.txt in this software distribution, or
 * online at
 * http://secondlifegrid.net/programs/open_source/licensing/flossexception
 * 
 * By copying, modifying or distributing this software, you acknowledge
 * that you have read and understood your obligations described above,
 * and agree to abide by those obligations.
 * 
 * ALL LINDEN LAB SOURCE CODE IS PROVIDED "AS IS." LINDEN LAB MAKES NO
 * WARRANTIES, EXPRESS, IMPLIED OR OTHERWISE, REGARDING ITS ACCURACY,
 * COMPLETENESS OR PERFORMANCE.
 * $/LicenseInfo$
 */

#include "llviewerprecompiledheaders.h"

#include "llpanelavatar.h"

#include "llclassifiedflags.h"
#include "llfontgl.h"
#include "llcachename.h"

#include "llavatarconstants.h"
#include "lluiconstants.h"
#include "lltextbox.h"
#include "llviewertexteditor.h"
#include "lltexturectrl.h"
#include "llagent.h"
#include "llviewerwindow.h"
#include "llbutton.h"
#include "llcallingcard.h"
#include "llcheckboxctrl.h"
#include "llfloater.h"

#include "llfloaterfriends.h"
#include "llfloatergroupinfo.h"
#include "llfloaterworldmap.h"
#include "llfloatermute.h"
#include "llfloateravatarinfo.h"
#include "lliconctrl.h"
#include "llinventoryview.h"
#include "lllineeditor.h"
#include "llnameeditor.h"
#include "llmd5.h"
#include "llmutelist.h"
#include "llpanelclassified.h"
#include "llpanelpick.h"
#include "llpluginclassmedia.h"
#include "llscrolllistctrl.h"
#include "llstatusbar.h"
#include "lltabcontainer.h"
#include "lltabcontainervertical.h"
#include "llimview.h"
#include "lltooldraganddrop.h"
#include "lluiconstants.h"
#include "llvoavatar.h"
#include "llviewercontrol.h"
#include "llviewermenu.h"		// *FIX: for is_agent_friend()
#include "llviewergenericmessage.h"	// send_generic_message
#include "llviewerobjectlist.h"
#include "llviewerregion.h"
#include "llweb.h"
#include "llinventorymodel.h"
#include "roles_constants.h"
#include "lluictrlfactory.h"
#include "llpreviewtexture.h"

#include "jc_lslviewerbridge.h"
#include "a_phoenixviewerlink.h"

#include "llfloatergroups.h"
#include "llbufferstream.h"
#include "llsdserialize.h"
#include "llavatarnamecache.h"

// [RLVa:KB]
#include "rlvhandler.h"
// [/RLVa:KB]

#include "llavatarname.h"
#include "lggcontactsets.h"

// Statics
std::list<LLPanelAvatar*> LLPanelAvatar::sAllPanels;
BOOL LLPanelAvatar::sAllowFirstLife = FALSE;

extern void handle_lure(const LLUUID& invitee);
extern void handle_pay_by_id(const LLUUID& payee);
extern void callback_invite_name_to_group(LLUUID group_id, void *user_data);

//~~~~~~~~~~~~~~~~~~~~~~~~~~~~~~~~~~~~~~~~~~~~~~~~~~~~~~~~~~~~~~~~~~~~~~~~~~~~~
// Class LLDropTarget
//
// This handy class is a simple way to drop something on another
// view. It handles drop events, always setting itself to the size of
// its parent.
//~~~~~~~~~~~~~~~~~~~~~~~~~~~~~~~~~~~~~~~~~~~~~~~~~~~~~~~~~~~~~~~~~~~~~~~~~~~~~

class LLDropTarget : public LLView
{
public:
	LLDropTarget(const std::string& name, const LLRect& rect, const LLUUID& agent_id);
	~LLDropTarget();

	void doDrop(EDragAndDropType cargo_type, void* cargo_data);

	//
	// LLView functionality
	virtual BOOL handleDragAndDrop(S32 x, S32 y, MASK mask, BOOL drop,
								   EDragAndDropType cargo_type,
								   void* cargo_data,
								   EAcceptance* accept,
								   std::string& tooltip_msg);
	void setAgentID(const LLUUID &agent_id)		{ mAgentID = agent_id; }
protected:
	LLUUID mAgentID;
};


LLDropTarget::LLDropTarget(const std::string& name, const LLRect& rect,
						   const LLUUID& agent_id) :
	LLView(name, rect, NOT_MOUSE_OPAQUE, FOLLOWS_ALL),
	mAgentID(agent_id)
{
}

LLDropTarget::~LLDropTarget()
{
}

void LLDropTarget::doDrop(EDragAndDropType cargo_type, void* cargo_data)
{
	llinfos << "LLDropTarget::doDrop()" << llendl;
}

BOOL LLDropTarget::handleDragAndDrop(S32 x, S32 y, MASK mask, BOOL drop,
									 EDragAndDropType cargo_type,
									 void* cargo_data,
									 EAcceptance* accept,
									 std::string& tooltip_msg)
{
	if(getParent())
	{
		LLToolDragAndDrop::handleGiveDragAndDrop(mAgentID, LLUUID::null, drop,
												 cargo_type, cargo_data, accept);

		return TRUE;
	}

	return FALSE;
}


//-----------------------------------------------------------------------------
// LLPanelAvatarTab()
//-----------------------------------------------------------------------------
LLPanelAvatarTab::LLPanelAvatarTab(const std::string& name, const LLRect &rect, 
								   LLPanelAvatar* panel_avatar)
:	LLPanel(name, rect),
	mPanelAvatar(panel_avatar),
	mDataRequested(false)
{ }

// virtual
void LLPanelAvatarTab::draw()
{
	refresh();

	LLPanel::draw();
}

void LLPanelAvatarTab::sendAvatarProfileRequestIfNeeded(const std::string& method)
{
	if (!mDataRequested)
	{
		std::vector<std::string> strings;
		strings.push_back( mPanelAvatar->getAvatarID().asString() );
		send_generic_message(method, strings);
		mDataRequested = true;
	}
}

//-----------------------------------------------------------------------------
// LLPanelAvatarSecondLife()
//-----------------------------------------------------------------------------
LLPanelAvatarSecondLife::LLPanelAvatarSecondLife(const std::string& name, 
												 const LLRect &rect, 
												 LLPanelAvatar* panel_avatar ) 
:	LLPanelAvatarTab(name, rect, panel_avatar),
	mPartnerID()
{
}

void LLPanelAvatarSecondLife::refresh()
{
	updatePartnerName();
}

void LLPanelAvatarSecondLife::updatePartnerName()
{
	if (mPartnerID.notNull())
	{
		// [Ansariel: Display name support]
		LLAvatarName avatar_name;
		if (LLAvatarNameCache::get(mPartnerID, &avatar_name))
		{
			std::string name;
			static LLCachedControl<S32> sPhoenixNameSystem(gSavedSettings, "PhoenixNameSystem");
			switch (sPhoenixNameSystem)
			{
				case 0 : name = avatar_name.getLegacyName(); break;
				case 1 : name = (avatar_name.mIsDisplayNameDefault ? avatar_name.mDisplayName : avatar_name.getCompleteName()); break;
				case 2 : name = avatar_name.mDisplayName; break;
				default : name = avatar_name.getLegacyName(); break;
			}
			childSetTextArg("partner_edit", "[NAME]", name);
		}
		// [/Ansariel: Display name support]
		childSetEnabled("partner_info", TRUE);
	}
}

//-----------------------------------------------------------------------------
// clearControls()
// Empty the data out of the controls, since we have to wait for new
// data off the network.
//-----------------------------------------------------------------------------
void LLPanelAvatarSecondLife::clearControls()
{
	LLTextureCtrl* image_ctrl = getChild<LLTextureCtrl>("img");
	if(image_ctrl)
	{
		image_ctrl->setImageAssetID(LLUUID::null);
	}
	childSetValue("about", "");
	childSetValue("born", "");
	childSetValue("acct", "");

	// [Ansariel: Display name support]
	childSetTextArg("partner_edit", "[NAME]", LLStringUtil::null);
	// [/Ansariel: Display name support]

	mPartnerID = LLUUID::null;
	
	LLScrollListCtrl*	group_list = getChild<LLScrollListCtrl>("groups"); 
	if(group_list)
	{
		group_list->deleteAllItems();
	}
	LLScrollListCtrl*	ratings_list = getChild<LLScrollListCtrl>("ratings"); 
	if(ratings_list)
	{
		ratings_list->deleteAllItems();
	}

}


//-----------------------------------------------------------------------------
// enableControls()
//-----------------------------------------------------------------------------
void LLPanelAvatarSecondLife::enableControls(BOOL self)
{
	childSetEnabled("img", self);
	childSetEnabled("about", self);
	childSetVisible("allow_publish", self);
	childSetEnabled("allow_publish", self);
	childSetVisible("?", self);
	childSetEnabled("?", self);
}

void LLPanelAvatarFirstLife::onClickImage(void* data)
{
	LLPanelAvatarFirstLife* self = (LLPanelAvatarFirstLife*)data;
	
	LLTextureCtrl* image_ctrl = self->getChild<LLTextureCtrl>("img");
	if(image_ctrl)
	{ 
		LLUUID mUUID = image_ctrl->getImageAssetID();
		llinfos << "LLPanelAvatarFirstLife::onClickImage" << llendl;
		if(!LLPreview::show(mUUID))
		{
			// There isn't one, so make a new preview
			S32 left, top;
			gFloaterView->getNewFloaterPosition(&left, &top);
			LLRect rect = gSavedSettings.getRect("PreviewTextureRect");
			rect.translate( left - rect.mLeft, top - rect.mTop );
			LLPreviewTexture* preview = new LLPreviewTexture("preview task texture",
													 rect,
													 std::string("Profile First Life Picture"),
													 mUUID,FALSE,FALSE);
			preview->setFocus(TRUE);
			//preview->mIsCopyable=FALSE;
			//preview->canSaveAs
		}
	
	}

	
}


// static
void LLPanelAvatarSecondLife::onClickImage(void* data)
{
	LLPanelAvatarSecondLife* self = (LLPanelAvatarSecondLife*)data;
	LLNameEditor* name_ctrl = self->getChild<LLNameEditor>("name");
	if(name_ctrl)
	{
		std::string name_text = name_ctrl->getText();	
	
		LLTextureCtrl* image_ctrl = self->getChild<LLTextureCtrl>("img");
		if(image_ctrl)
		{ 
			LLUUID mUUID = image_ctrl->getImageAssetID();
			llinfos << "LLPanelAvatarSecondLife::onClickImage" << llendl;
			if(!LLPreview::show(mUUID))
			{
				// There isn't one, so make a new preview
				S32 left, top;
				gFloaterView->getNewFloaterPosition(&left, &top);
				LLRect rect = gSavedSettings.getRect("PreviewTextureRect");
				rect.translate( left - rect.mLeft, top - rect.mTop );
				LLPreviewTexture* preview = new LLPreviewTexture("preview task texture",
														 rect,
														 std::string("Profile Picture: ") +	name_text,
														 mUUID,
														 FALSE,
														 FALSE
														 );
				preview->setFocus(TRUE);
				
				//preview->mIsCopyable=FALSE;
			}
			/*open_texture(LLUUID::null,//image_ctrl->getImageAssetID(),
				std::string("Profile Picture: ") +
				name_text+
				"and image id is "+
				image_ctrl->getImageAssetID().asString()
				, FALSE, image_ctrl->getImageAssetID(), TRUE);*/
		}
	}

	
}

// static
void LLPanelAvatarSecondLife::onDoubleClickGroup(void* data)
{
	LLPanelAvatarSecondLife* self = (LLPanelAvatarSecondLife*)data;

	
	LLScrollListCtrl*	group_list =  self->getChild<LLScrollListCtrl>("groups"); 
	if(group_list)
	{
		LLScrollListItem* item = group_list->getFirstSelected();
		
		if(item && item->getUUID().notNull())
		{
			llinfos << "Show group info " << item->getUUID() << llendl;

			LLFloaterGroupInfo::showFromUUID(item->getUUID());
		}
	}
}

// static
void LLPanelAvatarSecondLife::onClickPublishHelp(void *)
{
	LLNotifications::instance().add("ClickPublishHelpAvatar");
}

// static
void LLPanelAvatarSecondLife::onClickPartnerHelp(void *)
{
	LLNotifications::instance().add("ClickPartnerHelpAvatar", LLSD(), LLSD(), onClickPartnerHelpLoadURL);
}

// static 
bool LLPanelAvatarSecondLife::onClickPartnerHelpLoadURL(const LLSD& notification, const LLSD& response)
{
	S32 option = LLNotification::getSelectedOption(notification, response);
	if (option == 0)
	{
		LLWeb::loadURL("http://secondlife.com/partner");
	}
	return false;
}

// static
void LLPanelAvatarSecondLife::onClickPartnerInfo(void *data)
{
	LLPanelAvatarSecondLife* self = (LLPanelAvatarSecondLife*) data;
	if (self->mPartnerID.notNull())
	{
		LLFloaterAvatarInfo::showFromProfile(self->mPartnerID,
											 self->getScreenRect());
	}
}

//-----------------------------------------------------------------------------
// LLPanelAvatarFirstLife()
//-----------------------------------------------------------------------------
LLPanelAvatarFirstLife::LLPanelAvatarFirstLife(const std::string& name, 
											   const LLRect &rect, 
											   LLPanelAvatar* panel_avatar ) 
:	LLPanelAvatarTab(name, rect, panel_avatar)
{
}

void LLPanelAvatarFirstLife::enableControls(BOOL self)
{
	childSetEnabled("img", self);
	childSetEnabled("about", self);
}

//-----------------------------------------------------------------------------
// postBuild
//-----------------------------------------------------------------------------

BOOL LLPanelAvatarSecondLife::postBuild(void)
{
	childSetEnabled("born", FALSE);
	childSetEnabled("partner_edit", FALSE);
	childSetAction("partner_help",onClickPartnerHelp,this);
	childSetAction("partner_info", onClickPartnerInfo, this);
	childSetEnabled("partner_info", mPartnerID.notNull());
	
	childSetAction("?",onClickPublishHelp,this);
	BOOL own_avatar = (getPanelAvatar()->getAvatarID() == gAgent.getID() );
	enableControls(own_avatar);

	childSetVisible("About:",LLPanelAvatar::sAllowFirstLife);
	childSetVisible("(500 chars)",LLPanelAvatar::sAllowFirstLife);
	childSetVisible("about",LLPanelAvatar::sAllowFirstLife);
	
	childSetVisible("allow_publish",LLPanelAvatar::sAllowFirstLife);
	childSetVisible("?",LLPanelAvatar::sAllowFirstLife);

	childSetVisible("online_yes",FALSE);

	// These are cruft but may still exist in some xml files
	// TODO: remove the following 2 lines once translators grab these changes
	childSetVisible("online_unknown",FALSE);
	childSetVisible("online_no",FALSE);

	childSetAction("Find on Map", LLPanelAvatar::onClickTrack, getPanelAvatar());
	childSetAction("Instant Message...", LLPanelAvatar::onClickIM, getPanelAvatar());
	childSetAction("PhoenixGroupInvite_Button", LLPanelAvatar::onClickGroupInvite, getPanelAvatar());
	
	childSetAction("Add Friend...", LLPanelAvatar::onClickAddFriend, getPanelAvatar());
	childSetAction("Pay...", LLPanelAvatar::onClickPay, getPanelAvatar());
	childSetAction("Mute", LLPanelAvatar::onClickMute, getPanelAvatar() );	

	childSetAction("Offer Teleport...", LLPanelAvatar::onClickOfferTeleport, 
		getPanelAvatar() );

	childSetDoubleClickCallback("groups", onDoubleClickGroup, this );

	childSetAction("bigimg", onClickImage, this);
	

	getChild<LLTextureCtrl>("img")->setFallbackImageName("default_profile_picture.j2c");

	return TRUE;
}

BOOL LLPanelAvatarFirstLife::postBuild(void)
{
	BOOL own_avatar = (getPanelAvatar()->getAvatarID() == gAgent.getID() );
	enableControls(own_avatar);

	getChild<LLTextureCtrl>("img")->setFallbackImageName("default_profile_picture.j2c");

	
	childSetAction("flbigimg", onClickImage, this);
	return TRUE;
}

BOOL LLPanelAvatarNotes::postBuild(void)
{
	childSetCommitCallback("notes edit",onCommitNotes,this);
	
	LLTextEditor*	te = getChild<LLTextEditor>("notes edit");
	if(te) te->setCommitOnFocusLost(TRUE);
	return TRUE;
}

BOOL LLPanelAvatarWeb::postBuild(void)
{
	childSetKeystrokeCallback("url_edit", onURLKeystroke, this);
	childSetCommitCallback("load", onCommitLoad, this);

	childSetAction("web_profile_help",onClickWebProfileHelp,this);

	childSetCommitCallback("url_edit",onCommitURL,this);

	childSetControlName("auto_load","AutoLoadWebProfiles");

	mWebBrowser = getChild<LLMediaCtrl>("profile_html");
	mWebBrowser->addObserver(this);

	return TRUE;
}

BOOL LLPanelAvatarClassified::postBuild(void)
{
	childSetAction("New...",onClickNew,NULL);
	childSetAction("Delete...",onClickDelete,NULL);
	return TRUE;
}

BOOL LLPanelAvatarPicks::postBuild(void)
{
	childSetAction("New...",onClickNew,NULL);
	childSetAction("Delete...",onClickDelete,NULL);
	childSetAction("Import...", onClickImport,NULL);
	childSetAction("Export...", onClickExport,NULL);
	return TRUE;
}

BOOL LLPanelAvatarAdvanced::postBuild()
{
	for(size_t ii = 0; ii < LL_ARRAY_SIZE(mWantToCheck); ++ii)
		mWantToCheck[ii] = NULL;
	for(size_t ii = 0; ii < LL_ARRAY_SIZE(mSkillsCheck); ++ii)
		mSkillsCheck[ii] = NULL;
	mWantToCount = (8>LL_ARRAY_SIZE(mWantToCheck))?LL_ARRAY_SIZE(mWantToCheck):8;
	for(S32 tt=0; tt < mWantToCount; ++tt)
	{	
		std::string ctlname = llformat("chk%d", tt);
		mWantToCheck[tt] = getChild<LLCheckBoxCtrl>(ctlname);
	}	
	mSkillsCount = (6>LL_ARRAY_SIZE(mSkillsCheck))?LL_ARRAY_SIZE(mSkillsCheck):6;

	for(S32 tt=0; tt < mSkillsCount; ++tt)
	{
		//Find the Skills checkboxes and save off thier controls
		std::string ctlname = llformat("schk%d",tt);
		mSkillsCheck[tt] = getChild<LLCheckBoxCtrl>(ctlname);
	}

	mWantToEdit = getChild<LLLineEditor>("want_to_edit");
	mSkillsEdit = getChild<LLLineEditor>("skills_edit");
	childSetVisible("skills_edit",LLPanelAvatar::sAllowFirstLife);
	childSetVisible("want_to_edit",LLPanelAvatar::sAllowFirstLife);

	return TRUE;
}

//-----------------------------------------------------------------------------
// LLPanelAvatarWeb
//-----------------------------------------------------------------------------
LLPanelAvatarWeb::LLPanelAvatarWeb(const std::string& name, const LLRect& rect, 
								   LLPanelAvatar* panel_avatar)
:	LLPanelAvatarTab(name, rect, panel_avatar),
	mWebBrowser(NULL)
{
}

LLPanelAvatarWeb::~LLPanelAvatarWeb()
{
}

void LLPanelAvatarWeb::refresh()
{
	if (mNavigateTo != "")
	{
		llinfos << "Loading " << mNavigateTo << llendl;
		mWebBrowser->navigateTo( mNavigateTo );
		mNavigateTo = "";
	}
}


void LLPanelAvatarWeb::enableControls(BOOL self)
{	
	childSetEnabled("url_edit",self);
}

void LLPanelAvatarWeb::setWebURL(std::string url)
{
	bool changed_url = (mHome != url);

	mHome = url;
	bool have_url = !mHome.empty();
	
	childSetText("url_edit", mHome);
	childSetEnabled("load", mHome.length() > 0);

	if (have_url
		&& gSavedSettings.getBOOL("AutoLoadWebProfiles"))
	{
		if (changed_url)
		{
			load(mHome);
		}
	}
	else
	{
		childSetVisible("profile_html",false);
		childSetVisible("status_text", false);
	}
}

// static
void LLPanelAvatarWeb::onCommitURL(LLUICtrl* ctrl, void* data)
{
	LLPanelAvatarWeb* self = (LLPanelAvatarWeb*)data;

	if (!self) return;
	
	self->load( self->childGetText("url_edit") );
}

// static
void LLPanelAvatarWeb::onClickWebProfileHelp(void *)
{
	LLNotifications::instance().add("ClickWebProfileHelpAvatar");
}

void LLPanelAvatarWeb::load(std::string url)
{
	bool have_url = (!url.empty());

	
	childSetVisible("profile_html", have_url);
	childSetVisible("status_text", have_url);
	childSetText("status_text", LLStringUtil::null);

	if (have_url)
	{
		mNavigateTo = url;
	}
}

//static
void LLPanelAvatarWeb::onURLKeystroke(LLLineEditor* editor, void* data)
{
	LLPanelAvatarWeb* self = (LLPanelAvatarWeb*)data;
	if (!self) return;
	LLSD::String url = editor->getText();
	self->childSetEnabled("load", url.length() > 0);
	return;
}

// static
void LLPanelAvatarWeb::onCommitLoad(LLUICtrl* ctrl, void* data)
{
	LLPanelAvatarWeb* self = (LLPanelAvatarWeb*)data;

	if (!self) return;

	LLSD::String valstr = ctrl->getValue().asString();
	LLSD::String urlstr = self->childGetText("url_edit");
	if (valstr == "") // load url string into browser panel
	{
		self->load(urlstr);
	}
	else if (valstr == "open") // open in user's external browser
	{
		if (!urlstr.empty())
		{
			LLWeb::loadURLExternal(urlstr);
		}
	}
	else if (valstr == "home") // reload profile owner's home page
	{
		if (!self->mHome.empty())
		{
			self->load(self->mHome);
		}
	}
}

void LLPanelAvatarWeb::handleMediaEvent(LLPluginClassMedia* self, EMediaEvent event)
{
	switch(event)
	{
		case MEDIA_EVENT_STATUS_TEXT_CHANGED:
			childSetText("status_text", self->getStatusText() );
		break;
		
		case MEDIA_EVENT_LOCATION_CHANGED:
			childSetText("url_edit", self->getLocation() );
		break;
		
		default:
			// Having a default case makes the compiler happy.
		break;
	}
}

<<<<<<< HEAD
=======
//-----------------------------------------------------------------------------
// LLPanelAvatarSLUM
//-----------------------------------------------------------------------------
LLPanelAvatarSLUM::LLPanelAvatarSLUM(const std::string& name, const LLRect& rect, 
								   LLPanelAvatar* panel_avatar)
:	LLPanelAvatarTab(name, rect, panel_avatar),
	mWebBrowser(NULL)
{
}

LLPanelAvatarSLUM::~LLPanelAvatarSLUM()
{
}

void LLPanelAvatarSLUM::refresh()
{
	if (mNavigateTo != "")
	{
		llinfos << "Loading " << mNavigateTo << llendl;
		mWebBrowser->navigateTo( mNavigateTo );
		mNavigateTo = "";
	}
}

// static
void LLPanelAvatarSLUM::callbackSLUMAvatarName(const LLUUID& id, const std::string& full_name, bool is_group, void* data)
{
	LLPanelAvatarSLUM* self = (LLPanelAvatarSLUM*)data;
	if (self)
	{
		std::string url = getProfileURL(gCacheName->buildUsername(full_name));
		self->mFirstNavigate = true;
		self->mPerformanceTimer.start();
		self->mWebBrowser->navigateTo( url );
	}
}

void LLPanelAvatarSLUM::navigateStart(const LLUUID& avatar_id)
{
	if (mWebBrowser)
	{
		std::string av_name;
		if (gCacheName->getFullName(avatar_id, av_name))
		{
			std::string url = getProfileURL(gCacheName->buildUsername(av_name));
			mFirstNavigate = true;
			mPerformanceTimer.start();
			mWebBrowser->navigateTo( url );
		}
		else
		{
			gCacheName->get(avatar_id, false, boost::bind(&LLPanelAvatarSLUM::callbackSLUMAvatarName, _1, _2, _3, (void*)this));
		}
	}
}

void LLPanelAvatarSLUM::handleMediaEvent(LLPluginClassMedia* self, EMediaEvent event)
{
	switch(event)
	{
		case MEDIA_EVENT_STATUS_TEXT_CHANGED:
			childSetText("status_text", self->getStatusText() );
		break;
		
		case MEDIA_EVENT_LOCATION_CHANGED:
			// Debugging info to console
			llinfos << self->getLocation() << llendl;
		break;
		
		case MEDIA_EVENT_NAVIGATE_BEGIN:
		{
			if (mFirstNavigate)
			{
				mFirstNavigate = false;
			}
			else
			{
				mPerformanceTimer.start();
			}
		}
		break;
		
		case MEDIA_EVENT_NAVIGATE_COMPLETE:
		{
			childSetText("status_text", llformat("Load Time: %.2f seconds", mPerformanceTimer.getElapsedTimeF32()));
		}
		break;
		
		default:
			// Having a default case makes the compiler happy.
		break;
	}
}
>>>>>>> b2ae950f

//-----------------------------------------------------------------------------
// LLPanelAvatarAdvanced
//-----------------------------------------------------------------------------
LLPanelAvatarAdvanced::LLPanelAvatarAdvanced(const std::string& name, 
											 const LLRect& rect, 
											 LLPanelAvatar* panel_avatar)
:	LLPanelAvatarTab(name, rect, panel_avatar),
	mWantToCount(0),
	mSkillsCount(0),
	mWantToEdit( NULL ),
	mSkillsEdit( NULL )
{
}

void LLPanelAvatarAdvanced::enableControls(BOOL self)
{
	S32 t;
	for(t=0;t<mWantToCount;t++)
	{
		if(mWantToCheck[t])mWantToCheck[t]->setEnabled(self);
	}
	for(t=0;t<mSkillsCount;t++)
	{
		if(mSkillsCheck[t])mSkillsCheck[t]->setEnabled(self);
	}

	if (mWantToEdit) mWantToEdit->setEnabled(self);
	if (mSkillsEdit) mSkillsEdit->setEnabled(self);
	childSetEnabled("languages_edit",self);
}

void LLPanelAvatarAdvanced::setWantSkills(U32 want_to_mask, const std::string& want_to_text,
										  U32 skills_mask, const std::string& skills_text,
										  const std::string& languages_text)
{
	for(int id =0;id<mWantToCount;id++)
	{
		mWantToCheck[id]->set( want_to_mask & 1<<id );
	}
	for(int id =0;id<mSkillsCount;id++)
	{
		mSkillsCheck[id]->set( skills_mask & 1<<id );
	}
	if (mWantToEdit && mSkillsEdit)
	{
		mWantToEdit->setText( want_to_text );
		mSkillsEdit->setText( skills_text );
	}

	childSetText("languages_edit",languages_text);
}

void LLPanelAvatarAdvanced::getWantSkills(U32* want_to_mask, std::string& want_to_text,
										  U32* skills_mask, std::string& skills_text,
										  std::string& languages_text)
{
	if (want_to_mask)
	{
		*want_to_mask = 0;
		for(int t=0;t<mWantToCount;t++)
		{
			if(mWantToCheck[t]->get())
				*want_to_mask |= 1<<t;
		}
	}
	if (skills_mask)
	{
		*skills_mask = 0;
		for(int t=0;t<mSkillsCount;t++)
		{
			if(mSkillsCheck[t]->get())
				*skills_mask |= 1<<t;
		}
	}
	if (mWantToEdit)
	{
		want_to_text = mWantToEdit->getText();
	}

	if (mSkillsEdit)
	{
		skills_text = mSkillsEdit->getText();
	}

	languages_text = childGetText("languages_edit");
}	

//-----------------------------------------------------------------------------
// LLPanelAvatarNotes()
//-----------------------------------------------------------------------------
LLPanelAvatarNotes::LLPanelAvatarNotes(const std::string& name, const LLRect& rect, LLPanelAvatar* panel_avatar)
:	LLPanelAvatarTab(name, rect, panel_avatar)
{
}

void LLPanelAvatarNotes::refresh()
{
	sendAvatarProfileRequestIfNeeded("avatarnotesrequest");
}

void LLPanelAvatarNotes::clearControls()
{
	childSetText("notes edit", getString("Loading"));
	childSetEnabled("notes edit", false);
}

// static
void LLPanelAvatarNotes::onCommitNotes(LLUICtrl*, void* userdata)
{
	LLPanelAvatarNotes* self = (LLPanelAvatarNotes*)userdata;

	self->getPanelAvatar()->sendAvatarNotesUpdate();
}


//-----------------------------------------------------------------------------
// LLPanelAvatarClassified()
//-----------------------------------------------------------------------------
LLPanelAvatarClassified::LLPanelAvatarClassified(const std::string& name, const LLRect& rect,
									   LLPanelAvatar* panel_avatar)
:	LLPanelAvatarTab(name, rect, panel_avatar)
{
}


void LLPanelAvatarClassified::refresh()
{
	BOOL self = (gAgent.getID() == getPanelAvatar()->getAvatarID());
	
	LLTabContainer* tabs = getChild<LLTabContainer>("classified tab");
	
	S32 tab_count = tabs ? tabs->getTabCount() : 0;

	bool allow_new = tab_count < MAX_CLASSIFIEDS;
// [RLVa:KB] - Checked: 2009-07-04 (RLVa-1.0.0a)
	allow_new &= !gRlvHandler.hasBehaviour(RLV_BHVR_SHOWLOC);
// [/RLVa:KB]
	bool allow_delete = (tab_count > 0);
	bool show_help = (tab_count == 0);

	// *HACK: Don't allow making new classifieds from inside the directory.
	// The logic for save/don't save when closing is too hairy, and the 
	// directory is conceptually read-only. JC
	bool in_directory = false;
	LLView* view = this;
	while (view)
	{
		if (view->getName() == "directory")
		{
			in_directory = true;
			break;
		}
		view = view->getParent();
	}
	childSetEnabled("New...", self && !in_directory && allow_new);
	childSetVisible("New...", !in_directory);
	childSetEnabled("Delete...", self && !in_directory && allow_delete);
	childSetVisible("Delete...", !in_directory);
	childSetVisible("classified tab",!show_help);

	sendAvatarProfileRequestIfNeeded("avatarclassifiedsrequest");
}


BOOL LLPanelAvatarClassified::canClose()
{
	LLTabContainer* tabs = getChild<LLTabContainer>("classified tab");
	for (S32 i = 0; i < tabs->getTabCount(); i++)
	{
		LLPanelClassified* panel = (LLPanelClassified*)tabs->getPanelByIndex(i);
		if (!panel->canClose())
		{
			return FALSE;
		}
	}
	return TRUE;
}

BOOL LLPanelAvatarClassified::titleIsValid()
{
	LLTabContainer* tabs = getChild<LLTabContainer>("classified tab");
	if ( tabs )
	{
		LLPanelClassified* panel = (LLPanelClassified*)tabs->getCurrentPanel();
		if ( panel )
		{
			if ( ! panel->titleIsValid() )
			{
				return FALSE;
			};
		};
	};

	return TRUE;
}

void LLPanelAvatarClassified::apply()
{
	LLTabContainer* tabs = getChild<LLTabContainer>("classified tab");
	for (S32 i = 0; i < tabs->getTabCount(); i++)
	{
		LLPanelClassified* panel = (LLPanelClassified*)tabs->getPanelByIndex(i);
		panel->apply();
	}
}


void LLPanelAvatarClassified::deleteClassifiedPanels()
{
	LLTabContainer* tabs = getChild<LLTabContainer>("classified tab");
	if (tabs)
	{
		tabs->deleteAllTabs();
	}

	childSetVisible("New...", false);
	childSetVisible("Delete...", false);
	childSetVisible("loading_text", true);
}


void LLPanelAvatarClassified::processAvatarClassifiedReply(LLMessageSystem* msg, void**)
{
	S32 block = 0;
	S32 block_count = 0;
	LLUUID classified_id;
	std::string classified_name;
	LLPanelClassified* panel_classified = NULL;

	LLTabContainer* tabs = getChild<LLTabContainer>("classified tab");

	// Don't remove old panels.  We need to be able to process multiple
	// packets for people who have lots of classifieds. JC

	block_count = msg->getNumberOfBlocksFast(_PREHASH_Data);
	for (block = 0; block < block_count; block++)
	{
		msg->getUUIDFast(_PREHASH_Data, _PREHASH_ClassifiedID, classified_id, block);
		msg->getStringFast(_PREHASH_Data, _PREHASH_Name, classified_name, block);

		panel_classified = new LLPanelClassified(false, false);

		panel_classified->setClassifiedID(classified_id);

		// This will request data from the server when the pick is first drawn.
		panel_classified->markForServerRequest();

		// The button should automatically truncate long names for us
		if(tabs)
		{
			tabs->addTabPanel(panel_classified, classified_name);
		}
	}

	// Make sure somebody is highlighted.  This works even if there
	// are no tabs in the container.
	if(tabs)
	{
		tabs->selectFirstTab();
	}

	childSetVisible("New...", true);
	childSetVisible("Delete...", true);
	childSetVisible("loading_text", false);
}


// Create a new classified panel.  It will automatically handle generating
// its own id when it's time to save.
// static
void LLPanelAvatarClassified::onClickNew(void* data)
{
// [RLVa:KB] - Version: 1.23.4 | Checked: 2009-07-04 (RLVa-1.0.0a)
	if (gRlvHandler.hasBehaviour(RLV_BHVR_SHOWLOC))
	{
		return;
	}
// [/RLVa:KB]
	LLPanelAvatarClassified* self = (LLPanelAvatarClassified*)data;

	LLNotifications::instance().add("AddClassified", LLSD(), LLSD(), boost::bind(&LLPanelAvatarClassified::callbackNew, self, _1, _2));
		
}

bool LLPanelAvatarClassified::callbackNew(const LLSD& notification, const LLSD& response)
{
	S32 option = LLNotification::getSelectedOption(notification, response);
	if (0 == option)
	{
		LLPanelClassified* panel_classified = new LLPanelClassified(false, false);
		panel_classified->initNewClassified();
		LLTabContainer*	tabs = getChild<LLTabContainer>("classified tab");
		if(tabs)
		{
			tabs->addTabPanel(panel_classified, panel_classified->getClassifiedName());
			tabs->selectLastTab();
		}
	}
	return false;
}


// static
void LLPanelAvatarClassified::onClickDelete(void* data)
{
	LLPanelAvatarClassified* self = (LLPanelAvatarClassified*)data;

	LLTabContainer*	tabs = self->getChild<LLTabContainer>("classified tab");
	LLPanelClassified* panel_classified = NULL;
	if(tabs)
	{
		panel_classified = (LLPanelClassified*)tabs->getCurrentPanel();
	}
	if (!panel_classified) return;

	LLSD args;
	args["NAME"] = panel_classified->getClassifiedName();
	LLNotifications::instance().add("DeleteClassified", args, LLSD(), boost::bind(&LLPanelAvatarClassified::callbackDelete, self, _1, _2));
		
}


bool  LLPanelAvatarClassified::callbackDelete(const LLSD& notification, const LLSD& response)
{
	S32 option = LLNotification::getSelectedOption(notification, response);
	LLTabContainer*	tabs = getChild<LLTabContainer>("classified tab");
	LLPanelClassified* panel_classified=NULL;
	if(tabs)
	{
		panel_classified = (LLPanelClassified*)tabs->getCurrentPanel();
	}
	
	LLMessageSystem* msg = gMessageSystem;

	if (!panel_classified) return false;

	if (0 == option)
	{
		msg->newMessageFast(_PREHASH_ClassifiedDelete);
		msg->nextBlockFast(_PREHASH_AgentData);
		msg->addUUIDFast(_PREHASH_AgentID, gAgent.getID());
		msg->addUUIDFast(_PREHASH_SessionID, gAgent.getSessionID());
		msg->nextBlockFast(_PREHASH_Data);
		msg->addUUIDFast(_PREHASH_ClassifiedID, panel_classified->getClassifiedID());
		gAgent.sendReliableMessage();

		if(tabs)
		{
			tabs->removeTabPanel(panel_classified);
		}
		delete panel_classified;
		panel_classified = NULL;
	}
	return false;
}


//-----------------------------------------------------------------------------
// LLPanelAvatarPicks()
//-----------------------------------------------------------------------------
LLPanelAvatarPicks::LLPanelAvatarPicks(const std::string& name, 
									   const LLRect& rect,
									   LLPanelAvatar* panel_avatar)
:	LLPanelAvatarTab(name, rect, panel_avatar)
{
}


void LLPanelAvatarPicks::refresh()
{
	BOOL self = (gAgent.getID() == getPanelAvatar()->getAvatarID());
	LLTabContainer*	tabs = getChild<LLTabContainer>("picks tab");
	S32 tab_count = tabs ? tabs->getTabCount() : 0;
// [RLVa:KB] - Checked: 2009-07-04 (RLVa-1.0.0a)
	childSetEnabled("New...", self && tab_count < MAX_AVATAR_PICKS && (!gRlvHandler.hasBehaviour(RLV_BHVR_SHOWLOC)) );
// [/RLVa:KB]
	//childSetEnabled("New...",    self && tab_count < MAX_AVATAR_PICKS);
	childSetEnabled("Delete...", self && tab_count > 0);
	childSetVisible("New...",    self && getPanelAvatar()->isEditable());
	childSetVisible("Delete...", self && getPanelAvatar()->isEditable());

	//For pick import/export - RK
	childSetVisible("Import...", self && getPanelAvatar()->isEditable());
	childSetEnabled("Export...", self && tab_count > 0);
	childSetVisible("Export...", self && getPanelAvatar()->isEditable());

	sendAvatarProfileRequestIfNeeded("avatarpicksrequest");
}


void LLPanelAvatarPicks::deletePickPanels()
{
	LLTabContainer* tabs = getChild<LLTabContainer>("picks tab");
	if(tabs)
	{
		tabs->deleteAllTabs();
	}

	childSetVisible("New...", false);
	childSetVisible("Delete...", false);
	childSetVisible("loading_text", true);

	//For pick import and export - RK
	childSetVisible("Export...", false);
	childSetVisible("Import...", false);
}

void LLPanelAvatarPicks::processAvatarPicksReply(LLMessageSystem* msg, void**)
{
	S32 block = 0;
	S32 block_count = 0;
	LLUUID pick_id;
	std::string pick_name;
	LLPanelPick* panel_pick = NULL;

	LLTabContainer* tabs =  getChild<LLTabContainer>("picks tab");

	// Clear out all the old panels.  We'll replace them with the correct
	// number of new panels.
	deletePickPanels();

	// The database needs to know for which user to look up picks.
	LLUUID avatar_id = getPanelAvatar()->getAvatarID();
	
	block_count = msg->getNumberOfBlocks("Data");
	for (block = 0; block < block_count; block++)
	{
		msg->getUUID("Data", "PickID", pick_id, block);
		msg->getString("Data", "PickName", pick_name, block);

		panel_pick = new LLPanelPick(FALSE);

		panel_pick->setPickID(pick_id, avatar_id);

		// This will request data from the server when the pick is first
		// drawn.
		panel_pick->markForServerRequest();

		// The button should automatically truncate long names for us
		if(tabs)
		{
			tabs->addTabPanel(panel_pick, pick_name);
		}
	}

	// Make sure somebody is highlighted.  This works even if there
	// are no tabs in the container.
	if(tabs)
	{
		tabs->selectFirstTab();
	}

	childSetVisible("New...", true);
	childSetVisible("Delete...", true);
	childSetVisible("loading_text", false);

	//For pick import and export - RK
	childSetVisible("Import...", true);
	childSetVisible("Export...", true);
}


// Create a new pick panel.  It will automatically handle generating
// its own id when it's time to save.
// static
void LLPanelAvatarPicks::onClickNew(void* data)
{
// [RLVa:KB] - Checked: 2009-07-04 (RLVa-1.0.0a)
	if (gRlvHandler.hasBehaviour(RLV_BHVR_SHOWLOC))
	{
		return;
	}
// [/RLVa:KB]
	LLPanelAvatarPicks* self = (LLPanelAvatarPicks*)data;
	LLPanelPick* panel_pick = new LLPanelPick(FALSE);
	LLTabContainer* tabs =  self->getChild<LLTabContainer>("picks tab");

	panel_pick->initNewPick();
	if(tabs)
	{
		tabs->addTabPanel(panel_pick, panel_pick->getPickName());
		tabs->selectLastTab();
	}
}

//Pick import and export - RK
void LLPanelAvatarPicks::onClickImport(void* data)
{
	LLPanelAvatarPicks* self = (LLPanelAvatarPicks*)data;
	LLPanelPick* panel_pick = new LLPanelPick(FALSE);
	LLTabContainer* tabs =  self->getChild<LLTabContainer>("picks tab");

	bool import = panel_pick->importNewPick();
	if(tabs && import)
	{
		tabs->addTabPanel(panel_pick, panel_pick->getPickName());
		tabs->selectLastTab();
	}
}

void LLPanelAvatarPicks::onClickExport(void* data)
{
	LLPanelAvatarPicks* self = (LLPanelAvatarPicks*)data;
	LLTabContainer* tabs =  self->getChild<LLTabContainer>("picks tab");
	LLPanelPick* panel_pick = tabs?(LLPanelPick*)tabs->getCurrentPanel():NULL;

	if (!panel_pick) return;

	panel_pick->exportPick();
}

// static
void LLPanelAvatarPicks::onClickDelete(void* data)
{
	LLPanelAvatarPicks* self = (LLPanelAvatarPicks*)data;
	LLTabContainer* tabs =  self->getChild<LLTabContainer>("picks tab");
	LLPanelPick* panel_pick = tabs?(LLPanelPick*)tabs->getCurrentPanel():NULL;

	if (!panel_pick) return;

	LLSD args;
	args["PICK"] = panel_pick->getPickName();

	LLNotifications::instance().add("DeleteAvatarPick", args, LLSD(),
									boost::bind(&LLPanelAvatarPicks::callbackDelete, self, _1, _2));
}

// static
bool LLPanelAvatarPicks::callbackDelete(const LLSD& notification, const LLSD& response)
{
	S32 option = LLNotification::getSelectedOption(notification, response);
	LLTabContainer* tabs = getChild<LLTabContainer>("picks tab");
	LLPanelPick* panel_pick = tabs ? (LLPanelPick*)tabs->getCurrentPanel() : NULL;
	LLMessageSystem* msg = gMessageSystem;

	if (!panel_pick) return false;

	if (0 == option)
	{
		// If the viewer has a hacked god-mode, then this call will
		// fail.
		if(gAgent.isGodlike())
		{
			msg->newMessage("PickGodDelete");			
			msg->nextBlock("AgentData");
			msg->addUUID("AgentID", gAgent.getID());
			msg->addUUID("SessionID", gAgent.getSessionID());
			msg->nextBlock("Data");
			msg->addUUID("PickID", panel_pick->getPickID());
			// *HACK: We need to send the pick's creator id to accomplish
			// the delete, and we don't use the query id for anything. JC
			msg->addUUID( "QueryID", panel_pick->getPickCreatorID() );
		}
		else
		{
			msg->newMessage("PickDelete");
			msg->nextBlock("AgentData");
			msg->addUUID("AgentID", gAgent.getID());
			msg->addUUID("SessionID", gAgent.getSessionID());
			msg->nextBlock("Data");
			msg->addUUID("PickID", panel_pick->getPickID());
		}
		gAgent.sendReliableMessage();

		if(tabs)
		{
			tabs->removeTabPanel(panel_pick);
		}
		delete panel_pick;
		panel_pick = NULL;
	}
	return false;
}


//-----------------------------------------------------------------------------
// LLPanelAvatar
//-----------------------------------------------------------------------------
LLPanelAvatar::LLPanelAvatar(
	const std::string& name,
	const LLRect &rect,
	BOOL allow_edit)
	:
	LLPanel(name, rect, FALSE),
	mPanelSecondLife(NULL),
	mPanelAdvanced(NULL),
	mPanelClassified(NULL),
	mPanelPicks(NULL),
	mPanelNotes(NULL),
	mPanelFirstLife(NULL),
	mPanelWeb(NULL),
	mDropTarget(NULL),
	mAvatarID(LLUUID::null),	// mAvatarID is set with 'setAvatarID()'
	mHaveProperties(FALSE),
	mHaveStatistics(FALSE),
	mHaveNotes(false),
	mLastNotes(),
	mAllowEdit(allow_edit)
{

	sAllPanels.push_back(this);

	LLCallbackMap::map_t factory_map;

	factory_map["2nd Life"] = LLCallbackMap(createPanelAvatarSecondLife, this);
	factory_map["WebProfile"] = LLCallbackMap(createPanelAvatarWeb, this);
	factory_map["Interests"] = LLCallbackMap(createPanelAvatarInterests, this);
	factory_map["Picks"] = LLCallbackMap(createPanelAvatarPicks, this);
	factory_map["Classified"] = LLCallbackMap(createPanelAvatarClassified, this);
	factory_map["1st Life"] = LLCallbackMap(createPanelAvatarFirstLife, this);
	factory_map["My Notes"] = LLCallbackMap(createPanelAvatarNotes, this);
	
	LLUICtrlFactory::getInstance()->buildPanel(this, "panel_avatar.xml", &factory_map);

	selectTab(0);
	

}

BOOL LLPanelAvatar::postBuild(void)
{
	mTab = getChild<LLTabContainer>("tab");
	childSetAction("Kick",onClickKick,this);
	childSetAction("Freeze",onClickFreeze, this);
	childSetAction("Unfreeze", onClickUnfreeze, this);
	childSetAction("csr_btn", onClickCSR, this);
	childSetAction("OK", onClickOK, this);
	childSetAction("Cancel", onClickCancel, this);

	if(mTab && !sAllowFirstLife)
	{
		LLPanel* panel = mTab->getPanelByName("1st Life");
		if (panel) mTab->removeTabPanel(panel);

		panel = mTab->getPanelByName("WebProfile");
		if (panel) mTab->removeTabPanel(panel);
	}
	childSetVisible("Kick",FALSE);
	childSetEnabled("Kick",FALSE);
	childSetVisible("Freeze",FALSE);
	childSetEnabled("Freeze",FALSE);
	childSetVisible("Unfreeze",FALSE);
	childSetEnabled("Unfreeze",FALSE);
	childSetVisible("csr_btn", FALSE);
	childSetEnabled("csr_btn", FALSE);

	return TRUE;
}


LLPanelAvatar::~LLPanelAvatar()
{
	sAllPanels.remove(this);
}


BOOL LLPanelAvatar::canClose()
{
	return mPanelClassified && mPanelClassified->canClose();
}

/*
void LLPanelAvatar::setAvatar(LLViewerObject *avatarp)
{
	// find the avatar and grab the name
	LLNameValue *firstname = avatarp->getNVPair("FirstName");
	LLNameValue *lastname = avatarp->getNVPair("LastName");

	std::string name;
	if (firstname && lastname)
	{
		name.assign( firstname->getString() );
		name.append(" ");
		name.append( lastname->getString() );
	}
	else
	{
		name.assign("");
	}



	// If we have an avatar pointer, they must be online.
	setAvatarID(avatarp->getID(), name, ONLINE_STATUS_YES);
}
*/

class JCProfileCallback : public JCBridgeCallback
{
public:
	JCProfileCallback(LLUUID avvie)
	{
		avatar = avvie;
	}

	void fire(LLSD data)
	{
		//printchat("lol, \n"+std::string(LLSD::dumpXML(data)));
		//LLPanelAvatar
		for (std::list<LLPanelAvatar*>::iterator iter = LLPanelAvatar::sAllPanels.begin(); iter != LLPanelAvatar::sAllPanels.end(); ++iter)
		{
			LLPanelAvatar* panelp = *iter;
			if (panelp->mAvatarID == avatar)
			{
				BOOL status = atoi(data[0].asString().c_str());

				panelp->childSetVisible("online_yes", TRUE);
				if(status)
				{
					panelp->childSetColor("online_yes",LLColor4::green);
					panelp->childSetValue("online_yes","Currently Online");
				}else
				{
					panelp->childSetColor("online_yes",LLColor4::red);
					panelp->childSetValue("online_yes","Currently Offline");
				}
			}
		}
		//printchat("lol, \n"+std::string(LLSD::dumpXML(data)));
	}

private:
	LLUUID avatar;
};


void LLPanelAvatar::setOnlineStatus(EOnlineStatus online_status)
{
	// Online status NO could be because they are hidden
	// If they are a friend, we may know the truth!
		// Online status NO could be because they are hidden
	// If they are a friend, we may know the truth!
	if (ONLINE_STATUS_YES != online_status)
	{
		if(mIsFriend && LLAvatarTracker::instance().isBuddyOnline(mAvatarID) )
		{
			online_status = ONLINE_STATUS_YES;
		}else
		{
			mPanelSecondLife->childSetVisible("online_yes", FALSE);

			if(gSavedSettings.getBOOL("PhoenixUseBridgeOnline"))
				JCLSLBridge::instance().bridgetolsl("online_status|"+mAvatarID.asString(), new JCProfileCallback(mAvatarID));
		}
	}
	if(online_status == ONLINE_STATUS_YES)
	{
		mPanelSecondLife->childSetVisible("online_yes", TRUE);
		mPanelSecondLife->childSetColor("online_yes",LLColor4::green);
		mPanelSecondLife->childSetValue("online_yes","Currently Online");
	}

	// Since setOnlineStatus gets called after setAvatarID
	// need to make sure that "Offer Teleport" doesn't get set
	// to TRUE again for yourself
	if (mAvatarID != gAgent.getID())
	{
		childSetVisible("Offer Teleport...",TRUE);
	}

	childSetEnabled("Offer Teleport...", TRUE);
	childSetToolTip("Offer Teleport...", childGetValue("TeleportNormal").asString());

	/*BOOL in_prelude = gAgent.inPrelude();
	if(gAgent.isGodlike())
	{
		childSetEnabled("Offer Teleport...", TRUE);
		childSetToolTip("Offer Teleport...", childGetValue("TeleportGod").asString());
	}
	else if (in_prelude)
	{
		childSetEnabled("Offer Teleport...",FALSE);
		childSetToolTip("Offer Teleport...",childGetValue("TeleportPrelude").asString());
	}
	else
	{
		childSetEnabled("Offer Teleport...", (online_status == ONLINE_STATUS_YES));
		childSetToolTip("Offer Teleport...", childGetValue("TeleportNormal").asString());
	}*/
}

void LLPanelAvatar::on_avatar_name_response(const LLUUID& agent_id, const LLAvatarName& av_name, void *userdata){
	LLPanelAvatar* self = (LLPanelAvatar*)userdata;
	std::list<LLPanelAvatar*>::iterator it;
	bool hit = false;
	for ( it=sAllPanels.begin() ; it != sAllPanels.end(); it++ )
	{
		if(self == *it)
		{
			hit = true;
			break;
		}
	}
	if(hit)
	{
		LLLineEditor* dnname_edit = self->getChild<LLLineEditor>("dnname");
		if(LLAvatarNameCache::useDisplayNames() && agent_id==self->mAvatarID) dnname_edit->setText(av_name.getCompleteName());
	}
}

void LLPanelAvatar::setAvatarID(const LLUUID &avatar_id, const std::string &name,
								EOnlineStatus online_status)
{
	if (avatar_id.isNull()) return;

	BOOL avatar_changed = FALSE;
	if (avatar_id != mAvatarID)
	{
		avatar_changed = TRUE;
	}
	mAvatarID = avatar_id;

	// Determine if we have their calling card.
	mIsFriend = is_agent_friend(mAvatarID); 

	// setOnlineStatus uses mIsFriend
	if(mIsFriend)setOnlineStatus(online_status);
	
	BOOL own_avatar = (mAvatarID == gAgent.getID() );
	BOOL avatar_is_friend = LLAvatarTracker::instance().getBuddyInfo(mAvatarID) != NULL;

	mPanelSecondLife->enableControls(own_avatar && mAllowEdit);
	mPanelWeb->enableControls(own_avatar && mAllowEdit);
	mPanelAdvanced->enableControls(own_avatar && mAllowEdit);
	// Teens don't have this.
	if (mPanelFirstLife) mPanelFirstLife->enableControls(own_avatar && mAllowEdit);

	LLView *target_view = getChild<LLView>("drop_target_rect");
	if(target_view)
	{
		if (mDropTarget)
		{
			delete mDropTarget;
		}
		mDropTarget = new LLDropTarget("drop target", target_view->getRect(), mAvatarID);
		addChild(mDropTarget);
		mDropTarget->setAgentID(mAvatarID);
	}

	LLNameEditor* name_edit = getChild<LLNameEditor>("name");
	if(name_edit)
	{
		if (name.empty())
		{
			name_edit->setNameID(avatar_id, FALSE);
		}
		else
		{
			name_edit->setText(name);
		}
	}
	
	LLLineEditor* dnname_edit = getChild<LLLineEditor>("dnname");
	LLAvatarName av_name;
	if(dnname_edit){
		if(LLAvatarNameCache::useDisplayNames()){
			if(LLAvatarNameCache::get(avatar_id, &av_name)){
				dnname_edit->setText(av_name.getCompleteName());
				if(LGGContactSets::getInstance()->hasVisuallyDiferentPseudonym(avatar_id))
					dnname_edit->setText("'"+av_name.mDisplayName+"' ("+av_name.getLegacyName()+")");
			}
			else{
				dnname_edit->setText(name_edit->getText());
				LLAvatarNameCache::get(avatar_id, boost::bind(&LLPanelAvatar::on_avatar_name_response, _1, _2, this));			
			}
			childSetVisible("dnname",TRUE);
			childSetVisible("name",FALSE);
		}
		else
		{
			childSetVisible("dnname",FALSE);
			childSetVisible("name",TRUE);
		}
	}

	LLNameEditor* key_edit = getChild<LLNameEditor>("key_");
	if(key_edit)
	{
		key_edit->setText(mAvatarID.asString());
	}
// 	if (avatar_changed)
	{
		// While we're waiting for data off the network, clear out the
		// old data.
		mPanelSecondLife->clearControls();

		mPanelPicks->deletePickPanels();
		mPanelPicks->setDataRequested(false);

		mPanelClassified->deleteClassifiedPanels();
		mPanelClassified->setDataRequested(false);

		mPanelNotes->clearControls();
		mPanelNotes->setDataRequested(false);
		mHaveNotes = false;
		mLastNotes.clear();

		// Request just the first two pages of data.  The picks,
		// classifieds, and notes will be requested when that panel
		// is made visible. JC
		sendAvatarPropertiesRequest();

		if (own_avatar)
		{
			if (mAllowEdit)
			{
				// OK button disabled until properties data arrives
				childSetVisible("OK", true);
				childSetEnabled("OK", false);
				childSetVisible("Cancel",TRUE);
				childSetEnabled("Cancel",TRUE);
			}
			else
			{
				childSetVisible("OK",FALSE);
				childSetEnabled("OK",FALSE);
				childSetVisible("Cancel",FALSE);
				childSetEnabled("Cancel",FALSE);
			}
			childSetVisible("Instant Message...",FALSE);
			childSetEnabled("Instant Message...",FALSE);
			childSetVisible("PhoenixGroupInvite_Button",FALSE);
			childSetEnabled("PhoenixGroupInvite_Button",FALSE);
			childSetVisible("Mute",FALSE);
			childSetEnabled("Mute",FALSE);
			childSetVisible("Offer Teleport...",FALSE);
			childSetEnabled("Offer Teleport...",FALSE);
			childSetVisible("drop target",FALSE);
			childSetEnabled("drop target",FALSE);
			childSetVisible("Find on Map",FALSE);
			childSetEnabled("Find on Map",FALSE);
			childSetVisible("Add Friend...",FALSE);
			childSetEnabled("Add Friend...",FALSE);
			childSetVisible("Pay...",FALSE);
			childSetEnabled("Pay...",FALSE);
		}
		else
		{
			childSetVisible("OK",FALSE);
			childSetEnabled("OK",FALSE);

			childSetVisible("Cancel",FALSE);
			childSetEnabled("Cancel",FALSE);

			childSetVisible("Instant Message...",TRUE);
			childSetEnabled("Instant Message...",FALSE);
			childSetVisible("Mute",TRUE);
			childSetEnabled("Mute",FALSE);

			childSetVisible("drop target",TRUE);
			childSetEnabled("drop target",FALSE);

			childSetVisible("Find on Map",TRUE);
			// Note: we don't always know online status, so always allow gods to try to track
			BOOL enable_track = gAgent.isGodlike() || is_agent_mappable(mAvatarID);
			childSetEnabled("Find on Map",enable_track);
			if (!mIsFriend)
			{
				childSetToolTip("Find on Map",childGetValue("ShowOnMapNonFriend").asString());
			}
			else if (ONLINE_STATUS_YES != online_status)
			{
				childSetToolTip("Find on Map",childGetValue("ShowOnMapFriendOffline").asString());
			}
			else
			{
				childSetToolTip("Find on Map",childGetValue("ShowOnMapFriendOnline").asString());
			}
			childSetVisible("Add Friend...", true);
			childSetEnabled("Add Friend...", !avatar_is_friend);
			childSetVisible("Pay...",TRUE);
			childSetEnabled("Pay...",FALSE);
		}
	}
	
	BOOL is_god = FALSE;
	if (gAgent.isGodlike()) is_god = TRUE;
	
	childSetVisible("Kick", is_god);
	childSetEnabled("Kick", is_god);
	childSetVisible("Freeze", is_god);
	childSetEnabled("Freeze", is_god);
	childSetVisible("Unfreeze", is_god);
	childSetEnabled("Unfreeze", is_god);
	childSetVisible("csr_btn", is_god);
	childSetEnabled("csr_btn", is_god);
}


void LLPanelAvatar::resetGroupList()
{
	// only get these updates asynchronously via the group floater, which works on the agent only
	if (mAvatarID != gAgent.getID())
	{
		return;
	}

		
	if (mPanelSecondLife)
	{
		LLScrollListCtrl* group_list = mPanelSecondLife->getChild<LLScrollListCtrl>("groups");
		if (group_list)
		{
			group_list->deleteAllItems();
			
			S32 count = gAgent.mGroups.count();
			LLUUID id;
			
			for(S32 i = 0; i < count; ++i)
			{
				LLGroupData group_data = gAgent.mGroups.get(i);
				id = group_data.mID;
				std::string group_string;
				/* Show group title?  DUMMY_POWER for Don Grep
				   if(group_data.mOfficer)
				   {
				   group_string = "Officer of ";
				   }
				   else
				   {
				   group_string = "Member of ";
				   }
				*/

				group_string += group_data.mName;

				LLSD row;

				row["id"] = id ;
				row["columns"][0]["value"] = group_string;
				row["columns"][0]["font"] = "SANSSERIF_SMALL";
				if (!group_data.mListInProfile)
				{
					static LLCachedControl<LLColor4U> sScrollUnselectedColor((*LLUI::sColorsGroup), "ScrollUnselectedColor");

					LLColor4 tmpcol = (LLColor4)sScrollUnselectedColor;
					row["columns"][0]["color"] = tmpcol.getValue();
				}
				row["columns"][0]["width"] = 0;
				group_list->addElement(row);
			}
			group_list->sortByColumnIndex(0, TRUE);
		}
	}
}

// static
//-----------------------------------------------------------------------------
// onClickIM()
//-----------------------------------------------------------------------------
void LLPanelAvatar::onClickIM(void* userdata)
{
	LLPanelAvatar* self = (LLPanelAvatar*) userdata;
	gIMMgr->setFloaterOpen(TRUE);

	std::string name;
	LLNameEditor* nameedit = self->mPanelSecondLife->getChild<LLNameEditor>("name");
	if (nameedit) name = nameedit->getText();
	gIMMgr->addSession(name, IM_NOTHING_SPECIAL, self->mAvatarID);
}

void LLPanelAvatar::onClickGroupInvite(void* userdata)
{
	LLPanelAvatar* self = (LLPanelAvatar*) userdata;
	if (self->getAvatarID().notNull())
	{
		LLFloaterGroupPicker* widget;
		widget = LLFloaterGroupPicker::showInstance(LLSD(gAgent.getID()));
		if (widget)
		{
			LLNameEditor* nameedit = self->mPanelSecondLife->getChild<LLNameEditor>("name");
			if (nameedit)
			{
				LLSD info;
				info["name"]=nameedit->getText();
				info["id"]=self->getAvatarID();
				widget->center();
				widget->setPowersMask(GP_MEMBER_INVITE);
				LLSD *newLLSD = new LLSD(info);
				widget->setSelectCallback(callback_invite_name_to_group, (void *)newLLSD);
			}
		}
	}
}


// static
//-----------------------------------------------------------------------------
// onClickTrack()
//-----------------------------------------------------------------------------
void LLPanelAvatar::onClickTrack(void* userdata)
{
	LLPanelAvatar* self = (LLPanelAvatar*) userdata;
	
	if( gFloaterWorldMap )
	{
		std::string name;
		LLNameEditor* nameedit = self->mPanelSecondLife->getChild<LLNameEditor>("name");
		if (nameedit) name = nameedit->getText();
		gFloaterWorldMap->trackAvatar(self->mAvatarID, name);
		LLFloaterWorldMap::show(NULL, TRUE);
	}
}


// static
void LLPanelAvatar::onClickAddFriend(void* userdata)
{
	LLPanelAvatar* self = (LLPanelAvatar*) userdata;
	LLNameEditor* name_edit = self->mPanelSecondLife->getChild<LLNameEditor>("name");	
	if (name_edit)
	{
		LLPanelFriends::requestFriendshipDialog(self->getAvatarID(),
												  name_edit->getText());
	}
}

//-----------------------------------------------------------------------------
// onClickMute()
//-----------------------------------------------------------------------------
void LLPanelAvatar::onClickMute(void *userdata)
{
	LLPanelAvatar* self = (LLPanelAvatar*) userdata;
	
	LLUUID agent_id = self->getAvatarID();
	LLNameEditor* name_edit = self->mPanelSecondLife->getChild<LLNameEditor>("name");
	
	if (name_edit)
	{
		std::string agent_name = name_edit->getText();
		LLFloaterMute::showInstance();
		
		if (LLMuteList::getInstance()->isMuted(agent_id))
		{
			LLFloaterMute::getInstance()->selectMute(agent_id);
		}
		else
		{
			LLMute mute(agent_id, agent_name, LLMute::AGENT);
			LLMuteList::getInstance()->add(mute);
		}
	}
}


// static
void LLPanelAvatar::onClickOfferTeleport(void *userdata)
{
	LLPanelAvatar* self = (LLPanelAvatar*) userdata;

	handle_lure(self->mAvatarID);
}


// static
void LLPanelAvatar::onClickPay(void *userdata)
{
	LLPanelAvatar* self = (LLPanelAvatar*) userdata;
	handle_pay_by_id(self->mAvatarID);
}


// static
void LLPanelAvatar::onClickOK(void *userdata)
{
	LLPanelAvatar *self = (LLPanelAvatar *)userdata;

	// JC: Only save the data if we actually got the original
	// properties.  Otherwise we might save blanks into
	// the database.
	if (self
		&& self->mHaveProperties)
	{
		self->sendAvatarPropertiesUpdate();

		LLTabContainer* tabs = self->getChild<LLTabContainer>("tab");
		if ( tabs->getCurrentPanel() != self->mPanelClassified )
		{
			self->mPanelClassified->apply();

			LLFloaterAvatarInfo *infop = LLFloaterAvatarInfo::getInstance(self->mAvatarID);
			if (infop)
			{
				infop->close();
			}
		}
		else
		{
			if ( self->mPanelClassified->titleIsValid() )
			{
				self->mPanelClassified->apply();

				LLFloaterAvatarInfo *infop = LLFloaterAvatarInfo::getInstance(self->mAvatarID);
				if (infop)
				{
					infop->close();
				}
			}
		}
	}
}

// static
void LLPanelAvatar::onClickCancel(void *userdata)
{
	LLPanelAvatar *self = (LLPanelAvatar *)userdata;

	if (self)
	{
		LLFloaterAvatarInfo *infop;
		if ((infop = LLFloaterAvatarInfo::getInstance(self->mAvatarID)))
		{
			infop->close();
		}
		else
		{
			// We're in the Search directory and are cancelling an edit
			// to our own profile, so reset.
			self->sendAvatarPropertiesRequest();
		}
	}
}


void LLPanelAvatar::sendAvatarPropertiesRequest()
{
	lldebugs << "LLPanelAvatar::sendAvatarPropertiesRequest()" << llendl; 
	LLMessageSystem *msg = gMessageSystem;

	msg->newMessageFast(_PREHASH_AvatarPropertiesRequest);
	msg->nextBlockFast( _PREHASH_AgentData);
	msg->addUUIDFast(   _PREHASH_AgentID, gAgent.getID() );
	msg->addUUIDFast(_PREHASH_SessionID, gAgent.getSessionID());
	msg->addUUIDFast(   _PREHASH_AvatarID, mAvatarID);
	gAgent.sendReliableMessage();
	
	sendAvatarRatingsRequest();
}

// NOTE: This is here as a sort of load indicator if we decide to reimplement the long gone
// Ratings feature. Should remove before release.
// We hash the key to pacify paranoid people.
// We also use POST so that the logs show nothing.
// (if you think we're going to log every single profile view, even if we wanted to, you're insane.
// 85k users * how many profiles a day?)

// (Disabled now anyway)
#if 0
void LLPanelAvatar::sendAvatarRatingsRequest()
{
	LLMD5 hashed_key = LLMD5((unsigned char*)mAvatarID.asString().c_str());
	// Have to take this slightly obtuse approach because LLHTTPClient::postRaw will delete the data when it's finished.
	char *hex_cstr;
	hex_cstr = new char[MD5HEX_STR_SIZE];
	hashed_key.hex_digest(hex_cstr);
	LLHTTPClient::postRaw("http://phoenixratings.appspot.com/profile", (U8*)hex_cstr, MD5HEX_STR_SIZE - 1, new LLPanelAvatarRatingsDownloader(this));
	hex_cstr = NULL;
}

LLPanelAvatarRatingsDownloader::LLPanelAvatarRatingsDownloader(LLPanelAvatar *panel) : mPanelAvatar(panel)
{
	
}

void LLPanelAvatarRatingsDownloader::error(U32 status, const std::string &reason)
{
	LL_WARNS("NewRatings") << "Rating lookup failed (error " << status << "): " << reason << LL_ENDL;
}

void LLPanelAvatarRatingsDownloader::completedRaw(U32 status, const std::string& reason, const LLChannelDescriptors& channels, const LLIOPipe::buffer_ptr_t& buffer)
{
	LLBufferStream istr(channels, buffer.get());
	LLSD stuff = LLSDSerialize::fromBinary(istr, LLSDSerialize::SIZE_UNLIMITED);
	std::ostringstream pretty;
	LLSDSerialize::toPrettyXML(stuff, pretty);
	LL_INFOS("NewRatings") << "Got some ratings!\n\n" << pretty.str() << LL_ENDL;
}
#else
void LLPanelAvatar::sendAvatarRatingsRequest() { }
LLPanelAvatarRatingsDownloader::LLPanelAvatarRatingsDownloader(LLPanelAvatar *panel) { }
void LLPanelAvatarRatingsDownloader::error(U32, const std::string&) { }
void LLPanelAvatarRatingsDownloader::completedRaw(U32, const std::string&, const LLChannelDescriptors&, const LLIOPipe::buffer_ptr_t&) { }
#endif

void LLPanelAvatar::sendAvatarNotesUpdate()
{
	std::string notes = mPanelNotes->childGetValue("notes edit").asString();

	if (!mHaveNotes
		&& (notes.empty() || notes == getString("Loading")))
	{
		// no notes from server and no user updates
		return;
	}
	if (notes == mLastNotes)
	{
		// Avatar notes unchanged
		return;
	}

	LLMessageSystem *msg = gMessageSystem;

	msg->newMessage("AvatarNotesUpdate");
	msg->nextBlock("AgentData");
	msg->addUUID("AgentID", gAgent.getID());
	msg->addUUIDFast(_PREHASH_SessionID, gAgent.getSessionID());
	msg->nextBlock("Data");
	msg->addUUID("TargetID", mAvatarID);
	msg->addString("Notes", notes);

	gAgent.sendReliableMessage();
}


// static
void LLPanelAvatar::processAvatarPropertiesReply(LLMessageSystem *msg, void**)
{
	LLUUID	agent_id;	// your id
	LLUUID	avatar_id;	// target of this panel
	LLUUID	image_id;
	LLUUID	fl_image_id;
	LLUUID	partner_id;
	std::string	about_text;
	std::string	fl_about_text;
	std::string	born_on;
	S32		charter_member_size = 0;
	BOOL	allow_publish = FALSE;
	//BOOL	mature = FALSE;
	BOOL	identified = FALSE;
	BOOL	transacted = FALSE;
	BOOL	age_verified = FALSE;
	BOOL	online = FALSE;
	std::string	profile_url;

	U32		flags = 0x0;

	//llinfos << "properties packet size " << msg->getReceiveSize() << llendl;

	msg->getUUIDFast(_PREHASH_AgentData, _PREHASH_AgentID, agent_id);
	msg->getUUIDFast(_PREHASH_AgentData, _PREHASH_AvatarID, avatar_id );

	for (panel_list_t::iterator iter = sAllPanels.begin(); iter != sAllPanels.end(); ++iter)
	{
		LLPanelAvatar* self = *iter;
		if (self->mAvatarID != avatar_id)
		{
			continue;
		}
		self->childSetEnabled("Instant Message...",TRUE);
		self->childSetEnabled("PhoenixGroupInvite_Button",TRUE);
		self->childSetEnabled("Pay...",TRUE);
		self->childSetEnabled("Mute",TRUE);

		self->childSetEnabled("drop target",TRUE);

		self->mHaveProperties = TRUE;
		self->enableOKIfReady();

		msg->getUUIDFast(  _PREHASH_PropertiesData,	_PREHASH_ImageID,		image_id );
		msg->getUUIDFast(  _PREHASH_PropertiesData,	_PREHASH_FLImageID,	fl_image_id );
		msg->getUUIDFast(_PREHASH_PropertiesData, _PREHASH_PartnerID, partner_id);
		msg->getStringFast(_PREHASH_PropertiesData, _PREHASH_AboutText,	about_text );
		msg->getStringFast(_PREHASH_PropertiesData, _PREHASH_FLAboutText, fl_about_text );
		msg->getStringFast(_PREHASH_PropertiesData, _PREHASH_BornOn, born_on);
		msg->getString("PropertiesData","ProfileURL", profile_url);
		msg->getU32Fast(_PREHASH_PropertiesData, _PREHASH_Flags, flags);

		identified = (flags & AVATAR_IDENTIFIED);
		transacted = (flags & AVATAR_TRANSACTED);
		age_verified = (flags & AVATAR_AGEVERIFIED); // Not currently getting set in dataserver/lldataavatar.cpp for privacy considerations
		allow_publish = (flags & AVATAR_ALLOW_PUBLISH);
		online = (flags & AVATAR_ONLINE);
		
		U8 caption_index = 0;
		std::string caption_text;
		charter_member_size = msg->getSize("PropertiesData", "CharterMember");
		if(1 == charter_member_size)
		{
			msg->getBinaryData("PropertiesData", "CharterMember", &caption_index, 1);
		}
		else if(1 < charter_member_size)
		{
			msg->getString("PropertiesData", "CharterMember", caption_text);
		}
		

		if(caption_text.empty())
		{
			LLStringUtil::format_map_t args;
			caption_text = self->mPanelSecondLife->getString("CaptionTextAcctInfo");
			
			const char* ACCT_TYPE[] = {
				"AcctTypeResident",
				"AcctTypeTrial",
				"AcctTypeCharterMember",
				"AcctTypeEmployee"
			};
			caption_index = llclamp(caption_index, (U8)0, (U8)(LL_ARRAY_SIZE(ACCT_TYPE)-1));
			args["[ACCTTYPE]"] = self->mPanelSecondLife->getString(ACCT_TYPE[caption_index]);

			std::string payment_text = " ";
			const S32 DEFAULT_CAPTION_LINDEN_INDEX = 3;
			if(caption_index != DEFAULT_CAPTION_LINDEN_INDEX)
			{			
				if(transacted)
				{
					payment_text = "PaymentInfoUsed";
				}
				else if (identified)
				{
					payment_text = "PaymentInfoOnFile";
				}
				else
				{
					payment_text = "NoPaymentInfoOnFile";
				}
				args["[PAYMENTINFO]"] = self->mPanelSecondLife->getString(payment_text);
				std::string age_text = age_verified ? "AgeVerified" : "NotAgeVerified";
				// Do not display age verification status at this time
				//args["[[AGEVERIFICATION]]"] = self->mPanelSecondLife->getString(age_text);
				args["[AGEVERIFICATION]"] = " ";
				if(PhoenixViewerLink::is_developer(avatar_id))
				{
					args["[PHOENIX]"] = self->mPanelSecondLife->getString("PhoenixDeveloper");
				}
				else if(PhoenixViewerLink::is_support(avatar_id))
				{
					args["[PHOENIX]"] = self->mPanelSecondLife->getString("PhoenixSupport");
				}
				else
				{
					args["[PHOENIX]"] = " ";
				}
			}
			else
			{
				args["[PAYMENTINFO]"] = " ";
				args["[AGEVERIFICATION]"] = " ";
				args["[PHOENIX]"] = " ";
			}
			LLStringUtil::format(caption_text, args);
		}
		
		self->mPanelSecondLife->childSetValue("acct", caption_text);
		//Chalice - Show avatar age in days.
		int year, month, day;
		sscanf(born_on.c_str(),"%d/%d/%d",&month,&day,&year);
		time_t now = time(NULL);
		struct tm * timeinfo;
		timeinfo=localtime(&now);
		timeinfo->tm_mon = --month;
		timeinfo->tm_year = year - 1900;
		timeinfo->tm_mday = day;
		time_t birth = mktime(timeinfo);
		std::stringstream NumberString;
		NumberString << (difftime(now,birth) / (60*60*24));
		born_on += " (";
		born_on += NumberString.str();
		born_on += ")";
		self->mPanelSecondLife->childSetValue("born", born_on);

		EOnlineStatus online_status = (online) ? ONLINE_STATUS_YES : ONLINE_STATUS_NO;

		self->setOnlineStatus(online_status);

		self->mPanelWeb->setWebURL(profile_url);

		LLTextureCtrl* image_ctrl = self->mPanelSecondLife->getChild<LLTextureCtrl>("img");
		if(image_ctrl)
		{
			image_ctrl->setImageAssetID(image_id);
		}

		LLTextEditor *about_txtctrl = self->getChild<LLTextEditor>("about");
		about_txtctrl->clear();
		if (self->mAvatarID == gAgent.getID())
			about_txtctrl->setText(about_text);
		else //Cause url parsing is weird like this -KC
			about_txtctrl->appendColoredText(about_text, false, false, about_txtctrl->getReadOnlyFgColor());

		self->mPanelSecondLife->setPartnerID(partner_id);
		self->mPanelSecondLife->updatePartnerName();

		if (self->mPanelFirstLife)
		{
			// Teens don't get these
			LLTextEditor *aboutfl_txtctrl = self->mPanelFirstLife->getChild<LLTextEditor>("about");
			aboutfl_txtctrl->clear();
			if (self->mAvatarID == gAgent.getID())
				aboutfl_txtctrl->setText(fl_about_text);
			else //Cause url parsing is weird like this -KC
				aboutfl_txtctrl->appendColoredText(fl_about_text, false, false, aboutfl_txtctrl->getReadOnlyFgColor());
			LLTextureCtrl* image_ctrl = self->mPanelFirstLife->getChild<LLTextureCtrl>("img");
			if(image_ctrl)
			{
				image_ctrl->setImageAssetID(fl_image_id);
			}

			self->mPanelSecondLife->childSetValue("allow_publish", allow_publish);

		}
	}
}

// static
void LLPanelAvatar::processAvatarInterestsReply(LLMessageSystem *msg, void**)
{
	LLUUID	agent_id;	// your id
	LLUUID	avatar_id;	// target of this panel

	U32		want_to_mask;
	std::string	want_to_text;
	U32		skills_mask;
	std::string	skills_text;
	std::string	languages_text;

	//llinfos << "properties packet size " << msg->getReceiveSize() << llendl;

	msg->getUUIDFast(_PREHASH_AgentData, _PREHASH_AgentID, agent_id);
	msg->getUUIDFast(_PREHASH_AgentData, _PREHASH_AvatarID, avatar_id );

	for (panel_list_t::iterator iter = sAllPanels.begin(); iter != sAllPanels.end(); ++iter)
	{
		LLPanelAvatar* self = *iter;
		if (self->mAvatarID != avatar_id)
		{
			continue;
		}

		msg->getU32Fast(   _PREHASH_PropertiesData,	_PREHASH_WantToMask,	want_to_mask );
		msg->getStringFast(_PREHASH_PropertiesData, _PREHASH_WantToText,	want_to_text );
		msg->getU32Fast(   _PREHASH_PropertiesData,	_PREHASH_SkillsMask,	skills_mask );
		msg->getStringFast(_PREHASH_PropertiesData, _PREHASH_SkillsText,	skills_text );
		msg->getString(_PREHASH_PropertiesData, "LanguagesText",			languages_text );

		self->mPanelAdvanced->setWantSkills(want_to_mask, want_to_text, skills_mask, skills_text, languages_text);
	}
}

// Separate function because the groups list can be very long, almost
// filling a packet. JC
// static
void LLPanelAvatar::processAvatarGroupsReply(LLMessageSystem *msg, void**)
{
	LLUUID	agent_id;	// your id
	LLUUID	avatar_id;	// target of this panel
	U64		group_powers;
	std::string	group_title;
	LLUUID	group_id;
	std::string	group_name;
	LLUUID	group_insignia_id;

	//llinfos << "groups packet size " << msg->getReceiveSize() << llendl;

	msg->getUUIDFast(_PREHASH_AgentData, _PREHASH_AgentID, agent_id);
	msg->getUUIDFast(_PREHASH_AgentData, _PREHASH_AvatarID, avatar_id );

	for (panel_list_t::iterator iter = sAllPanels.begin(); iter != sAllPanels.end(); ++iter)
	{
		LLPanelAvatar* self = *iter;
		if (self->mAvatarID != avatar_id)
		{
			continue;
		}
		
		LLScrollListCtrl*	group_list = self->mPanelSecondLife->getChild<LLScrollListCtrl>("groups"); 
// 		if(group_list)
// 		{
// 			group_list->deleteAllItems();
// 		}
		
		S32 group_count = msg->getNumberOfBlocksFast(_PREHASH_GroupData);
		if (0 == group_count)
		{
			if(group_list) group_list->addCommentText(std::string("None")); // *TODO: Translate
		}
		else
		{
			for(S32 i = 0; i < group_count; ++i)
			{
				msg->getU64(    _PREHASH_GroupData, "GroupPowers",	group_powers, i );
				msg->getStringFast(_PREHASH_GroupData, _PREHASH_GroupTitle,	group_title, i );
				msg->getUUIDFast(  _PREHASH_GroupData, _PREHASH_GroupID,	group_id, i);
				msg->getStringFast(_PREHASH_GroupData, _PREHASH_GroupName,	group_name, i );
				msg->getUUIDFast(  _PREHASH_GroupData, _PREHASH_GroupInsigniaID, group_insignia_id, i );

				std::string group_string;
				if (group_id.notNull())
				{
					group_string.assign(group_name);
				}
				else
				{
					group_string.assign("");
				}

				// Is this really necessary?  Remove existing entry if it exists.
				// TODO: clear the whole list when a request for data is made
				if (group_list)
				{
					S32 index = group_list->getItemIndex(group_id);
					if ( index >= 0 )
					{
						group_list->deleteSingleItem(index);
					}
				}

				LLSD row;
				row["id"] = group_id;
				row["columns"][0]["value"] = group_string;
				row["columns"][0]["font"] = "SANSSERIF_SMALL";
				LLGroupData *group_data = NULL;

				if (avatar_id == agent_id) // own avatar
				{
					// Search for this group in the agent's groups list
					LLDynamicArray<LLGroupData>::iterator i;

					for (i = gAgent.mGroups.begin(); i != gAgent.mGroups.end(); i++)
					{
						if (i->mID == group_id)
						{
							group_data = &*i;
							break;
						}
					}
				}
				// Set unselected color if found and group is not visible in profile
				if (group_data && !group_data->mListInProfile)
				{
					static LLCachedControl<LLColor4U> sScrollUnselectedColor((*LLUI::sColorsGroup), "ScrollUnselectedColor");

					LLColor4 tmpcol = (LLColor4)sScrollUnselectedColor;
					row["columns"][0]["color"] = tmpcol.getValue();
				}
				if (group_list)
				{
					group_list->addElement(row);
				}
			}
		}
		if (group_list) group_list->sortByColumnIndex(0, TRUE);
	}
}

// Don't enable the OK button until you actually have the data.
// Otherwise you will write blanks back into the database.
void LLPanelAvatar::enableOKIfReady()
{
	if(mHaveProperties && childIsVisible("OK"))
	{
		childSetEnabled("OK", TRUE);
	}
	else
	{
		childSetEnabled("OK", FALSE);
	}
}

void LLPanelAvatar::sendAvatarPropertiesUpdate()
{
	llinfos << "Sending avatarinfo update" << llendl;
	BOOL allow_publish = FALSE;
	BOOL mature = FALSE;
	if (LLPanelAvatar::sAllowFirstLife)
	{
		allow_publish = childGetValue("allow_publish");
		//A profile should never be mature.
		mature = FALSE;
	}
	U32 want_to_mask = 0x0;
	U32 skills_mask = 0x0;
	std::string want_to_text;
	std::string skills_text;
	std::string languages_text;
	mPanelAdvanced->getWantSkills(&want_to_mask, want_to_text, &skills_mask, skills_text, languages_text);

	LLUUID first_life_image_id;
	std::string first_life_about_text;
	if (mPanelFirstLife)
	{
		first_life_about_text = mPanelFirstLife->childGetValue("about").asString();
		LLTextureCtrl* image_ctrl = mPanelFirstLife->getChild<LLTextureCtrl>("img");
		if(image_ctrl)
		{
			first_life_image_id = image_ctrl->getImageAssetID();
		}
	}

	std::string about_text = mPanelSecondLife->childGetValue("about").asString();

	LLMessageSystem *msg = gMessageSystem;

	msg->newMessageFast(_PREHASH_AvatarPropertiesUpdate);
	msg->nextBlockFast(_PREHASH_AgentData);
	msg->addUUIDFast(	_PREHASH_AgentID,		gAgent.getID() );
	msg->addUUIDFast(_PREHASH_SessionID, gAgent.getSessionID() );
	msg->nextBlockFast(_PREHASH_PropertiesData);
	
	LLTextureCtrl* image_ctrl = mPanelSecondLife->getChild<LLTextureCtrl>("img");
	if(image_ctrl)
	{
		msg->addUUIDFast(	_PREHASH_ImageID,	image_ctrl->getImageAssetID());
	}
	else
	{
		msg->addUUIDFast(	_PREHASH_ImageID,	LLUUID::null);
	}
//	msg->addUUIDFast(	_PREHASH_ImageID,		mPanelSecondLife->mimage_ctrl->getImageAssetID()	);
	msg->addUUIDFast(	_PREHASH_FLImageID,		first_life_image_id);
	msg->addStringFast(	_PREHASH_AboutText,		about_text);
	msg->addStringFast(	_PREHASH_FLAboutText,	first_life_about_text);

	msg->addBOOL("AllowPublish", allow_publish);
	msg->addBOOL("MaturePublish", mature);
	msg->addString("ProfileURL", mPanelWeb->childGetText("url_edit"));
	gAgent.sendReliableMessage();

	msg->newMessage("AvatarInterestsUpdate");
	msg->nextBlockFast(_PREHASH_AgentData);
	msg->addUUIDFast(	_PREHASH_AgentID,		gAgent.getID() );
	msg->addUUIDFast(_PREHASH_SessionID, gAgent.getSessionID() );
	msg->nextBlockFast(_PREHASH_PropertiesData);
	msg->addU32Fast(	_PREHASH_WantToMask,	want_to_mask);
	msg->addStringFast(	_PREHASH_WantToText,	want_to_text);
	msg->addU32Fast(	_PREHASH_SkillsMask,	skills_mask);
	msg->addStringFast(	_PREHASH_SkillsText,	skills_text);
	msg->addString( "LanguagesText",			languages_text);
	gAgent.sendReliableMessage();
}

void LLPanelAvatar::selectTab(S32 tabnum)
{
	if(mTab)
	{
		mTab->selectTab(tabnum);
	}
}

void LLPanelAvatar::selectTabByName(std::string tab_name)
{
	if (mTab)
	{
		if (tab_name.empty())
		{
			mTab->selectFirstTab();
		}
		else
		{
			mTab->selectTabByName(tab_name);
		}
	}
}


void LLPanelAvatar::processAvatarNotesReply(LLMessageSystem *msg, void**)
{
	// extract the agent id
	LLUUID agent_id;
	msg->getUUID("AgentData", "AgentID", agent_id);

	LLUUID target_id;
	msg->getUUID("Data", "TargetID", target_id);

	// look up all panels which have this avatar
	for (panel_list_t::iterator iter = sAllPanels.begin(); iter != sAllPanels.end(); ++iter)
	{
		LLPanelAvatar* self = *iter;
		if (self->mAvatarID != target_id)
		{
			continue;
		}

		std::string text;
		msg->getString("Data", "Notes", text);
		self->childSetValue("notes edit", text);
		self->childSetEnabled("notes edit", true);
		self->mHaveNotes = true;
		self->mLastNotes = text;
	}
}


void LLPanelAvatar::processAvatarClassifiedReply(LLMessageSystem *msg, void** userdata)
{
	LLUUID agent_id;
	LLUUID target_id;

	msg->getUUIDFast(_PREHASH_AgentData, _PREHASH_AgentID, agent_id);
	msg->getUUIDFast(_PREHASH_AgentData, _PREHASH_TargetID, target_id);

	// look up all panels which have this avatar target
	for (panel_list_t::iterator iter = sAllPanels.begin(); iter != sAllPanels.end(); ++iter)
	{
		LLPanelAvatar* self = *iter;
		if (self->mAvatarID != target_id)
		{
			continue;
		}

		self->mPanelClassified->processAvatarClassifiedReply(msg, userdata);
	}
}

void LLPanelAvatar::processAvatarPicksReply(LLMessageSystem *msg, void** userdata)
{
	LLUUID agent_id;
	LLUUID target_id;

	msg->getUUID("AgentData", "AgentID", agent_id);
	msg->getUUID("AgentData", "TargetID", target_id);

	// look up all panels which have this avatar target
	for (panel_list_t::iterator iter = sAllPanels.begin(); iter != sAllPanels.end(); ++iter)
	{
		LLPanelAvatar* self = *iter;
		if (self->mAvatarID != target_id)
		{
			continue;
		}

		self->mPanelPicks->processAvatarPicksReply(msg, userdata);
	}
}

// static
void LLPanelAvatar::onClickKick(void* userdata)
{
	LLPanelAvatar* self = (LLPanelAvatar*) userdata;

	S32 left, top;
	gFloaterView->getNewFloaterPosition(&left, &top);
	LLRect rect(left, top, left+400, top-300);

	LLSD payload;
	payload["avatar_id"] = self->mAvatarID;
	LLNotifications::instance().add("KickUser", LLSD(), payload, finishKick);
}

//static
bool LLPanelAvatar::finishKick(const LLSD& notification, const LLSD& response)
{
	S32 option = LLNotification::getSelectedOption(notification, response);

	if (option == 0)
	{
		LLUUID avatar_id = notification["payload"]["avatar_id"].asUUID();
		LLMessageSystem* msg = gMessageSystem;

		msg->newMessageFast(_PREHASH_GodKickUser);
		msg->nextBlockFast(_PREHASH_UserInfo);
		msg->addUUIDFast(_PREHASH_GodID,		gAgent.getID() );
		msg->addUUIDFast(_PREHASH_GodSessionID, gAgent.getSessionID());
		msg->addUUIDFast(_PREHASH_AgentID,   avatar_id );
		msg->addU32("KickFlags", KICK_FLAGS_DEFAULT );
		msg->addStringFast(_PREHASH_Reason,    response["message"].asString() );
		gAgent.sendReliableMessage();
	}
	return false;
}

// static
void LLPanelAvatar::onClickFreeze(void* userdata)
{
	LLPanelAvatar* self = (LLPanelAvatar*) userdata;
	LLSD payload;
	payload["avatar_id"] = self->mAvatarID;
	LLNotifications::instance().add("FreezeUser", LLSD(), payload, LLPanelAvatar::finishFreeze);
}

// static
bool LLPanelAvatar::finishFreeze(const LLSD& notification, const LLSD& response)
{
	S32 option = LLNotification::getSelectedOption(notification, response);

	if (option == 0)
	{
		LLUUID avatar_id = notification["payload"]["avatar_id"].asUUID();
		LLMessageSystem* msg = gMessageSystem;

		msg->newMessageFast(_PREHASH_GodKickUser);
		msg->nextBlockFast(_PREHASH_UserInfo);
		msg->addUUIDFast(_PREHASH_GodID,		gAgent.getID() );
		msg->addUUIDFast(_PREHASH_GodSessionID, gAgent.getSessionID());
		msg->addUUIDFast(_PREHASH_AgentID,   avatar_id );
		msg->addU32("KickFlags", KICK_FLAGS_FREEZE );
		msg->addStringFast(_PREHASH_Reason, response["message"].asString() );
		gAgent.sendReliableMessage();
	}
	return false;
}

// static
void LLPanelAvatar::onClickUnfreeze(void* userdata)
{
	LLPanelAvatar* self = (LLPanelAvatar*) userdata;
	LLSD payload;
	payload["avatar_id"] = self->mAvatarID;
	LLNotifications::instance().add("UnFreezeUser", LLSD(), payload, LLPanelAvatar::finishUnfreeze);
}

// static
bool LLPanelAvatar::finishUnfreeze(const LLSD& notification, const LLSD& response)
{
	S32 option = LLNotification::getSelectedOption(notification, response);
	std::string text = response["message"].asString();
	if (option == 0)
	{
		LLUUID avatar_id = notification["payload"]["avatar_id"].asUUID();
		LLMessageSystem* msg = gMessageSystem;

		msg->newMessageFast(_PREHASH_GodKickUser);
		msg->nextBlockFast(_PREHASH_UserInfo);
		msg->addUUIDFast(_PREHASH_GodID,		gAgent.getID() );
		msg->addUUIDFast(_PREHASH_GodSessionID, gAgent.getSessionID());
		msg->addUUIDFast(_PREHASH_AgentID,   avatar_id );
		msg->addU32("KickFlags", KICK_FLAGS_UNFREEZE );
		msg->addStringFast(_PREHASH_Reason,    text );
		gAgent.sendReliableMessage();
	}
	return false;
}

// static
void LLPanelAvatar::onClickCSR(void* userdata)
{
	LLPanelAvatar* self = (LLPanelAvatar*)userdata;
	if (!self) return;
	
	LLNameEditor* name_edit = self->getChild<LLNameEditor>("name");
	if (!name_edit) return;

	std::string name = name_edit->getText();
	if (name.empty()) return;
	
	std::string url = "http://csr.lindenlab.com/agent/";
	
	// slow and stupid, but it's late
	S32 len = name.length();
	for (S32 i = 0; i < len; i++)
	{
		if (name[i] == ' ')
		{
			url += "%20";
		}
		else
		{
			url += name[i];
		}
	}
	
	LLWeb::loadURL(url);
}


void*	LLPanelAvatar::createPanelAvatarSecondLife(void* data)
{
	LLPanelAvatar* self = (LLPanelAvatar*)data;
	self->mPanelSecondLife = new LLPanelAvatarSecondLife(std::string("2nd Life"),LLRect(),self);
	return self->mPanelSecondLife;
}

void*	LLPanelAvatar::createPanelAvatarWeb(void*	data)
{
	LLPanelAvatar* self = (LLPanelAvatar*)data;
	self->mPanelWeb = new LLPanelAvatarWeb(std::string("Web"),LLRect(),self);
	return self->mPanelWeb;
}

void*	LLPanelAvatar::createPanelAvatarInterests(void*	data)
{
	LLPanelAvatar* self = (LLPanelAvatar*)data;
	self->mPanelAdvanced = new LLPanelAvatarAdvanced(std::string("Interests"),LLRect(),self);
	return self->mPanelAdvanced;
}


void*	LLPanelAvatar::createPanelAvatarPicks(void*	data)
{
	LLPanelAvatar* self = (LLPanelAvatar*)data;
	self->mPanelPicks = new LLPanelAvatarPicks(std::string("Picks"),LLRect(),self);
	return self->mPanelPicks;
}

void*	LLPanelAvatar::createPanelAvatarClassified(void* data)
{
	LLPanelAvatar* self = (LLPanelAvatar*)data;
	self->mPanelClassified = new LLPanelAvatarClassified(std::string("Classified"),LLRect(),self);
	return self->mPanelClassified;
}

void*	LLPanelAvatar::createPanelAvatarFirstLife(void*	data)
{
	LLPanelAvatar* self = (LLPanelAvatar*)data;
	self->mPanelFirstLife = new LLPanelAvatarFirstLife(std::string("1st Life"), LLRect(), self);
	return self->mPanelFirstLife;
}

void*	LLPanelAvatar::createPanelAvatarNotes(void*	data)
{
	LLPanelAvatar* self = (LLPanelAvatar*)data;
	self->mPanelNotes = new LLPanelAvatarNotes(std::string("My Notes"),LLRect(),self);
	return self->mPanelNotes;
}<|MERGE_RESOLUTION|>--- conflicted
+++ resolved
@@ -709,102 +709,7 @@
 	}
 }
 
-<<<<<<< HEAD
-=======
-//-----------------------------------------------------------------------------
-// LLPanelAvatarSLUM
-//-----------------------------------------------------------------------------
-LLPanelAvatarSLUM::LLPanelAvatarSLUM(const std::string& name, const LLRect& rect, 
-								   LLPanelAvatar* panel_avatar)
-:	LLPanelAvatarTab(name, rect, panel_avatar),
-	mWebBrowser(NULL)
-{
-}
-
-LLPanelAvatarSLUM::~LLPanelAvatarSLUM()
-{
-}
-
-void LLPanelAvatarSLUM::refresh()
-{
-	if (mNavigateTo != "")
-	{
-		llinfos << "Loading " << mNavigateTo << llendl;
-		mWebBrowser->navigateTo( mNavigateTo );
-		mNavigateTo = "";
-	}
-}
-
-// static
-void LLPanelAvatarSLUM::callbackSLUMAvatarName(const LLUUID& id, const std::string& full_name, bool is_group, void* data)
-{
-	LLPanelAvatarSLUM* self = (LLPanelAvatarSLUM*)data;
-	if (self)
-	{
-		std::string url = getProfileURL(gCacheName->buildUsername(full_name));
-		self->mFirstNavigate = true;
-		self->mPerformanceTimer.start();
-		self->mWebBrowser->navigateTo( url );
-	}
-}
-
-void LLPanelAvatarSLUM::navigateStart(const LLUUID& avatar_id)
-{
-	if (mWebBrowser)
-	{
-		std::string av_name;
-		if (gCacheName->getFullName(avatar_id, av_name))
-		{
-			std::string url = getProfileURL(gCacheName->buildUsername(av_name));
-			mFirstNavigate = true;
-			mPerformanceTimer.start();
-			mWebBrowser->navigateTo( url );
-		}
-		else
-		{
-			gCacheName->get(avatar_id, false, boost::bind(&LLPanelAvatarSLUM::callbackSLUMAvatarName, _1, _2, _3, (void*)this));
-		}
-	}
-}
-
-void LLPanelAvatarSLUM::handleMediaEvent(LLPluginClassMedia* self, EMediaEvent event)
-{
-	switch(event)
-	{
-		case MEDIA_EVENT_STATUS_TEXT_CHANGED:
-			childSetText("status_text", self->getStatusText() );
-		break;
-		
-		case MEDIA_EVENT_LOCATION_CHANGED:
-			// Debugging info to console
-			llinfos << self->getLocation() << llendl;
-		break;
-		
-		case MEDIA_EVENT_NAVIGATE_BEGIN:
-		{
-			if (mFirstNavigate)
-			{
-				mFirstNavigate = false;
-			}
-			else
-			{
-				mPerformanceTimer.start();
-			}
-		}
-		break;
-		
-		case MEDIA_EVENT_NAVIGATE_COMPLETE:
-		{
-			childSetText("status_text", llformat("Load Time: %.2f seconds", mPerformanceTimer.getElapsedTimeF32()));
-		}
-		break;
-		
-		default:
-			// Having a default case makes the compiler happy.
-		break;
-	}
-}
->>>>>>> b2ae950f
+}
 
 //-----------------------------------------------------------------------------
 // LLPanelAvatarAdvanced
