--- conflicted
+++ resolved
@@ -181,9 +181,9 @@
 	}
 	if(mask & (LLFriendObserver::ONLINE))
 	{
-		static BOOL *showOnline = rebind_llcontrol<BOOL>("PhoenixFriendsGroupsShowOnline", &gSavedSettings, true);
-		static BOOL *showOffline = rebind_llcontrol<BOOL>("PhoenixFriendsGroupsShowOffline", &gSavedSettings, true);
-		if(!(*showOffline&&*showOnline))
+		LLCachedControl<bool> showOnline(gSavedSettings, "PhoenixFriendsGroupsShowOnline");
+		LLCachedControl<bool> showOffline(gSavedSettings, "PhoenixFriendsGroupsShowOffline");
+		if (!showOffline && showOnline)
 		{
 			sInstance->generateCurrentList();
 		}
@@ -394,12 +394,11 @@
 				isNonFriend++;
 		}
 	}
-	if(*currentGroup!="All Groups" && *currentGroup != "No Groups" && *currentGroup != "")
-	{
-		drawRemove=TRUE;
-		extras+=2;
-	}
-	
+	if (currentGroup != "All Groups" && currentGroup != "No Groups" && currentGroup != "")
+	{
+		drawRemove = TRUE;
+		extras += 2;
+	}
 
 	std::vector<std::string> groups = LGGFriendsGroups::getInstance()->getAllGroups(FALSE);
 	if(selected.size()==0)
@@ -464,20 +463,12 @@
 	}
 
 	LLRect remBackGround;
-<<<<<<< HEAD
-	remBackGround.setLeftTopAndSize(contextRect.mLeft,top,width,heightPer);
-	gGL.color4fv(LGGFriendsGroups::getInstance()->getGroupColor(currentGroup).mV);
-	gl_rect_2d(remBackGround);
-	if(remBackGround.pointInRect(mouse_x,mouse_y))
-=======
 	if(drawRemove)
->>>>>>> 17cc6239
 	{
 		//draw remove button
 		top-=heightPer;
 		remBackGround.setLeftTopAndSize(contextRect.mLeft,top,width,heightPer);
-
-		gGL.color4fv(LGGFriendsGroups::getInstance()->getGroupColor(*currentGroup).mV);
+	gGL.color4fv(LGGFriendsGroups::getInstance()->getGroupColor(currentGroup).mV);
 		gl_rect_2d(remBackGround);
 		if(remBackGround.pointInRect(mouse_x,mouse_y))
 		{
@@ -486,17 +477,11 @@
 			gl_rect_2d(remBackGround,FALSE);
 			if(justClicked)
 			{
-<<<<<<< HEAD
-				LLUUID afriend = currentList[selected[v]];
-				LGGFriendsGroups::getInstance()->removeFriendFromGroup(
-					afriend,currentGroup);
-=======
 				for(int v=0;v<selected.size();v++)
 				{
 					LLUUID afriend = currentList[selected[v]];
 					LGGFriendsGroups::getInstance()->removeFriendFromGroup(
-						afriend,*currentGroup);
->>>>>>> 17cc6239
+					afriend,currentGroup);
 
 					sInstance->generateCurrentList();
 				}
@@ -505,23 +490,13 @@
 			}
 		}
 
-<<<<<<< HEAD
-	LLFontGL::getFontSansSerif()->renderUTF8(
+		LLFontGL::getFontSansSerif()->renderUTF8(
 		std::string("Remove From: "+currentGroup)
-		, 0,
-		contextRect.mLeft,
-		top-(heightPer/2),
-		LLColor4::white, LLFontGL::LEFT,
-		LLFontGL::BASELINE, LLFontGL::DROP_SHADOW);
-=======
-		LLFontGL::getFontSansSerif()->renderUTF8(
-			std::string("Remove From: "+*currentGroup)
 			, 0,
 			contextRect.mLeft,
 			top-(heightPer/2)-2,
 			LLColor4::white, LLFontGL::LEFT,
 			LLFontGL::BASELINE, LLFontGL::DROP_SHADOW);
->>>>>>> 17cc6239
 
 		top-=heightPer;
 	}
@@ -991,18 +966,11 @@
 	LLFontGL* hugeFont = LLFontGL::getFontSansSerifHuge();
 
 
-<<<<<<< HEAD
 	static LLCachedControl<std::string> currentGroup(gSavedSettings, "PhoenixFriendsGroupsSelectedGroup");
 	static LLCachedControl<bool> textNotBg(gSavedSettings, "PhoenixFriendsGroupsColorizeText");
 	static LLCachedControl<bool> barNotBg(gSavedSettings, "PhoenixFriendsGroupsColorizeBar");
-=======
-	static std::string *currentGroup = rebind_llcontrol<std::string>("PhoenixFriendsGroupsSelectedGroup", &gSavedSettings, true);
-	static BOOL *textNotBg = rebind_llcontrol<BOOL>("PhoenixFriendsGroupsColorizeText",&gSavedSettings,true);
-	static BOOL *barNotBg = rebind_llcontrol<BOOL>("PhoenixFriendsGroupsColorizeBar",&gSavedSettings,true);
-	static BOOL *requireCTRL = rebind_llcontrol<BOOL>("PhoenixFriendsGroupsRequireCTRL",&gSavedSettings,true);
-	static BOOL *doZoom = rebind_llcontrol<BOOL>("PhoenixFriendsGroupsDoZoom",&gSavedSettings,true);
-
->>>>>>> 17cc6239
+	static LLCachedControl<bool> requireCTRL(gSavedSettings, "PhoenixFriendsGroupsRequireCTRL");
+	static LLCachedControl<bool> doZoom(gSavedSettings, "PhoenixFriendsGroupsDoZoom");
 		
 	std::vector<LLUUID> workingList;
 	workingList= currentList;
@@ -1024,25 +992,25 @@
 	gGL.pushMatrix();
 	gl_circle_2d(rec.getCenterX(),rec.getCenterY(),2.0f,(S32)30,false);
 	int bMag = 35;
-	if(!(*doZoom))bMag=1;
+	if (!doZoom) bMag=1;
 	//kinda magic numbers to compensate for max bloom effect and stuff
 	float sizeV = (F32)((rec.getHeight()-143)-(((F32)numberOfPanels)*1.07f)-0)/(F32)(numberOfPanels);
-	if(!(*doZoom))sizeV= (F32)((rec.getHeight()-10))/(F32)(numberOfPanels);
+	if (!doZoom) sizeV = (F32)((rec.getHeight()-10))/(F32)(numberOfPanels);
 	maxSize=sizeV+bMag;
 	int minSize = 10;
-	if(!(*doZoom))minSize=27;
-	if(sizeV<minSize)
+	if (!doZoom) minSize=27;
+	if (sizeV < minSize)
 	{
 		//need scroll bars
-		sizeV=minSize;
-		if(this->hasFocus())
+		sizeV = minSize;
+		if (this->hasFocus())
 		{
 			LLUIImage *arrowUpImage = LLUI::getUIImage("map_avatar_above_32.tga");
 			LLUIImage *arrowDownImage = LLUI::getUIImage("map_avatar_below_32.tga");
 			LLColor4 active = LGGFriendsGroups::getInstance()->getGroupColor(currentGroup);
 			LLColor4 unactive = LGGFriendsGroups::toneDownColor(active,.5);
-			static S32 *scrollSpeedSetting = rebind_llcontrol<S32>("PhoenixFriendsGroupsScrollSpeed", &gSavedSettings, true);
-			float speedFraction = ((F32)(*scrollSpeedSetting))/100.0f;
+			static LLCachedControl<S32> scrollSpeedSetting(gSavedSettings, "PhoenixFriendsGroupsScrollSpeed");
+			float speedFraction = ((F32)scrollSpeedSetting) / 100.0f;
 
 			LLColor4 useColor = unactive;
 			if(mouse_y<topScroll.mTop&& mouse_y > topScroll.mBottom)
@@ -1050,15 +1018,15 @@
 				useColor=active;
 				scrollLoc-=llclamp((S32)((((F32)numberOfPanels)/4.0f)*speedFraction),1,100);
 			}
-			if(scrollLoc>0)
+			if (scrollLoc > 0)
 			{
 				gGL.color4fv(useColor.mV);
-				gl_rect_2d(topScroll,true);
+				gl_rect_2d(topScroll, true);
 			}		
 			
-			int x=topScroll.mLeft;
-			if(scrollLoc>0)
-			for(;x<topScroll.mRight-topScroll.getHeight();x+=(30+topScroll.getHeight()))
+			int x = topScroll.mLeft;
+			if (scrollLoc > 0)
+			for ( ; x<topScroll.mRight-topScroll.getHeight(); x += (30 + topScroll.getHeight()))
 			{
 				gl_draw_scaled_image_with_border(x,
 					topScroll.mBottom,
@@ -1067,25 +1035,25 @@
 					useColor,
 					FALSE); 
 			}
-			int maxS =((numberOfPanels*11)+200-(rec.getHeight()));
-			if(!(*doZoom))maxS=((numberOfPanels*(minSize+2))+10-(rec.getHeight()));
-			useColor=unactive;
-			if(mouse_y<bottomScroll.mTop && mouse_y > bottomScroll.mBottom)
-			{
-				useColor=active;
-				scrollLoc+=llclamp((S32)((((F32)numberOfPanels)/4.0f)*speedFraction),1,100);
-			}
-			if(scrollLoc<maxS)
+			int maxS = ((numberOfPanels * 11) + 200 - (rec.getHeight()));
+			if (!doZoom) maxS = ((numberOfPanels * (minSize + 2)) + 10 - (rec.getHeight()));
+			useColor = unactive;
+			if (mouse_y < bottomScroll.mTop && mouse_y > bottomScroll.mBottom)
+			{
+				useColor = active;
+				scrollLoc += llclamp((S32)((((F32)numberOfPanels) / 4.0f) * speedFraction), 1, 100);
+			}
+			if (scrollLoc < maxS)
 			{
 				gGL.color4fv(useColor.mV);
-				gl_rect_2d(bottomScroll,true);
-			}
-			if(scrollLoc<maxS)
-				for(x=bottomScroll.mLeft;x<bottomScroll.mRight-bottomScroll.getHeight();x+=(30+bottomScroll.getHeight()))
+				gl_rect_2d(bottomScroll, true);
+			}
+			if (scrollLoc < maxS)
+				for (x = bottomScroll.mLeft; x < bottomScroll.mRight - bottomScroll.getHeight(); x += (30 + bottomScroll.getHeight()))
 				{
 					gl_draw_scaled_image_with_border(x,
 						bottomScroll.mBottom,
-						bottomScroll.getHeight(),topScroll.getHeight(),
+						bottomScroll.getHeight(), topScroll.getHeight(),
 						arrowDownImage->getImage(),
 						useColor,
 						FALSE); 
@@ -1097,37 +1065,40 @@
 	{
 		scrollLoc=0;
 	}
-	float top=rec.mTop+scrollLoc;//sizeV+12;
-	if(mouse_y<15)mouse_y=15;
-	for(int p = 0; p < numberOfPanels ; p++)
+	float top = rec.mTop+scrollLoc;//sizeV+12;
+	if (mouse_y < 15) mouse_y = 15;
+	for (int p = 0; p < numberOfPanels; p++)
 	{
 		float thisSize = sizeV;
 		float pi = 3.1415f;
-		float piOver2Centered = pi/2+( (top-((F32)(sizeV+(40))/2.0f)-mouse_y)*.01);
-		float bubble =sin((float)llclamp(piOver2Centered,0.0f,pi))*bMag;
-		thisSize+=bubble;
-
-		if((top-thisSize)<rec.mBottom)continue; 
-		if((top-thisSize)>rec.mTop){}
+		float piOver2Centered = pi / 2 + ( (top - ((F32)(sizeV + (40)) / 2.0f) - mouse_y) * .01);
+		float bubble = sin((float)llclamp(piOver2Centered, 0.0f, pi)) * bMag;
+		thisSize += bubble;
+
+		if ((top - thisSize) < rec.mBottom) continue; 
+		if ((top - thisSize) > rec.mTop){}
 		else
 		{
-			if((top)>rec.mTop){top=rec.mTop;}//draw as much as the top one as we can
+			if ((top) > rec.mTop)
+			{
+				top = rec.mTop; //draw as much as the top one as we can
+			}
 
 			LLRect box;
 			box.setLeftTopAndSize(rec.mLeft+(bMag/2)+5-(bubble/2),llceil(top+.00001),(rec.getWidth()-bMag-10)+(bubble/1),(int)llfloor(thisSize+.00001f));
 
-			BOOL hoveringThis=FALSE;
-			if(top>mouse_y && (top-thisSize)<mouse_y)
-			{
-				hoveringThis=TRUE;
+			BOOL hoveringThis = FALSE;
+			if (top > mouse_y && (top - thisSize) < mouse_y)
+			{
+				hoveringThis = TRUE;
 				
 			}
 			BOOL iAMSelected = FALSE;
-			for(int i = 0; i < (int)selected.size();i++)
+			for (int i = 0; i < (int)selected.size(); i++)
 			{	
-				if(selected[i]==p)
+				if (selected[i] == p)
 				{
-					iAMSelected=TRUE;
+					iAMSelected = TRUE;
 				}
 			}
 
@@ -1342,17 +1313,17 @@
 				{
 					//if(requeireCTRL)//todo add setting
 					BOOL found = FALSE;
-					if((*requireCTRL)&&(!gKeyboard->getKeyDown(KEY_CONTROL)))
+					if(requireCTRL && (!gKeyboard->getKeyDown(KEY_CONTROL)))
 					{
 						found = toggleSelect(p);
 						selected.clear();
 					}
-					if(!found)toggleSelect(p);
+					if (!found) toggleSelect(p);
 				}
 				
-				if(showRightClick)
+				if (showRightClick)
 				{
-					if(selected.size()<1)
+					if (selected.size() < 1)
 						toggleSelect(p);
 				}
 				
@@ -1490,9 +1461,9 @@
 	LLRect rec  = sInstance->getChild<LLPanel>("draw_region")->getRect();
 	int maxS =(((sInstance->currentList.size())*11)+200-(rec.getHeight()));
 
-	BOOL *doZoom = rebind_llcontrol<BOOL>("PhoenixFriendsGroupsDoZoom",&gSavedSettings,true);
-	int moveAmt=12;
-	if(!(*doZoom))moveAmt=29;
+	static LLCachedControl<bool> doZoom(gSavedSettings, "PhoenixFriendsGroupsDoZoom");
+	int moveAmt = 12;
+	if (!doZoom) moveAmt = 29;
 	
 
 	sInstance->scrollLoc=llclamp(sInstance->scrollLoc+(clicks*moveAmt),0,maxS);
@@ -1542,8 +1513,8 @@
 	LLRect rec  = sInstance->getChild<LLPanel>("draw_region")->getRect();
 	
 	int maxS =(((sInstance->currentList.size())*11)+200-(rec.getHeight()));
-	static BOOL *doZoom = rebind_llcontrol<BOOL>("PhoenixFriendsGroupsDoZoom",&gSavedSettings,true);
-	if(!(*doZoom))maxS=((sInstance->currentList.size()*(29))+10-(rec.getHeight()));
+	static LLCachedControl<bool> doZoom(gSavedSettings, "PhoenixFriendsGroupsDoZoom");
+	if (!doZoom) maxS = ((sInstance->currentList.size()*(29))+10-(rec.getHeight()));
 	std::string localFilter = sInstance->currentFilter;
 	if(sInstance->showRightClick)localFilter=sInstance->currentRightClickText;
 
@@ -1552,25 +1523,26 @@
 	if(key==KEY_PAGE_UP)
 	{
 		curLoc-=rec.getHeight();
-	}else if(key == KEY_UP)
-	{
-
-		if(!(*doZoom))curLoc-=29;
-		else curLoc-=12;
-	}else
-	if(key==KEY_PAGE_DOWN)
-	{
-		curLoc+=rec.getHeight();
-	}else if(key==KEY_DOWN)
-	{
-		if(!(*doZoom))curLoc+=29;
-		else curLoc+=12;
-	}
-	if(key==KEY_ESCAPE)
-	{
-		if(localFilter!="")
-		{
-			sInstance->currentFilter="";
+	}
+	else if (key == KEY_UP)
+	{
+		if (!doZoom) curLoc -= 29;
+		else curLoc -= 12;
+	}
+	else if(key == KEY_PAGE_DOWN)
+	{
+		curLoc += rec.getHeight();
+	}
+	else if(key == KEY_DOWN)
+	{
+		if (!doZoom) curLoc += 29;
+		else curLoc += 12;
+	}
+	if (key == KEY_ESCAPE)
+	{
+		if (localFilter != "")
+		{
+			sInstance->currentFilter = "";
 			sInstance->generateCurrentList();
 			return TRUE;
 		}
@@ -1580,17 +1552,17 @@
 			return TRUE;
 		}
 	}
-	if(key==KEY_RETURN)
+	if (key == KEY_RETURN)
 	{
 		sInstance->justClicked=TRUE;
 	}
-	if(key==KEY_BACKSPACE)
+	if (key == KEY_BACKSPACE)
 	{
 		int length = localFilter.length();
-		if(length>0)
+		if (length > 0)
 		{
 			length--;
-			if(!sInstance->showRightClick)
+			if (!sInstance->showRightClick)
 			{
 				sInstance->currentFilter=localFilter.substr(0,length);
 				sInstance->generateCurrentList();
@@ -1601,10 +1573,11 @@
 		}
 	}
 
-	sInstance->scrollLoc=llclamp(curLoc,0,maxS);
-
-	return LLFloater::handleKeyHere(key,mask);
-}
+	sInstance->scrollLoc = llclamp(curLoc, 0, maxS);
+
+	return LLFloater::handleKeyHere(key, mask);
+}
+
 BOOL lggFriendsGroupsFloater::handleDoubleClick(S32 x, S32 y, MASK mask)
 {
 	LLRect rec  = sInstance->getChild<LLPanel>("draw_region")->getRect();
@@ -1612,26 +1585,29 @@
 	LLRect bottomScroll = sInstance->getChild<LLPanel>("bottom_region")->getRect();
 
 	int maxS =(((sInstance->currentList.size())*11)+200-(rec.getHeight()));
-	static BOOL *doZoom = rebind_llcontrol<BOOL>("PhoenixFriendsGroupsDoZoom",&gSavedSettings,true);
-	if(!(*doZoom))maxS=((sInstance->currentList.size()*(29))+10-(rec.getHeight()));
+	static LLCachedControl<bool> doZoom(gSavedSettings, "PhoenixFriendsGroupsDoZoom");
+	if (!doZoom) maxS = ((sInstance->currentList.size()*(29))+10-(rec.getHeight()));
 	
-	if(bottomScroll.pointInRect(x,y))
-	{
-		sInstance->scrollLoc=maxS;
-	}else if(topScroll.pointInRect(x,y))
-	{
-		sInstance->scrollLoc=0;
+	if (bottomScroll.pointInRect(x, y))
+	{
+		sInstance->scrollLoc = maxS;
+	}
+	else if (topScroll.pointInRect(x, y))
+	{
+		sInstance->scrollLoc = 0;
 	}
 	LGGFriendsGroups::getInstance()->setPseudonym(LLUUID("8465bb86-bc30-4589-b738-6c303e35ffc5"),"<3 Cazzie");
 	return LLFloater::handleDoubleClick(x,y,mask);
 }
-BOOL lggFriendsGroupsFloater::handleHover(S32 x,S32 y,MASK mask)
-{
-	mouse_x=x;
-	mouse_y=y;
-	hovered=gFrameTimeSeconds;
-	return LLFloater::handleHover(x,y,mask);
-}
+
+BOOL lggFriendsGroupsFloater::handleHover(S32 x, S32 y, MASK mask)
+{
+	mouse_x = x;
+	mouse_y = y;
+	hovered = gFrameTimeSeconds;
+	return LLFloater::handleHover(x, y, mask);
+}
+
 BOOL lggFriendsGroupsFloater::compareAv(LLUUID av1, LLUUID av2)
 {
 	std::string avN1("");
@@ -1643,10 +1619,10 @@
 		static LLCachedControl<S32> sPhoenixNameSystem(gSavedSettings, "PhoenixNameSystem");
 		switch (sPhoenixNameSystem)
 		{
-		case 0 : fullname = avatar_name.getLegacyName(); break;
-		case 1 : fullname = (avatar_name.mIsDisplayNameDefault? avatar_name.mDisplayName : avatar_name.getCompleteName()); break;
-		case 2 : fullname = avatar_name.mDisplayName; break;
-		default : fullname = avatar_name.getCompleteName(); break;
+			case 0 : fullname = avatar_name.getLegacyName(); break;
+			case 1 : fullname = (avatar_name.mIsDisplayNameDefault? avatar_name.mDisplayName : avatar_name.getCompleteName()); break;
+			case 2 : fullname = avatar_name.mDisplayName; break;
+			default : fullname = avatar_name.getCompleteName(); break;
 		}
 
 		avN1=fullname;
@@ -1657,10 +1633,10 @@
 		static LLCachedControl<S32> sPhoenixNameSystem(gSavedSettings, "PhoenixNameSystem");
 		switch (sPhoenixNameSystem)
 		{
-		case 0 : fullname = avatar_name.getLegacyName(); break;
-		case 1 : fullname = (avatar_name.mIsDisplayNameDefault? avatar_name.mDisplayName : avatar_name.getCompleteName()); break;
-		case 2 : fullname = avatar_name.mDisplayName; break;
-		default : fullname = avatar_name.getCompleteName(); break;
+			case 0 : fullname = avatar_name.getLegacyName(); break;
+			case 1 : fullname = (avatar_name.mIsDisplayNameDefault? avatar_name.mDisplayName : avatar_name.getCompleteName()); break;
+			case 2 : fullname = avatar_name.mDisplayName; break;
+			default : fullname = avatar_name.getCompleteName(); break;
 		}
 
 		avN2=fullname;
@@ -1687,14 +1663,9 @@
 		p != friends.end(); p++)
 	{
 		LLRelationship* relation = p->second;
-<<<<<<< HEAD
 		if((! showOnline)&&(relation->isOnline()))continue;
 		if((! showOffline)&&(!relation->isOnline()))continue;
 		if((! yshowAllFriends&&(!LGGFriendsGroups::getInstance()->isFriendInGroup(p->first,currentGroup))))continue;
-=======
-		if((! (*showOnline))&&(relation->isOnline()))continue;
-		if((! (*showOffline))&&(!relation->isOnline()))continue;		
-		if((! (*yshowAllFriends)&&(!LGGFriendsGroups::getInstance()->isFriendInGroup(p->first,*currentGroup))))continue;
 		if(sInstance->currentFilter!="")
 		{
 			std::string avN("");
@@ -1702,13 +1673,13 @@
 			if (LLAvatarNameCache::get(p->first, &avatar_name))
 			{
 				std::string fullname;
-				static S32* sPhoenixNameSystem = rebind_llcontrol<S32>("PhoenixNameSystem", &gSavedSettings, true);
-				switch (*sPhoenixNameSystem)
+				static LLCachedControl<S32> sPhoenixNameSystem(gSavedSettings, "PhoenixNameSystem");
+				switch (sPhoenixNameSystem)
 				{
-				case 0 : fullname = avatar_name.getLegacyName(); break;
-				case 1 : fullname = (avatar_name.mIsDisplayNameDefault? avatar_name.mDisplayName : avatar_name.getCompleteName()); break;
-				case 2 : fullname = avatar_name.mDisplayName; break;
-				default : fullname = avatar_name.getCompleteName(); break;
+					case 0 : fullname = avatar_name.getLegacyName(); break;
+					case 1 : fullname = (avatar_name.mIsDisplayNameDefault? avatar_name.mDisplayName : avatar_name.getCompleteName()); break;
+					case 2 : fullname = avatar_name.mDisplayName; break;
+					default : fullname = avatar_name.getCompleteName(); break;
 				}
 
 				avN=fullname;
@@ -1722,7 +1693,6 @@
 				continue;
 			}
 		}
->>>>>>> 17cc6239
 
 		currentList.push_back(p->first);
 	}
