--- conflicted
+++ resolved
@@ -967,27 +967,18 @@
 	LLFontGL* hugeFont = LLFontGL::getFontSansSerifHuge();
 
 
-<<<<<<< HEAD
 	static LLCachedControl<std::string> currentGroup(gSavedSettings, "PhoenixContactSetsSelectedGroup");
 	static LLCachedControl<bool> textNotBg(gSavedSettings, "PhoenixContactSetsColorizeText");
 	static LLCachedControl<bool> barNotBg(gSavedSettings, "PhoenixContactSetsColorizeBar");
 	static LLCachedControl<bool> requireCTRL(gSavedSettings, "PhoenixContactSetsRequireCTRL");
 	static LLCachedControl<bool> doZoom(gSavedSettings, "PhoenixContactSetsDoZoom");
-=======
-	static std::string *currentGroup = rebind_llcontrol<std::string>("PhoenixContactSetsSelectedGroup", &gSavedSettings, true);
-	static BOOL *textNotBg = rebind_llcontrol<BOOL>("PhoenixContactSetsColorizeText",&gSavedSettings,true);
-	static BOOL *barNotBg = rebind_llcontrol<BOOL>("PhoenixContactSetsColorizeBar",&gSavedSettings,true);
-	static BOOL *requireCTRL = rebind_llcontrol<BOOL>("PhoenixContactSetsRequireCTRL",&gSavedSettings,true);
-	static BOOL *doZoom = rebind_llcontrol<BOOL>("PhoenixContactSetsDoZoom",&gSavedSettings,true);
-	static BOOL *doColorChange = rebind_llcontrol<BOOL>("PhoenixContactSetsUseColorHighlight",&gSavedSettings,true);
-
->>>>>>> c50495ba
+	static LLCachedControl<bool> doColorChange(gSavedSettings, "PhoenixContactSetsUseColorHighlight");
 		
 	std::vector<LLUUID> workingList;
 	workingList= currentList;
 	int numberOfPanels = workingList.size();//45;
 	//see if we are guna draw some folders
-	allFolders=LGGContactSets::getInstance()->getInnerGroups(*currentGroup);
+	allFolders=LGGContactSets::getInstance()->getInnerGroups(currentGroup);
 	numberOfPanels+=allFolders.size();
 
 	LLRect topScroll = getChild<LLPanel>("top_region")->getRect();
@@ -1006,32 +997,19 @@
 	gGL.pushMatrix();
 	gl_circle_2d(rec.getCenterX(),rec.getCenterY(),2.0f,(S32)30,false);
 	int bMag = 35;
-<<<<<<< HEAD
-	if (!doZoom) bMag=1;
-=======
-	if(!(*doZoom))bMag=0;
->>>>>>> c50495ba
+	if (!doZoom) bMag=0;
 	//kinda magic numbers to compensate for max bloom effect and stuff
 	float sizeV = (F32)((rec.getHeight()-143)-(((F32)numberOfPanels)*1.07f)-0)/(F32)(numberOfPanels);
-	if (!doZoom) sizeV= (F32)((rec.getHeight()-0-(numberOfPanels*2)))/(F32)(numberOfPanels);
+	if(!doZoom)sizeV= (F32)((rec.getHeight()-0-(numberOfPanels*2)))/(F32)(numberOfPanels);
 	maxSize=sizeV+bMag;
 	int minSize = 10;
-<<<<<<< HEAD
-	if (!doZoom) minSize=27;
+	if(!doZoom)minSize=24;
 	if (sizeV < minSize)
 	{
 		//need scroll bars
 		sizeV = minSize;
+//#pragma region ScrollBars
 		if (this->hasFocus())
-=======
-	if(!(*doZoom))minSize=24;
-	if(sizeV<minSize)
-	{
-		//need scroll bars
-		sizeV=minSize;
-//#pragma region ScrollBars
-		if(this->hasFocus())
->>>>>>> c50495ba
 		{
 			LLUIImage *arrowUpImage = LLUI::getUIImage("map_avatar_above_32.tga");
 			LLUIImage *arrowDownImage = LLUI::getUIImage("map_avatar_below_32.tga");
@@ -1095,41 +1073,22 @@
 	{
 		scrollLoc=0;
 	}
-<<<<<<< HEAD
 	float top = rec.mTop+scrollLoc;//sizeV+12;
 	if (mouse_y < 15) mouse_y = 15;
-	for (int p = 0; p < numberOfPanels; p++)
+	for(int f=0; f< allFolders.size();f++)
 	{
 		float thisSize = sizeV;
 		float pi = 3.1415f;
 		float piOver2Centered = pi / 2 + ( (top - ((F32)(sizeV + (40)) / 2.0f) - mouse_y) * .01);
-		float bubble = sin((float)llclamp(piOver2Centered, 0.0f, pi)) * bMag;
-		thisSize += bubble;
-=======
-	float top=rec.mTop+scrollLoc;//sizeV+12;
-	if(mouse_y<15)mouse_y=15;
-	for(int f=0; f< allFolders.size();f++)
-	{
-		float thisSize = sizeV;
-		float pi = 3.1415f;
-		float piOver2Centered = pi/2+( (top-((F32)(sizeV+(40))/2.0f)-mouse_y)*.01);
 		float bubble =sin((float)llclamp(piOver2Centered,0.0f,pi));//*bMag;
 		thisSize+=(bubble*bMag);
->>>>>>> c50495ba
 
 		if ((top - thisSize) < rec.mBottom) continue; 
 		if ((top - thisSize) > rec.mTop){}
 		else
 		{
-<<<<<<< HEAD
-			if ((top) > rec.mTop)
-			{
-				top = rec.mTop; //draw as much as the top one as we can
-			}
-=======
 			//draw folder stuff
 			if((top)>rec.mTop){top=rec.mTop;}//draw as much as the top one as we can
->>>>>>> c50495ba
 
 			LLRect box;
 			box.setLeftTopAndSize(rec.mLeft+(bMag/2)+5-((bubble*bMag)/2),llceil(top+.00001),(rec.getWidth()-bMag-10)+((bubble*bMag)/1),(int)llfloor(thisSize+.00001f));
@@ -1139,11 +1098,11 @@
 
 			LLColor4 color = LGGContactSets::getInstance()->getGroupColor(folder);
 			
-			if(*doColorChange)
+			if(doColorChange)
 				color = LGGContactSets::toneDownColor(color,((F32)bubble+.001)/(1.0f));
 
 			gGL.color4fv(color.mV);			
-			if(!(*barNotBg) && !(*textNotBg))
+			if(!barNotBg && !textNotBg)
 			{
 				gl_rect_2d(box);
 			}else
@@ -1152,7 +1111,7 @@
 				smallBox.setLeftTopAndSize(box.mLeft,box.mTop,10+(bubble/2),box.getHeight());
 				gl_rect_2d(smallBox);
 				smallBox.setLeftTopAndSize(box.mLeft+10+(bubble/2),box.mTop,box.getWidth()-(10+(bubble/2)),box.getHeight());
-				gGL.color4fv(LGGContactSets::toneDownColor(LGGContactSets::getInstance()->getDefaultColor(),(*doColorChange)?(((F32)bubble)/(1)):1).mV);
+				gGL.color4fv(LGGContactSets::toneDownColor(LGGContactSets::getInstance()->getDefaultColor(),doColorChange?(((F32)bubble)/(1)):1).mV);
 				gl_rect_2d(smallBox);
 			}
 			if(box.pointInRect(mouse_x,mouse_y))
@@ -1172,14 +1131,14 @@
 			LLFontGL* useFont = font;
 			if(thisSize>25)useFont = bigFont;
 			if(thisSize>36)useFont = hugeFont;
-			if(*doZoom)
+			if(doZoom)
 			{
 				if(thisSize>14)useFont = bigFont;
 				if(thisSize>25)useFont = hugeFont;
 			}
 
 			int roomForBar = 0;
-			if((*barNotBg)||(*textNotBg))roomForBar=10+(bubble/2);
+			if(barNotBg||textNotBg)roomForBar=10+(bubble/2);
 
 			int size =llclamp(thisSize+(bubble*bMag/2),
 				llmax(10.0f,llmin((((F32)box.getHeight())/1.0f),20.0f)),
@@ -1196,13 +1155,13 @@
 				FALSE);
 
 			LLColor4 groupTextColor = LLColor4::white;
-			if((*textNotBg))groupTextColor=LGGContactSets::toneDownColor(color,1.0f);
+			if(textNotBg)groupTextColor=LGGContactSets::toneDownColor(color,1.0f);
 
 			useFont->renderUTF8(
 				folder
 				, 0,
 				box.mLeft+roomForBar+size+2,
-				top-(thisSize/2)+((*doZoom)?-2:2),
+				top-(thisSize/2)+(doZoom?-2:2),
 				groupTextColor, LLFontGL::LEFT,
 				LLFontGL::BASELINE, LLFontGL::DROP_SHADOW);
 
@@ -1258,7 +1217,7 @@
 			if(showOtherGroups)color = LGGContactSets::getInstance()->
 				getFriendColor(agent_id,cg);
 
-			if(!iAMSelected&&(*doColorChange))
+			if(!iAMSelected&&doColorChange)
 				color = LGGContactSets::toneDownColor(color,((F32)bubble+.001)/(1.0f));
 			
 			gGL.color4fv(color.mV);			
@@ -1271,12 +1230,12 @@
 				smallBox.setLeftTopAndSize(box.mLeft,box.mTop,10+(bubble/2),box.getHeight());
 				gl_rect_2d(smallBox);
 				smallBox.setLeftTopAndSize(box.mLeft+10+(bubble/2),box.mTop,box.getWidth()-(10+(bubble/2)),box.getHeight());
-				gGL.color4fv(LGGContactSets::toneDownColor(LGGContactSets::getInstance()->getDefaultColor(),(*doColorChange)?(((F32)bubble)/(1)):1).mV);
+				gGL.color4fv(LGGContactSets::toneDownColor(LGGContactSets::getInstance()->getDefaultColor(),doColorChange?(((F32)bubble)/(1)):1).mV);
 				gl_rect_2d(smallBox);
 			}
 
 			//draw over lays (other group names)
-			if(box.getHeight()>((*doZoom)?25:0))
+			if(box.getHeight()>(doZoom?25:0))
 			{
 				int breathingRoom = 0;
 				if(box.getHeight()>35)breathingRoom=4;
@@ -1521,7 +1480,7 @@
 				LLFontGL* useFont = font;
 				if(thisSize>25)useFont = bigFont;
 				if(thisSize>36)useFont = hugeFont;
-				if(*doZoom)
+				if(doZoom)
 				{
 					if(thisSize>14)useFont = bigFont;
 					if(thisSize>25)useFont = hugeFont;
@@ -1537,7 +1496,7 @@
 					text
 					, 0,
 					box.mLeft+roomForBar,
-					top-(thisSize/2)+((*doZoom)?-2:2),
+					top-(thisSize/2)+(doZoom?-2:2),
 					nameTextColor, LLFontGL::LEFT,
 					LLFontGL::BASELINE, LLFontGL::DROP_SHADOW);
 
@@ -1621,21 +1580,12 @@
 {
 	LLRect rec  = sInstance->getChild<LLPanel>("draw_region")->getRect();
 
-<<<<<<< HEAD
-	int maxS =(((sInstance->currentList.size())*11)+200-(rec.getHeight()));
+	int maxS =(((sInstance->currentList.size()+sInstance->allFolders.size())*11)+200-(rec.getHeight()));
 	static LLCachedControl<bool> doZoom(gSavedSettings, "PhoenixContactSetsDoZoom");
-	if (!doZoom) maxS = ((sInstance->currentList.size()*(29))+10-(rec.getHeight()));
+	if(!doZoom)maxS=(((sInstance->currentList.size()+sInstance->allFolders.size())*(26))+10-(rec.getHeight()));
 
 	int moveAmt=12;
-	if (!doZoom) moveAmt = 29;
-=======
-	int maxS =(((sInstance->currentList.size()+sInstance->allFolders.size())*11)+200-(rec.getHeight()));
-	BOOL *doZoom = rebind_llcontrol<BOOL>("PhoenixContactSetsDoZoom",&gSavedSettings,true);
-	if(!(*doZoom))maxS=(((sInstance->currentList.size()+sInstance->allFolders.size())*(26))+10-(rec.getHeight()));
-
-	int moveAmt=12;
-	if(!(*doZoom))moveAmt=26;
->>>>>>> c50495ba
+	if(!doZoom)moveAmt=26;
 	
 
 	sInstance->scrollLoc=llclamp(sInstance->scrollLoc+(clicks*moveAmt),0,maxS);
@@ -1691,15 +1641,9 @@
 {
 	LLRect rec  = sInstance->getChild<LLPanel>("draw_region")->getRect();
 	
-<<<<<<< HEAD
-	int maxS =(((sInstance->currentList.size())*11)+200-(rec.getHeight()));
+	int maxS =(((sInstance->currentList.size()+sInstance->allFolders.size())*11)+200-(rec.getHeight()));
 	static LLCachedControl<bool> doZoom(gSavedSettings, "PhoenixContactSetsDoZoom");
-	if (!doZoom) maxS = ((sInstance->currentList.size()*(29))+10-(rec.getHeight()));
-=======
-	int maxS =(((sInstance->currentList.size()+sInstance->allFolders.size())*11)+200-(rec.getHeight()));
-	static BOOL *doZoom = rebind_llcontrol<BOOL>("PhoenixContactSetsDoZoom",&gSavedSettings,true);
-	if(!(*doZoom))maxS=(((sInstance->currentList.size()+sInstance->allFolders.size())*(26))+10-(rec.getHeight()));
->>>>>>> c50495ba
+	if(!doZoom)maxS=(((sInstance->currentList.size()+sInstance->allFolders.size())*(26))+10-(rec.getHeight()));
 	std::string localFilter = sInstance->currentFilter;
 	if(sInstance->showRightClick)localFilter=sInstance->currentRightClickText;
 
@@ -1711,30 +1655,18 @@
 	}
 	else if (key == KEY_UP)
 	{
-<<<<<<< HEAD
 		if (!doZoom) curLoc -= 29;
+		if(!doZoom)curLoc-=26;
 		else curLoc -= 12;
 	}
 	else if(key == KEY_PAGE_DOWN)
-=======
-
-		if(!(*doZoom))curLoc-=26;
-		else curLoc-=12;
-	}else
-	if(key==KEY_PAGE_DOWN)
->>>>>>> c50495ba
 	{
 		curLoc += rec.getHeight();
 	}
 	else if(key == KEY_DOWN)
 	{
-<<<<<<< HEAD
-		if (!doZoom) curLoc += 29;
+		if(!doZoom)curLoc+=26;
 		else curLoc += 12;
-=======
-		if(!(*doZoom))curLoc+=26;
-		else curLoc+=12;
->>>>>>> c50495ba
 	}
 	if (key == KEY_ESCAPE)
 	{
@@ -1782,15 +1714,9 @@
 	LLRect topScroll = sInstance->getChild<LLPanel>("top_region")->getRect();
 	LLRect bottomScroll = sInstance->getChild<LLPanel>("bottom_region")->getRect();
 
-<<<<<<< HEAD
-	int maxS =(((sInstance->currentList.size())*11)+200-(rec.getHeight()));
+	int maxS =(((sInstance->currentList.size()+sInstance->allFolders.size())*11)+200-(rec.getHeight()));
 	static LLCachedControl<bool> doZoom(gSavedSettings, "PhoenixContactSetsDoZoom");
-	if (!doZoom) maxS = ((sInstance->currentList.size()*(29))+10-(rec.getHeight()));
-=======
-	int maxS =(((sInstance->currentList.size()+sInstance->allFolders.size())*11)+200-(rec.getHeight()));
-	static BOOL *doZoom = rebind_llcontrol<BOOL>("PhoenixContactSetsDoZoom",&gSavedSettings,true);
-	if(!(*doZoom))maxS=(((sInstance->currentList.size()+sInstance->allFolders.size())*(26))+10-(rec.getHeight()));
->>>>>>> c50495ba
+	if(!doZoom)maxS=(((sInstance->currentList.size()+sInstance->allFolders.size())*(26))+10-(rec.getHeight()));
 	
 	if (bottomScroll.pointInRect(x, y))
 	{
