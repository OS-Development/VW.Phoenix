/** 
 * @file llfloaterchat.cpp
 * @brief LLFloaterChat class implementation
 *
 * $LicenseInfo:firstyear=2002&license=viewergpl$
 * 
 * Copyright (c) 2002-2009, Linden Research, Inc.
 * 
 * Second Life Viewer Source Code
 * The source code in this file ("Source Code") is provided by Linden Lab
 * to you under the terms of the GNU General Public License, version 2.0
 * ("GPL"), unless you have obtained a separate licensing agreement
 * ("Other License"), formally executed by you and Linden Lab.  Terms of
 * the GPL can be found in doc/GPL-license.txt in this distribution, or
 * online at http://secondlifegrid.net/programs/open_source/licensing/gplv2
 * 
 * There are special exceptions to the terms and conditions of the GPL as
 * it is applied to this Source Code. View the full text of the exception
 * in the file doc/FLOSS-exception.txt in this software distribution, or
 * online at
 * http://secondlifegrid.net/programs/open_source/licensing/flossexception
 * 
 * By copying, modifying or distributing this software, you acknowledge
 * that you have read and understood your obligations described above,
 * and agree to abide by those obligations.
 * 
 * ALL LINDEN LAB SOURCE CODE IS PROVIDED "AS IS." LINDEN LAB MAKES NO
 * WARRANTIES, EXPRESS, IMPLIED OR OTHERWISE, REGARDING ITS ACCURACY,
 * COMPLETENESS OR PERFORMANCE.
 * $/LicenseInfo$
 */

/**
 * Actually the "Chat History" floater.
 * Should be llfloaterchathistory, not llfloaterchat.
 */

#include "llviewerprecompiledheaders.h"

#include "llfloaterchat.h"
#include "llfloateractivespeakers.h"
#include "llfloaterscriptdebug.h"

#include "llchat.h"
#include "llfontgl.h"
#include "llrect.h"
#include "llerror.h"
#include "llstring.h"
#include "message.h"

// project include
#include "llagent.h"
#include "llbutton.h"
#include "llcheckboxctrl.h"
#include "llcombobox.h"
#include "llconsole.h"
#include "llfloaterchatterbox.h"
#include "llfloatermute.h"
#include "llkeyboard.h"
//#include "lllineeditor.h"
#include "llmutelist.h"
//#include "llresizehandle.h"
#include "llchatbar.h"
#include "llstatusbar.h"
#include "llviewertexteditor.h"
#include "llviewergesture.h"			// for triggering gestures
#include "llviewermessage.h"
#include "llviewerwindow.h"
#include "llviewercontrol.h"
#include "lluictrlfactory.h"
#include "llchatbar.h"
#include "lllogchat.h"
#include "lltexteditor.h"
#include "lltextparser.h"
#include "llfloaterhtml.h"
#include "llweb.h"
#include "llstylemap.h"
#include "mfdkeywordfloater.h"
#include "growlmanager.h"

// linden library includes
#include "llaudioengine.h"
#include "llchat.h"
#include "llfontgl.h"
#include "llrect.h"
#include "llerror.h"
#include "llstring.h"
#include "llwindow.h"
#include "message.h"

// [RLVa:KB]
#include "rlvhandler.h"
#include "lggfriendsgroups.h"
// [/RLVa:KB]

//
// Global statics
//
LLColor4 get_text_color(const LLChat& chat);

//
// Member Functions
//
LLFloaterChat::LLFloaterChat(const LLSD& seed)
:	LLFloater(std::string("chat floater"), std::string("FloaterChatRect"), LLStringUtil::null, 
			  RESIZE_YES, 440, 100, DRAG_ON_TOP, MINIMIZE_NO, CLOSE_YES),
	mPanel(NULL)
{
	mFactoryMap["chat_panel"] = LLCallbackMap(createChatPanel, NULL);
	mFactoryMap["active_speakers_panel"] = LLCallbackMap(createSpeakersPanel, NULL);
	// do not automatically open singleton floaters (as result of getInstance())
	BOOL no_open = FALSE;
	LLUICtrlFactory::getInstance()->buildFloater(this,"floater_chat_history.xml",&getFactoryMap(),no_open);

	childSetCommitCallback("show mutes",onClickToggleShowMute,this); //show mutes
	childSetCommitCallback("translate chat",onClickToggleTranslateChat,this);
	childSetValue("translate chat", gSavedSettings.getBOOL("TranslateChat"));
	childSetVisible("Chat History Editor with mute",FALSE);
	childSetEnabled("ChatChannel", gSavedSettings.getBOOL("PhoenixShowChatChannel"));
	childSetAction("toggle_active_speakers_btn", onClickToggleActiveSpeakers, this);
	setDefaultBtn("Chat");
}

LLFloaterChat::~LLFloaterChat()
{
	// Children all cleaned up by default view destructor.
}

void LLFloaterChat::setVisible(BOOL visible)
{
	LLFloater::setVisible( visible );

	gSavedSettings.setBOOL("ShowChatHistory", visible);
}

void LLFloaterChat::draw()
{
	// enable say and shout only when text available
		
	childSetValue("toggle_active_speakers_btn", childIsVisible("active_speakers_panel"));

	LLChatBar* chat_barp = getChild<LLChatBar>("chat_panel", TRUE);
	if (chat_barp)
	{
		chat_barp->refresh();
	}

	mPanel->refreshSpeakers();
	LLFloater::draw();
}

BOOL LLFloaterChat::postBuild()
{
	mPanel = (LLPanelActiveSpeakers*)getChild<LLPanel>("active_speakers_panel");

	LLChatBar* chat_barp = getChild<LLChatBar>("chat_panel", TRUE);
	if (chat_barp)
	{
		chat_barp->setGestureCombo(getChild<LLComboBox>( "Gesture"));
	}
	return TRUE;
}

// public virtual
void LLFloaterChat::onClose(bool app_quitting)
{
	if (!app_quitting)
	{
		gSavedSettings.setBOOL("ShowChatHistory", FALSE);
	}
	setVisible(FALSE);
}

void LLFloaterChat::onVisibilityChange(BOOL new_visibility)
{
	// Hide the chat overlay when our history is visible.
	updateConsoleVisibility();

	// stop chat history tab from flashing when it appears
	if (new_visibility)
	{
		LLFloaterChatterBox::getInstance()->setFloaterFlashing(this, FALSE);
	}

	LLFloater::onVisibilityChange(new_visibility);
}

void LLFloaterChat::setMinimized(BOOL minimized)
{
	LLFloater::setMinimized(minimized);
	updateConsoleVisibility();
}


void LLFloaterChat::updateConsoleVisibility()
{
	// determine whether we should show console due to not being visible
	gConsole->setVisible( !isInVisibleChain()								// are we not in part of UI being drawn?
							|| isMinimized()								// are we minimized?
							|| (getHost() && getHost()->isMinimized() ));	// are we hosted in a minimized floater?
}

void add_timestamped_line(LLViewerTextEditor* edit, LLChat chat, const LLColor4& color)
{
	std::string line = chat.mText;
	bool prepend_newline = true;
	if (gSavedSettings.getBOOL("ChatShowTimestamps"))
	{
		edit->appendTime(prepend_newline);
		prepend_newline = false;
	}

	// If the msg is from an agent (not yourself though),
	// extract out the sender name and replace it with the hotlinked name.
	if (chat.mSourceType == CHAT_SOURCE_AGENT &&
//		chat.mFromID != LLUUID::null)
// [RLVa:KB] - Version: 1.23.4 | Checked: 2009-07-08 (RLVa-1.0.0e)
		chat.mFromID != LLUUID::null &&

		(!gRlvHandler.hasBehaviour(RLV_BHVR_SHOWNAMES)) )
// [/RLVa:KB]
	{
		chat.mURL = llformat("secondlife:///app/agent/%s/about",chat.mFromID.asString().c_str());
	}

	// If the chat line has an associated url, link it up to the name.
	if (!chat.mURL.empty()
		&& (line.length() > chat.mFromName.length() && line.find(chat.mFromName,0) == 0))
	{
		std::string start_line = line.substr(0, chat.mFromName.length() + 1);
		line = line.substr(chat.mFromName.length() + 1);
		const LLStyleSP &sourceStyle = LLStyleMap::instance().lookup(chat.mFromID,chat.mURL);
		edit->appendStyledText(start_line, false, prepend_newline, sourceStyle);
		prepend_newline = false;
	}
	edit->appendColoredText(line, false, prepend_newline, color, LLStringUtil::null, true);
}

void log_chat_text(const LLChat& chat)
{
		std::string histstr;
		if (gSavedPerAccountSettings.getBOOL("LogChatTimestamp"))
			histstr = LLLogChat::timestamp(gSavedPerAccountSettings.getBOOL("LogTimestampDate")) + chat.mText;
		else
			histstr = chat.mText;

		LLLogChat::saveHistory(std::string("chat"),histstr);
}
// static
void LLFloaterChat::addChatHistory(const LLChat& chat, bool log_to_file)
{	
// [RLVa:KB] - Checked: 2009-07-08 (RLVa-1.0.0e)
	if (rlv_handler_t::isEnabled())
	{
		// TODO-RLVa: we might cast too broad a net by filtering here, needs testing
		if ( (gRlvHandler.hasBehaviour(RLV_BHVR_SHOWLOC)) && (!chat.mRlvLocFiltered) && (CHAT_SOURCE_AGENT != chat.mSourceType) )
		{
			LLChat& rlvChat = const_cast<LLChat&>(chat);
			RlvUtil::filterLocation(rlvChat.mText);
			rlvChat.mRlvLocFiltered = TRUE;
		}
		if ( (gRlvHandler.hasBehaviour(RLV_BHVR_SHOWNAMES)) && (!chat.mRlvNamesFiltered) )
		{
			// NOTE: this will also filter inventory accepted/declined text in the chat history
			LLChat& rlvChat = const_cast<LLChat&>(chat);
			if (CHAT_SOURCE_AGENT != chat.mSourceType)
			{
				// Filter object and system chat (names are filtered elsewhere to save ourselves an gObjectList lookup)
				RlvUtil::filterNames(rlvChat.mText);
			}
			rlvChat.mRlvNamesFiltered = TRUE;
		}
	}
// [/RLVa:KB]

	if ( gSavedPerAccountSettings.getBOOL("LogChat") && log_to_file) 
	{
		log_chat_text(chat);
	}
	
	LLColor4 color = get_text_color(chat);
	
	if (!log_to_file) color = LLColor4::grey;	//Recap from log file.

	if (chat.mChatType == CHAT_TYPE_DEBUG_MSG)
	{
		LLFloaterScriptDebug::addScriptLine(chat.mText,
											chat.mFromName, 
											color, 
											chat.mFromID);
		if (!gSavedSettings.getBOOL("ScriptErrorsAsChat"))
		{
			return;
		}
	}
	
	// could flash the chat button in the status bar here. JC
	LLFloaterChat* chat_floater = LLFloaterChat::getInstance(LLSD());
	LLViewerTextEditor*	history_editor = chat_floater->getChild<LLViewerTextEditor>("Chat History Editor");
	LLViewerTextEditor*	history_editor_with_mute = chat_floater->getChild<LLViewerTextEditor>("Chat History Editor with mute");

	history_editor->setParseHTML(TRUE);
	history_editor_with_mute->setParseHTML(TRUE);
	
	history_editor->setParseHighlights(TRUE);
	history_editor_with_mute->setParseHighlights(TRUE);
	
	if (!chat.mMuted)
	{
		add_timestamped_line(history_editor, chat, color);
		add_timestamped_line(history_editor_with_mute, chat, color);
	}
	else
	{
		// desaturate muted chat
		LLColor4 muted_color = lerp(color, LLColor4::grey, 0.5f);
		add_timestamped_line(history_editor_with_mute, chat, color);
	}
	
	// add objects as transient speakers that can be muted
	if (chat.mSourceType == CHAT_SOURCE_OBJECT)
	{
		chat_floater->mPanel->setSpeaker(chat.mFromID, chat.mFromName, LLSpeaker::STATUS_NOT_IN_CHANNEL, LLSpeaker::SPEAKER_OBJECT);
	}

	// start tab flashing on incoming text from other users (ignoring system text, etc)
	if (!chat_floater->isInVisibleChain() && chat.mSourceType == CHAT_SOURCE_AGENT)
	{
		LLFloaterChatterBox::getInstance()->setFloaterFlashing(chat_floater, TRUE);
	}
}

// static
void LLFloaterChat::setHistoryCursorAndScrollToEnd()
{
	LLViewerTextEditor*	history_editor = LLFloaterChat::getInstance(LLSD())->getChild<LLViewerTextEditor>("Chat History Editor");
	LLViewerTextEditor*	history_editor_with_mute = LLFloaterChat::getInstance(LLSD())->getChild<LLViewerTextEditor>("Chat History Editor with mute");
	
	if (history_editor) 
	{
		history_editor->setCursorAndScrollToEnd();
	}
	if (history_editor_with_mute)
	{
		 history_editor_with_mute->setCursorAndScrollToEnd();
	}
}


//static 
void LLFloaterChat::onClickMute(void *data)
{
	LLFloaterChat* self = (LLFloaterChat*)data;

	LLComboBox*	chatter_combo = self->getChild<LLComboBox>("chatter combobox");

	const std::string& name = chatter_combo->getSimple();
	LLUUID id = chatter_combo->getCurrentID();

	if (name.empty()) return;

	LLMute mute(id);
	mute.setFromDisplayName(name);
	LLMuteList::getInstance()->add(mute);
	
	LLFloaterMute::showInstance();
}

//static
void LLFloaterChat::onClickToggleShowMute(LLUICtrl* caller, void *data)
{
	LLFloaterChat* floater = (LLFloaterChat*)data;


	//LLCheckBoxCtrl*	
	BOOL show_mute = floater->getChild<LLCheckBoxCtrl>("show mutes")->get();
	LLViewerTextEditor*	history_editor = floater->getChild<LLViewerTextEditor>("Chat History Editor");
	LLViewerTextEditor*	history_editor_with_mute = floater->getChild<LLViewerTextEditor>("Chat History Editor with mute");

	if (!history_editor || !history_editor_with_mute)
		return;

	//BOOL show_mute = floater->mShowMuteCheckBox->get();
	if (show_mute)
	{
		history_editor->setVisible(FALSE);
		history_editor_with_mute->setVisible(TRUE);
		history_editor_with_mute->setCursorAndScrollToEnd();
	}
	else
	{
		history_editor->setVisible(TRUE);
		history_editor_with_mute->setVisible(FALSE);
		history_editor->setCursorAndScrollToEnd();
	}
}

// Update the "TranslateChat" pref after "translate chat" checkbox is toggled in
// the "Local Chat" floater.
//static
void LLFloaterChat::onClickToggleTranslateChat(LLUICtrl* caller, void *data)
{
	LLFloaterChat* floater = (LLFloaterChat*)data;

	BOOL translate_chat = floater->getChild<LLCheckBoxCtrl>("translate chat")->get();
	gSavedSettings.setBOOL("TranslateChat", translate_chat);
}

// Update the "translate chat" checkbox after the "TranslateChat" pref is set in
// some other place (e.g. prefs dialog).
//static
void LLFloaterChat::updateSettings()
{
	BOOL translate_chat = gSavedSettings.getBOOL("TranslateChat");
	LLFloaterChat::getInstance(LLSD())->getChild<LLCheckBoxCtrl>("translate chat")->set(translate_chat);
}

//static
void LLFloaterChat::updateChatChannelSetting()
{
	LLFloaterChat* floater = LLFloaterChat::getInstance(LLSD());
	floater->childSetEnabled("ChatChannel", gSavedSettings.getBOOL("PhoenixShowChatChannel"));
}

// Put a line of chat in all the right places
void LLFloaterChat::addChat(const LLChat& chat, 
			  BOOL from_instant_message, 
			  BOOL local_agent,
			  BOOL log_to_file)
{
	LLColor4 text_color = get_text_color(chat);

	BOOL invisible_script_debug_chat = 
			chat.mChatType == CHAT_TYPE_DEBUG_MSG
			&& !gSavedSettings.getBOOL("ScriptErrorsAsChat");

// [RLVa:KB] - Checked: 2009-07-08 (RLVa-1.0.0e)
	if (rlv_handler_t::isEnabled())
	{
		// TODO-RLVa: we might cast too broad a net by filtering here, needs testing
		if ( (gRlvHandler.hasBehaviour(RLV_BHVR_SHOWLOC)) && (!chat.mRlvLocFiltered) && (CHAT_SOURCE_AGENT != chat.mSourceType) )
		{
			LLChat& rlvChat = const_cast<LLChat&>(chat);
			if (!from_instant_message)
				RlvUtil::filterLocation(rlvChat.mText);
			rlvChat.mRlvLocFiltered = TRUE;
		}
		if ( (gRlvHandler.hasBehaviour(RLV_BHVR_SHOWNAMES)) && (!chat.mRlvNamesFiltered) )
		{
			LLChat& rlvChat = const_cast<LLChat&>(chat);
			if ( (!from_instant_message) && (CHAT_SOURCE_AGENT != chat.mSourceType) )
			{
				// Filter object and system chat (names are filtered elsewhere to save ourselves an gObjectList lookup)
				RlvUtil::filterNames(rlvChat.mText);
			}
			rlvChat.mRlvNamesFiltered = TRUE;
		}
	}
// [/RLVa:KB]

#if LL_LCD_COMPILE
	// add into LCD displays
	if (!invisible_script_debug_chat)
	{
		if (!from_instant_message)
		{
			AddNewChatToLCD(chat.mText);
		}
		else
		{
			AddNewIMToLCD(chat.mText);
		}
	}
#endif
	if (!invisible_script_debug_chat 
		&& !chat.mMuted 
		&& gConsole 
		&& !local_agent)
	{
		if (chat.mSourceType == CHAT_SOURCE_SYSTEM)
		{
			text_color = gSavedSettings.getColor("SystemChatColor");
		}
		else if(from_instant_message)
		{
			//Phoenix:KC - color chat from friends. taking care not to color when RLV hide names is in effect, lol
			static LLCachedControl<bool> sPhoenixColorFriendsChat(gSavedSettings, "PhoenixColorFriendsChat");

			if (!sPhoenixColorFriendsChat
			|| !LLAvatarTracker::instance().isBuddy(chat.mFromID))
			{
				text_color = gSavedSettings.getColor("IMChatColor");
			}
		}
		// We display anything if it's not an IM. If it's an IM, check pref...
		if	( !from_instant_message || gSavedSettings.getBOOL("IMInChatConsole") ) 
		{
			gConsole->addConsoleLine(chat.mText, text_color);
			
		}
	}

	if(from_instant_message && gSavedPerAccountSettings.getBOOL("LogChatIM"))
		log_chat_text(chat);
	
	if(from_instant_message && gSavedSettings.getBOOL("IMInChatHistory")) 	 
		addChatHistory(chat,false);

	triggerAlerts(chat.mText);

	if(!from_instant_message)
		addChatHistory(chat, log_to_file);
}

// Moved from lltextparser.cpp to break llui/llaudio library dependency.
//static
void LLFloaterChat::triggerAlerts(const std::string& text)
{
	LLTextParser* parser = LLTextParser::getInstance();
//    bool spoken=FALSE;
	for (S32 i=0;i<parser->mHighlights.size();i++)
	{
		LLSD& highlight = parser->mHighlights[i];
		if (parser->findPattern(text,highlight) >= 0 )
		{
			if(gAudiop)
			{
				if ((std::string)highlight["sound_lluuid"] != LLUUID::null.asString())
				{
					gAudiop->triggerSound(highlight["sound_lluuid"].asUUID(), 
						gAgent.getID(),
						1.f,
						LLAudioEngine::AUDIO_TYPE_UI,
						gAgent.getPositionGlobal() );
				}
/*				
				if (!spoken) 
				{
					LLTextToSpeech* text_to_speech = NULL;
					text_to_speech = LLTextToSpeech::getInstance();
					spoken = text_to_speech->speak((LLString)highlight["voice"],text); 
				}
 */
			}
			if (highlight["flash"])
			{
				LLWindow* viewer_window = gViewerWindow->getWindow();
				if (viewer_window && viewer_window->getMinimized())
				{
					viewer_window->flashIcon(5.f);
				}
			}
		}
	}
}

LLColor4 get_text_color(const LLChat& chat)
{
	LLColor4 text_color;

	if(chat.mMuted)
	{
		text_color.setVec(0.8f, 0.8f, 0.8f, 1.f);
	}
	else
	{
		switch(chat.mSourceType)
		{
		case CHAT_SOURCE_SYSTEM:
		case CHAT_SOURCE_UNKNOWN:
			text_color = gSavedSettings.getColor4("SystemChatColor");
			break;
		case CHAT_SOURCE_AGENT:
		    if (gAgent.getID() == chat.mFromID)
			{
				text_color = gSavedSettings.getColor4("UserChatColor");
			}
			else
			{
				//Phoenix:KC - color chat from friends. taking care not to color when RLV hide names is in effect, lol
				static LLCachedControl<bool> sPhoenixColorFriendsChat(gSavedSettings, "PhoenixColorFriendsChat");
				static LLCachedControl<bool> sPhoenixColorLindensChat(gSavedSettings, "PhoenixColorLindensChat");
				static LLCachedControl<bool> sPhoenixColorFriendsGroupsChat(gSavedSettings, "PhoenixFriendsGroupsColorizeChat");

				if ( (sPhoenixColorFriendsChat || sPhoenixColorFriendsGroupsChat)
				&& LLAvatarTracker::instance().isBuddy(chat.mFromID)
				&& (!rlv_handler_t::isEnabled()
				|| !gRlvHandler.hasBehaviour(RLV_BHVR_SHOWNAMES)))
				{
<<<<<<< HEAD
					text_color = gSavedSettings.getColor4("PhoenixFriendChatColor");
					if(sPhoenixColorFriendsGroupsChat)
=======
					if(*sPhoenixColorFriendsChat)
						text_color = gSavedSettings.getColor4("PhoenixFriendChatColor");
					if(*sPhoenixColorFriendsGroupsChat)
>>>>>>> 17cc6239
					{
						LLColor4 fgColor = LGGFriendsGroups::getInstance()->getFriendColor(chat.mFromID);
						if(fgColor!=LGGFriendsGroups::getInstance()->getDefaultColor())
							text_color=fgColor;
					}
				}
				else if(gAgent.getID() == chat.mFromID)
				{
					text_color = gSavedSettings.getColor4("UserChatColor");
				}
				else if (sPhoenixColorLindensChat && LLMuteList::getInstance()->isLinden(chat.mFromID))
				{
					text_color = gSavedSettings.getColor4("PhoenixLindensChatColor");
				}
				else
				{
					text_color = gSavedSettings.getColor4("AgentChatColor");
				}
			}
			break;
		case CHAT_SOURCE_OBJECT:
			if (chat.mChatType == CHAT_TYPE_DEBUG_MSG)
			{
				text_color = gSavedSettings.getColor4("ScriptErrorColor");
			}
			else if (chat.mChatType == CHAT_TYPE_OWNER)
			{
				// Message from one of our own objects
				text_color = gSavedSettings.getColor4("llOwnerSayChatColor");
			}
			else if (chat.mChatType == CHAT_TYPE_DIRECT)
			{
				// Used both for llRegionSayTo() and llInstantMesssage()
				// since there is no real reason to distinguish one from
				// another (both are seen only by us and the object may
				// pertain to anyone, us included).
				text_color = gSavedSettings.getColor4("DirectChatColor");
			}
			else
			{
				// Public object chat
				text_color = gSavedSettings.getColor4("ObjectChatColor");
			}
			break;
		case CHAT_SOURCE_OBJECT_IM:
			text_color = gSavedSettings.getColor4("ObjectIMColor");
			break;
		default:
			text_color.setToWhite();
		}

		if (!chat.mPosAgent.isExactlyZero())
		{
			LLVector3 pos_agent = gAgent.getPositionAgent();
			F32 distance = dist_vec(pos_agent, chat.mPosAgent);
			if (distance > gAgent.getNearChatRadius())
			{
				// diminish far-off chat
				text_color.mV[VALPHA] = 0.8f;
			}
		}
	}
	//Phoenix KeywordAlert
	if(gAgent.getID() != chat.mFromID)
	{
		if(MfdKeywordFloaterStart::hasKeyword(chat.mText,1))
		{
			if(gSavedPerAccountSettings.getBOOL("PhoenixKeywordChangeColor"))
				text_color = gSavedPerAccountSettings.getColor4("PhoenixKeywordColor");
		}
	}
	return text_color;
}

//static
void LLFloaterChat::loadHistory()
{
	LLLogChat::loadHistory(std::string("chat"), &chatFromLogFile, (void *)LLFloaterChat::getInstance(LLSD())); 
}

//static
void LLFloaterChat::chatFromLogFile(LLLogChat::ELogLineType type , std::string line, void* userdata)
{
	switch (type)
	{
	case LLLogChat::LOG_EMPTY:
	case LLLogChat::LOG_END:
		// *TODO: nice message from XML file here
		break;
	case LLLogChat::LOG_LINE:
		{
			LLChat chat;					
			chat.mText = line;
			addChatHistory(chat,  FALSE);
		}
		break;
	default:
		// nothing
		break;
	}
}

//static
void* LLFloaterChat::createSpeakersPanel(void* data)
{
	return new LLPanelActiveSpeakers(LLLocalSpeakerMgr::getInstance(), TRUE);
}

//static
void* LLFloaterChat::createChatPanel(void* data)
{
	LLChatBar* chatp = new LLChatBar();
	return chatp;
}

// static
void LLFloaterChat::onClickToggleActiveSpeakers(void* userdata)
{
	LLFloaterChat* self = (LLFloaterChat*)userdata;

// [RLVa:KB] - Checked: 2009-07-08 (RLVa-1.0.0e)
	self->childSetVisible("active_speakers_panel", 
		(!self->childIsVisible("active_speakers_panel")) && (!gRlvHandler.hasBehaviour(RLV_BHVR_SHOWNAMES)) );
// [/RLVa:KB]
	//self->childSetVisible("active_speakers_panel", !self->childIsVisible("active_speakers_panel"));
}

//static 
bool LLFloaterChat::visible(LLFloater* instance, const LLSD& key)
{
	return VisibilityPolicy<LLFloater>::visible(instance, key);
}

//static 
void LLFloaterChat::show(LLFloater* instance, const LLSD& key)
{
	VisibilityPolicy<LLFloater>::show(instance, key);
}

//static 
void LLFloaterChat::hide(LLFloater* instance, const LLSD& key)
{
	if(instance->getHost())
	{
		LLFloaterChatterBox::hideInstance();
	}
	else
	{
		VisibilityPolicy<LLFloater>::hide(instance, key);
	}
}<|MERGE_RESOLUTION|>--- conflicted
+++ resolved
@@ -587,18 +587,17 @@
 				&& (!rlv_handler_t::isEnabled()
 				|| !gRlvHandler.hasBehaviour(RLV_BHVR_SHOWNAMES)))
 				{
-<<<<<<< HEAD
-					text_color = gSavedSettings.getColor4("PhoenixFriendChatColor");
-					if(sPhoenixColorFriendsGroupsChat)
-=======
-					if(*sPhoenixColorFriendsChat)
+					if (sPhoenixColorFriendsChat)
+					{
 						text_color = gSavedSettings.getColor4("PhoenixFriendChatColor");
-					if(*sPhoenixColorFriendsGroupsChat)
->>>>>>> 17cc6239
+					}
+					if (sPhoenixColorFriendsGroupsChat)
 					{
 						LLColor4 fgColor = LGGFriendsGroups::getInstance()->getFriendColor(chat.mFromID);
-						if(fgColor!=LGGFriendsGroups::getInstance()->getDefaultColor())
+						if (fgColor!=LGGFriendsGroups::getInstance()->getDefaultColor())
+						{
 							text_color=fgColor;
+						}
 					}
 				}
 				else if(gAgent.getID() == chat.mFromID)
