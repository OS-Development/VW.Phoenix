/** 
 * @file llfloaterchat.cpp
 * @brief LLFloaterChat class implementation
 *
 * $LicenseInfo:firstyear=2002&license=viewergpl$
 * 
 * Copyright (c) 2002-2009, Linden Research, Inc.
 * 
 * Second Life Viewer Source Code
 * The source code in this file ("Source Code") is provided by Linden Lab
 * to you under the terms of the GNU General Public License, version 2.0
 * ("GPL"), unless you have obtained a separate licensing agreement
 * ("Other License"), formally executed by you and Linden Lab.  Terms of
 * the GPL can be found in doc/GPL-license.txt in this distribution, or
 * online at http://secondlifegrid.net/programs/open_source/licensing/gplv2
 * 
 * There are special exceptions to the terms and conditions of the GPL as
 * it is applied to this Source Code. View the full text of the exception
 * in the file doc/FLOSS-exception.txt in this software distribution, or
 * online at
 * http://secondlifegrid.net/programs/open_source/licensing/flossexception
 * 
 * By copying, modifying or distributing this software, you acknowledge
 * that you have read and understood your obligations described above,
 * and agree to abide by those obligations.
 * 
 * ALL LINDEN LAB SOURCE CODE IS PROVIDED "AS IS." LINDEN LAB MAKES NO
 * WARRANTIES, EXPRESS, IMPLIED OR OTHERWISE, REGARDING ITS ACCURACY,
 * COMPLETENESS OR PERFORMANCE.
 * $/LicenseInfo$
 */

/**
 * Actually the "Chat History" floater.
 * Should be llfloaterchathistory, not llfloaterchat.
 */

#include "llviewerprecompiledheaders.h"

#include "llfloaterchat.h"
#include "llfloateractivespeakers.h"
#include "llfloaterscriptdebug.h"

#include "llchat.h"
#include "llfontgl.h"
#include "llrect.h"
#include "llerror.h"
#include "llstring.h"
#include "message.h"

// project include
#include "llagent.h"
#include "llbutton.h"
#include "llcheckboxctrl.h"
#include "llcombobox.h"
#include "llconsole.h"
#include "llfloaterchatterbox.h"
#include "llfloatermute.h"
#include "llkeyboard.h"
//#include "lllineeditor.h"
#include "llmutelist.h"
//#include "llresizehandle.h"
#include "llchatbar.h"
#include "llstatusbar.h"
#include "llviewertexteditor.h"
#include "llviewergesture.h"			// for triggering gestures
#include "llviewermessage.h"
#include "llviewerwindow.h"
#include "llviewercontrol.h"
#include "lluictrlfactory.h"
#include "llchatbar.h"
#include "lllogchat.h"
#include "lltexteditor.h"
#include "lltextparser.h"
#include "llfloaterhtml.h"
#include "llweb.h"
#include "llstylemap.h"
#include "mfdkeywordfloater.h"
#include "growlmanager.h"

// linden library includes
#include "llaudioengine.h"
#include "llchat.h"
#include "llfontgl.h"
#include "llrect.h"
#include "llerror.h"
#include "llstring.h"
#include "llwindow.h"
#include "message.h"

// [RLVa:KB]
#include "rlvhandler.h"
#include "lggcontactsets.h"
// [/RLVa:KB]

//
// Global statics
//
LLColor4 get_text_color(const LLChat& chat);

//
// Member Functions
//
LLFloaterChat::LLFloaterChat(const LLSD& seed)
:	LLFloater(std::string("chat floater"), std::string("FloaterChatRect"), LLStringUtil::null, 
			  RESIZE_YES, 440, 100, DRAG_ON_TOP, MINIMIZE_NO, CLOSE_YES),
	mPanel(NULL)
{
	mFactoryMap["chat_panel"] = LLCallbackMap(createChatPanel, NULL);
	mFactoryMap["active_speakers_panel"] = LLCallbackMap(createSpeakersPanel, NULL);
	// do not automatically open singleton floaters (as result of getInstance())
	BOOL no_open = FALSE;
	LLUICtrlFactory::getInstance()->buildFloater(this,"floater_chat_history.xml",&getFactoryMap(),no_open);

	childSetCommitCallback("show mutes",onClickToggleShowMute,this); //show mutes
	childSetCommitCallback("translate chat",onClickToggleTranslateChat,this);
	childSetValue("translate chat", gSavedSettings.getBOOL("TranslateChat"));
	childSetVisible("Chat History Editor with mute",FALSE);
	childSetEnabled("ChatChannel", gSavedSettings.getBOOL("PhoenixShowChatChannel"));
	childSetAction("toggle_active_speakers_btn", onClickToggleActiveSpeakers, this);
	setDefaultBtn("Chat");
}

LLFloaterChat::~LLFloaterChat()
{
	// Children all cleaned up by default view destructor.
}

void LLFloaterChat::setVisible(BOOL visible)
{
	LLFloater::setVisible( visible );

	gSavedSettings.setBOOL("ShowChatHistory", visible);
}

void LLFloaterChat::draw()
{
	// enable say and shout only when text available
		
	childSetValue("toggle_active_speakers_btn", childIsVisible("active_speakers_panel"));

	LLChatBar* chat_barp = getChild<LLChatBar>("chat_panel", TRUE);
	if (chat_barp)
	{
		chat_barp->refresh();
	}

	mPanel->refreshSpeakers();
	LLFloater::draw();
}

BOOL LLFloaterChat::postBuild()
{
	mPanel = (LLPanelActiveSpeakers*)getChild<LLPanel>("active_speakers_panel");

	LLChatBar* chat_barp = getChild<LLChatBar>("chat_panel", TRUE);
	if (chat_barp)
	{
		chat_barp->setGestureCombo(getChild<LLComboBox>( "Gesture"));
	}
	return TRUE;
}

// public virtual
void LLFloaterChat::onClose(bool app_quitting)
{
	if (!app_quitting)
	{
		gSavedSettings.setBOOL("ShowChatHistory", FALSE);
	}
	setVisible(FALSE);
}

void LLFloaterChat::onVisibilityChange(BOOL new_visibility)
{
	// Hide the chat overlay when our history is visible.
	updateConsoleVisibility();

	// stop chat history tab from flashing when it appears
	if (new_visibility)
	{
		LLFloaterChatterBox::getInstance()->setFloaterFlashing(this, FALSE);
	}

	LLFloater::onVisibilityChange(new_visibility);
}

void LLFloaterChat::setMinimized(BOOL minimized)
{
	LLFloater::setMinimized(minimized);
	updateConsoleVisibility();
}


void LLFloaterChat::updateConsoleVisibility()
{
	// determine whether we should show console due to not being visible
	gConsole->setVisible( !isInVisibleChain()								// are we not in part of UI being drawn?
							|| isMinimized()								// are we minimized?
							|| (getHost() && getHost()->isMinimized() ));	// are we hosted in a minimized floater?
}

void add_timestamped_line(LLViewerTextEditor* edit, LLChat chat, const LLColor4& color)
{
	std::string line = chat.mText;
	bool prepend_newline = true;
	if (gSavedSettings.getBOOL("ChatShowTimestamps"))
	{
		edit->appendTime(prepend_newline);
		prepend_newline = false;
	}

	// If the msg is from an agent (not yourself though),
	// extract out the sender name and replace it with the hotlinked name.
	if (chat.mSourceType == CHAT_SOURCE_AGENT &&
//		chat.mFromID != LLUUID::null)
// [RLVa:KB] - Version: 1.23.4 | Checked: 2009-07-08 (RLVa-1.0.0e)
		chat.mFromID != LLUUID::null &&

		(!gRlvHandler.hasBehaviour(RLV_BHVR_SHOWNAMES)) )
// [/RLVa:KB]
	{
		chat.mURL = llformat("secondlife:///app/agent/%s/about",chat.mFromID.asString().c_str());
	}

	// If the chat line has an associated url, link it up to the name.
	if (!chat.mURL.empty()
		&& (line.length() > chat.mFromName.length() && line.find(chat.mFromName,0) == 0))
	{
		std::string start_line = line.substr(0, chat.mFromName.length() + 1);
		line = line.substr(chat.mFromName.length() + 1);
		const LLStyleSP &sourceStyle = LLStyleMap::instance().lookup(chat.mFromID,chat.mURL);
		edit->appendStyledText(start_line, false, prepend_newline, sourceStyle);
		prepend_newline = false;
	}
	edit->appendColoredText(line, false, prepend_newline, color, LLStringUtil::null, true);
}

void log_chat_text(const LLChat& chat)
{
		std::string histstr;
		if (gSavedPerAccountSettings.getBOOL("LogChatTimestamp"))
			histstr = LLLogChat::timestamp(gSavedPerAccountSettings.getBOOL("LogTimestampDate")) + chat.mText;
		else
			histstr = chat.mText;

		LLLogChat::saveHistory(std::string("chat"),histstr);
}
// static
void LLFloaterChat::addChatHistory(const LLChat& chat, bool log_to_file)
{	
// [RLVa:KB] - Checked: 2009-07-08 (RLVa-1.0.0e)
	if (rlv_handler_t::isEnabled())
	{
		// TODO-RLVa: we might cast too broad a net by filtering here, needs testing
		if ( (gRlvHandler.hasBehaviour(RLV_BHVR_SHOWLOC)) && (!chat.mRlvLocFiltered) && (CHAT_SOURCE_AGENT != chat.mSourceType) )
		{
			LLChat& rlvChat = const_cast<LLChat&>(chat);
			RlvUtil::filterLocation(rlvChat.mText);
			rlvChat.mRlvLocFiltered = TRUE;
		}
		if ( (gRlvHandler.hasBehaviour(RLV_BHVR_SHOWNAMES)) && (!chat.mRlvNamesFiltered) )
		{
			// NOTE: this will also filter inventory accepted/declined text in the chat history
			LLChat& rlvChat = const_cast<LLChat&>(chat);
			if (CHAT_SOURCE_AGENT != chat.mSourceType)
			{
				// Filter object and system chat (names are filtered elsewhere to save ourselves an gObjectList lookup)
				RlvUtil::filterNames(rlvChat.mText);
			}
			rlvChat.mRlvNamesFiltered = TRUE;
		}
	}
// [/RLVa:KB]

	if ( gSavedPerAccountSettings.getBOOL("LogChat") && log_to_file) 
	{
		log_chat_text(chat);
	}
	
	LLColor4 color = get_text_color(chat);
	
	if (!log_to_file) color = LLColor4::grey;	//Recap from log file.

	if (chat.mChatType == CHAT_TYPE_DEBUG_MSG)
	{
		LLFloaterScriptDebug::addScriptLine(chat.mText,
											chat.mFromName, 
											color, 
											chat.mFromID);
		if (!gSavedSettings.getBOOL("ScriptErrorsAsChat"))
		{
			return;
		}
	}
	
	// could flash the chat button in the status bar here. JC
	LLFloaterChat* chat_floater = LLFloaterChat::getInstance(LLSD());
	LLViewerTextEditor*	history_editor = chat_floater->getChild<LLViewerTextEditor>("Chat History Editor");
	LLViewerTextEditor*	history_editor_with_mute = chat_floater->getChild<LLViewerTextEditor>("Chat History Editor with mute");

	history_editor->setParseHTML(TRUE);
	history_editor_with_mute->setParseHTML(TRUE);
	
	history_editor->setParseHighlights(TRUE);
	history_editor_with_mute->setParseHighlights(TRUE);
	
	if (!chat.mMuted)
	{
		add_timestamped_line(history_editor, chat, color);
		add_timestamped_line(history_editor_with_mute, chat, color);
	}
	else
	{
		// desaturate muted chat
		LLColor4 muted_color = lerp(color, LLColor4::grey, 0.5f);
		add_timestamped_line(history_editor_with_mute, chat, color);
	}
	
	// add objects as transient speakers that can be muted
	if (chat.mSourceType == CHAT_SOURCE_OBJECT)
	{
		chat_floater->mPanel->setSpeaker(chat.mFromID, chat.mFromName, LLSpeaker::STATUS_NOT_IN_CHANNEL, LLSpeaker::SPEAKER_OBJECT);
	}

	// start tab flashing on incoming text from other users (ignoring system text, etc)
	if (!chat_floater->isInVisibleChain() && chat.mSourceType == CHAT_SOURCE_AGENT)
	{
		LLFloaterChatterBox::getInstance()->setFloaterFlashing(chat_floater, TRUE);
	}
}

// static
void LLFloaterChat::setHistoryCursorAndScrollToEnd()
{
	LLViewerTextEditor*	history_editor = LLFloaterChat::getInstance(LLSD())->getChild<LLViewerTextEditor>("Chat History Editor");
	LLViewerTextEditor*	history_editor_with_mute = LLFloaterChat::getInstance(LLSD())->getChild<LLViewerTextEditor>("Chat History Editor with mute");
	
	if (history_editor) 
	{
		history_editor->setCursorAndScrollToEnd();
	}
	if (history_editor_with_mute)
	{
		 history_editor_with_mute->setCursorAndScrollToEnd();
	}
}


//static 
void LLFloaterChat::onClickMute(void *data)
{
	LLFloaterChat* self = (LLFloaterChat*)data;

	LLComboBox*	chatter_combo = self->getChild<LLComboBox>("chatter combobox");

	const std::string& name = chatter_combo->getSimple();
	LLUUID id = chatter_combo->getCurrentID();

	if (name.empty()) return;

	LLMute mute(id);
	mute.setFromDisplayName(name);
	LLMuteList::getInstance()->add(mute);
	
	LLFloaterMute::showInstance();
}

//static
void LLFloaterChat::onClickToggleShowMute(LLUICtrl* caller, void *data)
{
	LLFloaterChat* floater = (LLFloaterChat*)data;


	//LLCheckBoxCtrl*	
	BOOL show_mute = floater->getChild<LLCheckBoxCtrl>("show mutes")->get();
	LLViewerTextEditor*	history_editor = floater->getChild<LLViewerTextEditor>("Chat History Editor");
	LLViewerTextEditor*	history_editor_with_mute = floater->getChild<LLViewerTextEditor>("Chat History Editor with mute");

	if (!history_editor || !history_editor_with_mute)
		return;

	//BOOL show_mute = floater->mShowMuteCheckBox->get();
	if (show_mute)
	{
		history_editor->setVisible(FALSE);
		history_editor_with_mute->setVisible(TRUE);
		history_editor_with_mute->setCursorAndScrollToEnd();
	}
	else
	{
		history_editor->setVisible(TRUE);
		history_editor_with_mute->setVisible(FALSE);
		history_editor->setCursorAndScrollToEnd();
	}
}

// Update the "TranslateChat" pref after "translate chat" checkbox is toggled in
// the "Local Chat" floater.
//static
void LLFloaterChat::onClickToggleTranslateChat(LLUICtrl* caller, void *data)
{
	LLFloaterChat* floater = (LLFloaterChat*)data;

	BOOL translate_chat = floater->getChild<LLCheckBoxCtrl>("translate chat")->get();
	gSavedSettings.setBOOL("TranslateChat", translate_chat);
}

// Update the "translate chat" checkbox after the "TranslateChat" pref is set in
// some other place (e.g. prefs dialog).
//static
void LLFloaterChat::updateSettings()
{
	BOOL translate_chat = gSavedSettings.getBOOL("TranslateChat");
	LLFloaterChat::getInstance(LLSD())->getChild<LLCheckBoxCtrl>("translate chat")->set(translate_chat);
}

//static
void LLFloaterChat::updateChatChannelSetting()
{
	LLFloaterChat* floater = LLFloaterChat::getInstance(LLSD());
	floater->childSetEnabled("ChatChannel", gSavedSettings.getBOOL("PhoenixShowChatChannel"));
}

// Put a line of chat in all the right places
void LLFloaterChat::addChat(const LLChat& chat, 
			  BOOL from_instant_message, 
			  BOOL local_agent,
			  BOOL log_to_file)
{
	LLColor4 text_color = get_text_color(chat);

	BOOL invisible_script_debug_chat = 
			chat.mChatType == CHAT_TYPE_DEBUG_MSG
			&& !gSavedSettings.getBOOL("ScriptErrorsAsChat");

// [RLVa:KB] - Checked: 2009-07-08 (RLVa-1.0.0e)
	if (rlv_handler_t::isEnabled())
	{
		// TODO-RLVa: we might cast too broad a net by filtering here, needs testing
		if ( (gRlvHandler.hasBehaviour(RLV_BHVR_SHOWLOC)) && (!chat.mRlvLocFiltered) && (CHAT_SOURCE_AGENT != chat.mSourceType) )
		{
			LLChat& rlvChat = const_cast<LLChat&>(chat);
			if (!from_instant_message)
				RlvUtil::filterLocation(rlvChat.mText);
			rlvChat.mRlvLocFiltered = TRUE;
		}
		if ( (gRlvHandler.hasBehaviour(RLV_BHVR_SHOWNAMES)) && (!chat.mRlvNamesFiltered) )
		{
			LLChat& rlvChat = const_cast<LLChat&>(chat);
			if ( (!from_instant_message) && (CHAT_SOURCE_AGENT != chat.mSourceType) )
			{
				// Filter object and system chat (names are filtered elsewhere to save ourselves an gObjectList lookup)
				RlvUtil::filterNames(rlvChat.mText);
			}
			rlvChat.mRlvNamesFiltered = TRUE;
		}
	}
// [/RLVa:KB]

#if LL_LCD_COMPILE
	// add into LCD displays
	if (!invisible_script_debug_chat)
	{
		if (!from_instant_message)
		{
			AddNewChatToLCD(chat.mText);
		}
		else
		{
			AddNewIMToLCD(chat.mText);
		}
	}
#endif
	if (!invisible_script_debug_chat 
		&& !chat.mMuted 
		&& gConsole 
		&& !local_agent)
	{
		if (chat.mSourceType == CHAT_SOURCE_SYSTEM)
		{
			text_color = gSavedSettings.getColor("SystemChatColor");
		}
		else if(from_instant_message)
		{
			//Phoenix:KC - color chat from friends. taking care not to color when RLV hide names is in effect, lol
			static LLCachedControl<bool> sPhoenixColorFriendsChat(gSavedSettings, "PhoenixColorFriendsChat");

			if (!sPhoenixColorFriendsChat
			|| !LLAvatarTracker::instance().isBuddy(chat.mFromID))
			{
				text_color = gSavedSettings.getColor("IMChatColor");
			}
		}
		// We display anything if it's not an IM. If it's an IM, check pref...
		if	( !from_instant_message || gSavedSettings.getBOOL("IMInChatConsole") ) 
		{
			gConsole->addConsoleLine(chat.mText, text_color);
			
		}
	}

	if(from_instant_message && gSavedPerAccountSettings.getBOOL("LogChatIM"))
		log_chat_text(chat);
	
	if(from_instant_message && gSavedSettings.getBOOL("IMInChatHistory")) 	 
		addChatHistory(chat,false);

	triggerAlerts(chat.mText);

	if(!from_instant_message)
		addChatHistory(chat, log_to_file);
}

// Moved from lltextparser.cpp to break llui/llaudio library dependency.
//static
void LLFloaterChat::triggerAlerts(const std::string& text)
{
	LLTextParser* parser = LLTextParser::getInstance();
//    bool spoken=FALSE;
	for (S32 i=0;i<parser->mHighlights.size();i++)
	{
		LLSD& highlight = parser->mHighlights[i];
		if (parser->findPattern(text,highlight) >= 0 )
		{
			if(gAudiop)
			{
				if ((std::string)highlight["sound_lluuid"] != LLUUID::null.asString())
				{
					gAudiop->triggerSound(highlight["sound_lluuid"].asUUID(), 
						gAgent.getID(),
						1.f,
						LLAudioEngine::AUDIO_TYPE_UI,
						gAgent.getPositionGlobal() );
				}
/*				
				if (!spoken) 
				{
					LLTextToSpeech* text_to_speech = NULL;
					text_to_speech = LLTextToSpeech::getInstance();
					spoken = text_to_speech->speak((LLString)highlight["voice"],text); 
				}
 */
			}
			if (highlight["flash"])
			{
				LLWindow* viewer_window = gViewerWindow->getWindow();
				if (viewer_window && viewer_window->getMinimized())
				{
					viewer_window->flashIcon(5.f);
				}
			}
		}
	}
}

LLColor4 get_text_color(const LLChat& chat)
{
	LLColor4 text_color;

	if(chat.mMuted)
	{
		text_color.setVec(0.8f, 0.8f, 0.8f, 1.f);
	}
	else
	{
		switch(chat.mSourceType)
		{
		case CHAT_SOURCE_SYSTEM:
		case CHAT_SOURCE_UNKNOWN:
			text_color = gSavedSettings.getColor4("SystemChatColor");
			break;
		case CHAT_SOURCE_AGENT:
		    if (gAgent.getID() == chat.mFromID)
			{
				text_color = gSavedSettings.getColor4("UserChatColor");
			}
			else
			{
				//Phoenix:KC - color chat from friends. taking care not to color when RLV hide names is in effect, lol
<<<<<<< HEAD
				static LLCachedControl<bool> sPhoenixColorFriendsChat(gSavedSettings, "PhoenixColorFriendsChat");
				static LLCachedControl<bool> sPhoenixColorLindensChat(gSavedSettings, "PhoenixColorLindensChat");
				static LLCachedControl<bool> sPhoenixColorContactSetsChat(gSavedSettings, "PhoenixContactSetsColorizeChat");
				if ( (sPhoenixColorFriendsChat || sPhoenixColorContactSetsChat)
					&& (LLAvatarTracker::instance().isBuddy(chat.mFromID)||(LGGContactSets::getInstance()->isNonFriend(chat.mFromID)))
				&& (!rlv_handler_t::isEnabled()
				|| !gRlvHandler.hasBehaviour(RLV_BHVR_SHOWNAMES)))
				{
					if (sPhoenixColorFriendsChat)
					{
						text_color = gSavedSettings.getColor4("PhoenixFriendChatColor");
					}
					if (sPhoenixColorContactSetsChat)
					{
						LLColor4 fgColor = LGGContactSets::getInstance()->getFriendColor(chat.mFromID);
						if (fgColor!=LGGContactSets::getInstance()->getDefaultColor())
						{
							text_color=fgColor;
						}
					}
=======
				static BOOL* sPhoenixColorFriendsChat = rebind_llcontrol<BOOL>("PhoenixColorFriendsChat", &gSavedSettings, true);
				static BOOL* sPhoenixColorLindensChat = rebind_llcontrol<BOOL>("PhoenixColorLindensChat", &gSavedSettings, true);
				if ( *sPhoenixColorFriendsChat
					&& LLAvatarTracker::instance().isBuddy(chat.mFromID)
				&& (!rlv_handler_t::isEnabled()
				|| !gRlvHandler.hasBehaviour(RLV_BHVR_SHOWNAMES)))
				{
					text_color = gSavedSettings.getColor4("PhoenixFriendChatColor");
				}
				else if( LGGContactSets::getInstance()->hasFriendColorThatShouldShow(chat.mFromID) 
					&& (!rlv_handler_t::isEnabled()
					|| !gRlvHandler.hasBehaviour(RLV_BHVR_SHOWNAMES)))
				{
					text_color=LGGContactSets::getInstance()->getFriendColor(chat.mFromID);
>>>>>>> c50495ba
				}
				else if(gAgent.getID() == chat.mFromID)
				{
					text_color = gSavedSettings.getColor4("UserChatColor");
				}
				else if (sPhoenixColorLindensChat && LLMuteList::getInstance()->isLinden(chat.mFromID))
				{
					text_color = gSavedSettings.getColor4("PhoenixLindensChatColor");
				}
				else
				{
					text_color = gSavedSettings.getColor4("AgentChatColor");
				}
			}
			break;
		case CHAT_SOURCE_OBJECT:
			if (chat.mChatType == CHAT_TYPE_DEBUG_MSG)
			{
				text_color = gSavedSettings.getColor4("ScriptErrorColor");
			}
			else if (chat.mChatType == CHAT_TYPE_OWNER)
			{
				// Message from one of our own objects
				text_color = gSavedSettings.getColor4("llOwnerSayChatColor");
			}
			else if (chat.mChatType == CHAT_TYPE_DIRECT)
			{
				// Used both for llRegionSayTo() and llInstantMesssage()
				// since there is no real reason to distinguish one from
				// another (both are seen only by us and the object may
				// pertain to anyone, us included).
				text_color = gSavedSettings.getColor4("DirectChatColor");
			}
			else
			{
				// Public object chat
				text_color = gSavedSettings.getColor4("ObjectChatColor");
			}
			break;
		case CHAT_SOURCE_OBJECT_IM:
			text_color = gSavedSettings.getColor4("ObjectIMColor");
			break;
		default:
			text_color.setToWhite();
		}

		if (!chat.mPosAgent.isExactlyZero())
		{
			LLVector3 pos_agent = gAgent.getPositionAgent();
			F32 distance = dist_vec(pos_agent, chat.mPosAgent);
			if (distance > gAgent.getNearChatRadius())
			{
				// diminish far-off chat
				text_color.mV[VALPHA] = 0.8f;
			}
		}
	}
	//Phoenix KeywordAlert
	if(gAgent.getID() != chat.mFromID)
	{
		if(MfdKeywordFloaterStart::hasKeyword(chat.mText,1))
		{
			if(gSavedPerAccountSettings.getBOOL("PhoenixKeywordChangeColor"))
				text_color = gSavedPerAccountSettings.getColor4("PhoenixKeywordColor");
		}
	}
	return text_color;
}

//static
void LLFloaterChat::loadHistory()
{
	LLLogChat::loadHistory(std::string("chat"), &chatFromLogFile, (void *)LLFloaterChat::getInstance(LLSD())); 
}

//static
void LLFloaterChat::chatFromLogFile(LLLogChat::ELogLineType type , std::string line, void* userdata)
{
	switch (type)
	{
	case LLLogChat::LOG_EMPTY:
	case LLLogChat::LOG_END:
		// *TODO: nice message from XML file here
		break;
	case LLLogChat::LOG_LINE:
		{
			LLChat chat;					
			chat.mText = line;
			addChatHistory(chat,  FALSE);
		}
		break;
	default:
		// nothing
		break;
	}
}

//static
void* LLFloaterChat::createSpeakersPanel(void* data)
{
	return new LLPanelActiveSpeakers(LLLocalSpeakerMgr::getInstance(), TRUE);
}

//static
void* LLFloaterChat::createChatPanel(void* data)
{
	LLChatBar* chatp = new LLChatBar();
	return chatp;
}

// static
void LLFloaterChat::onClickToggleActiveSpeakers(void* userdata)
{
	LLFloaterChat* self = (LLFloaterChat*)userdata;

// [RLVa:KB] - Checked: 2009-07-08 (RLVa-1.0.0e)
	self->childSetVisible("active_speakers_panel", 
		(!self->childIsVisible("active_speakers_panel")) && (!gRlvHandler.hasBehaviour(RLV_BHVR_SHOWNAMES)) );
// [/RLVa:KB]
	//self->childSetVisible("active_speakers_panel", !self->childIsVisible("active_speakers_panel"));
}

//static 
bool LLFloaterChat::visible(LLFloater* instance, const LLSD& key)
{
	return VisibilityPolicy<LLFloater>::visible(instance, key);
}

//static 
void LLFloaterChat::show(LLFloater* instance, const LLSD& key)
{
	VisibilityPolicy<LLFloater>::show(instance, key);
}

//static 
void LLFloaterChat::hide(LLFloater* instance, const LLSD& key)
{
	if(instance->getHost())
	{
		LLFloaterChatterBox::hideInstance();
	}
	else
	{
		VisibilityPolicy<LLFloater>::hide(instance, key);
	}
}<|MERGE_RESOLUTION|>--- conflicted
+++ resolved
@@ -578,31 +578,9 @@
 			else
 			{
 				//Phoenix:KC - color chat from friends. taking care not to color when RLV hide names is in effect, lol
-<<<<<<< HEAD
 				static LLCachedControl<bool> sPhoenixColorFriendsChat(gSavedSettings, "PhoenixColorFriendsChat");
 				static LLCachedControl<bool> sPhoenixColorLindensChat(gSavedSettings, "PhoenixColorLindensChat");
-				static LLCachedControl<bool> sPhoenixColorContactSetsChat(gSavedSettings, "PhoenixContactSetsColorizeChat");
-				if ( (sPhoenixColorFriendsChat || sPhoenixColorContactSetsChat)
-					&& (LLAvatarTracker::instance().isBuddy(chat.mFromID)||(LGGContactSets::getInstance()->isNonFriend(chat.mFromID)))
-				&& (!rlv_handler_t::isEnabled()
-				|| !gRlvHandler.hasBehaviour(RLV_BHVR_SHOWNAMES)))
-				{
-					if (sPhoenixColorFriendsChat)
-					{
-						text_color = gSavedSettings.getColor4("PhoenixFriendChatColor");
-					}
-					if (sPhoenixColorContactSetsChat)
-					{
-						LLColor4 fgColor = LGGContactSets::getInstance()->getFriendColor(chat.mFromID);
-						if (fgColor!=LGGContactSets::getInstance()->getDefaultColor())
-						{
-							text_color=fgColor;
-						}
-					}
-=======
-				static BOOL* sPhoenixColorFriendsChat = rebind_llcontrol<BOOL>("PhoenixColorFriendsChat", &gSavedSettings, true);
-				static BOOL* sPhoenixColorLindensChat = rebind_llcontrol<BOOL>("PhoenixColorLindensChat", &gSavedSettings, true);
-				if ( *sPhoenixColorFriendsChat
+				if ( sPhoenixColorFriendsChat
 					&& LLAvatarTracker::instance().isBuddy(chat.mFromID)
 				&& (!rlv_handler_t::isEnabled()
 				|| !gRlvHandler.hasBehaviour(RLV_BHVR_SHOWNAMES)))
@@ -614,7 +592,6 @@
 					|| !gRlvHandler.hasBehaviour(RLV_BHVR_SHOWNAMES)))
 				{
 					text_color=LGGContactSets::getInstance()->getFriendColor(chat.mFromID);
->>>>>>> c50495ba
 				}
 				else if(gAgent.getID() == chat.mFromID)
 				{
