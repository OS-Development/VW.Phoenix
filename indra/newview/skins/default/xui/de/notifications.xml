<?xml version="1.0" encoding="utf-8"?>
<notifications>
	<global name="skipnexttime">
		Nicht mehr anzeigen
	</global>
	<global name="alwayschoose">
		Diese Option immer auswählen
	</global>
  <template name="okbutton">
    <form>
      <button
       name="OK"
       text="$yestext"/>
    </form>
  </template>

  <template name="okignore">
    <form>
      <button
       name="OK"
       text="$yestext"/>
      <ignore text="$ignoretext"/>
    </form>
  </template>

  <template name="okcancelbuttons">
    <form>
      <button
       name="OK"
       text="$yestext"/>
      <button
       name="Cancel"
       text="$notext"/>
    </form>
  </template>

  <template name="okcancelignore">
    <form>
      <button
       name="OK"
       text="$yestext"/>
      <button
       name="Cancel"
       text="$notext"/>
      <ignore text="$ignoretext"/>
    </form>
  </template>

  <template name="okhelpbuttons">
    <form>
      <button
       name="OK"
       text="$yestext"/>
      <button
       name="Help"
       text="$helptext"/>
    </form>
  </template>

  <template name="yesnocancelbuttons">
    <form>
      <button
       name="Yes"
       text="$yestext"/>
      <button
       name="No"
       text="$notext"/>
      <button
       name="Cancel"
       text="$canceltext"/>
    </form>
  </template>
	<notification functor="GenericAcknowledge" label="Unbekannter Warnhinweis" name="MissingAlert">
		Ihre Version von Second Life kann den gerade empfangenen Warnhinweis nicht anzeigen.

Fehlerdetails: Der Warnhinweis „[_NAME]“ wurde in notifications.xml nicht gefunden.
		<usetemplate name="okbutton" yestext="OK"/>
	</notification>
	<notification name="FloaterNotFound">
		Floater-Fehler: Folgende Steuerelemente wurden nicht gefunden:

[CONTROLS]
		<usetemplate name="okbutton" yestext="OK"/>
	</notification>
	<notification name="TutorialNotFound">
		Derzeit ist kein Tutorial verfügbar.
		<usetemplate name="okbutton" yestext="OK"/>
	</notification>
	<notification name="GenericAlert">
		[MESSAGE]
	</notification>
	<notification name="GenericAlertYesCancel">
		[MESSAGE]
		<usetemplate name="okcancelbuttons" notext="Abbrechen" yestext="Ja"/>
	</notification>
	<notification name="BadInstallation">
		Beim Aktualisieren von Second Life ist ein Fehler aufgetreten. Bitte laden Sie die aktuellste Version von PheonixViewer.com herunter.
		<usetemplate name="okbutton" yestext="OK"/>
	</notification>
	<notification name="LoginFailedNoNetwork">
		Netzwerk Fehler: Eine Verbindung konnte nicht hergestellt werden. 
„[DIAGNOSTIC]“
Bitte überprüfen Sie Ihre Netzwerkverbindung.
		<usetemplate name="okbutton" yestext="OK"/>
	</notification>
	<notification name="MessageTemplateNotFound">
		Meldungsvorlage [PATH] nicht gefunden.
		<usetemplate name="okbutton" yestext="OK"/>
	</notification>
	<notification name="WearableSave">
		Änderung an aktueller Kleidung/Körperteil speichern?
		<usetemplate canceltext="Abbrechen" name="yesnocancelbuttons" notext="Nicht speichern" yestext="Speichern"/>
	</notification>
	<notification name="CompileQueueSaveText">
		Der Text für ein Skript konnte aus folgendem Grund nicht hochgeladen werden: [REASON]. Bitte versuchen Sie es erneut.
	</notification>
	<notification name="CompileQueueSaveBytecode">
		Eine kompiliertes Skript konnte aus folgendem Grund nicht hochgeladen werden: [REASON]. Bitte versuchen Sie es erneut.
	</notification>
	<notification name="WriteAnimationFail">
		Fehler beim Schreiben von Animationsdaten.  Bitte versuchen Sie es erneut.
	</notification>
	<notification name="UploadAuctionSnapshotFail">
		Eine Auktions-Screenshot konnte aus folgendem Grund nicht hochgeladen werden: [REASON]
	</notification>
	<notification name="UnableToViewContentsMoreThanOne">
		Es kann nur jeweils der Inhalt von einem Objekt angezeigt werden.
Wählen Sie ein einzelnes Objekt aus und versuchen Sie es erneut.
	</notification>
	<notification name="SaveClothingBodyChanges">
		Änderung an Kleidung/Körperteilen speichern?
		<usetemplate canceltext="Abbrechen" name="yesnocancelbuttons" notext="Nicht speichern" yestext="Alles speichern"/>
	</notification>
	<notification name="GrantModifyRights">
		Die Gewährung von Änderungsrechten an andere Einwohner ermöglicht es diesen, JEDES BELIEBIGE Objekt zu ändern oder an sich zu nehmen, das Sie in der Second Life-Welt besitzen. Seien Sie SEHR vorsichtig beim Erteilen dieser Erlaubnis.
Möchten Sie [NAME] Änderungsrechte gewähren?
		<usetemplate name="okcancelbuttons" notext="Nein" yestext="Ja"/>
	</notification>
	<notification name="GrantModifyRightsMultiple">
		Die Gewährung von Änderungsrechten an andere Einwohner ermöglicht es diesen, JEDES BELIEBIGE Objekt zu ändern, das Sie in der Second Life-Welt besitzen. Seien Sie SEHR vorsichtig beim Erteilen dieser Erlaubnis.
Möchten Sie den ausgewählten Einwohnern Änderungsrechte gewähren?
		<usetemplate name="okcancelbuttons" notext="Nein" yestext="Ja"/>
	</notification>
	<notification name="RevokeModifyRights">
		Möchten Sie [NAME] die Änderungsrechte entziehen?
		<usetemplate name="okcancelbuttons" notext="Nein" yestext="Ja"/>
	</notification>
	<notification name="RevokeModifyRightsMultiple">
		Möchten Sie den ausgewählten Einwohnern die Änderungsrechte entziehen?
		<usetemplate name="okcancelbuttons" notext="Nein" yestext="Ja"/>
	</notification>
	<notification name="UnableToCreateGroup">
		Gruppe konnte nicht erstellt werden.
[MESSAGE]
		<usetemplate name="okbutton" yestext="OK"/>
	</notification>
	<notification name="PanelGroupApply">
		[NEEDS_APPLY_MESSAGE]
[WANT_APPLY_MESSAGE]
		<usetemplate canceltext="Abbrechen" name="yesnocancelbuttons" notext="Änderungen verwerfen" yestext="Änderungen übernehmen"/>
	</notification>
	<notification name="MustSpecifyGroupNoticeSubject">
		Geben Sie einen Betreff für die Gruppenmitteilung ein.
		<usetemplate name="okbutton" yestext="OK"/>
	</notification>
	<notification name="AddGroupOwnerWarning">
		Sie sind im Begriff, Gruppenmitgliedern die Rolle [ROLE_NAME] zuzuweisen.
Diese Rolle kann Mitgliedern nicht mehr entzogen werden.
Sie müssen die Rolle selbst niederlegen.
Möchten Sie fortfahren?
		<usetemplate ignoretext="Beim Hinzufügen von Gruppenmitgliedern zur Eigentümerrolle" name="okcancelignore" notext="Nein" yestext="Ja"/>
	</notification>
	<notification name="AssignDangerousActionWarning">
		Sie sind im Begriff, der Rolle „[ROLE_NAME]“ die Fähigkeit „[ACTION_NAME]“ zuzuweisen.

 *ACHTUNG*
 Mitglieder in einer Rolle mit dieser Fähigkeit können sich selbst -
 und allen anderen Mitgliedern – Rollen zuweisen, die mehr Rechte
 beinhalten als sie derzeit haben, und damit nahezu
 Eigentümerrechte erreichen. Überlegen Sie sich, wem Sie diese Fähigkeit
 verleihen.

Der Rolle „[ROLE_NAME]“ diese Fähigkeit zuweisen?
		<usetemplate name="okcancelbuttons" notext="Nein" yestext="Ja"/>
	</notification>
	<notification name="AssignDangerousAbilityWarning">
		Sie sind im Begriff, der Rolle „[ROLE_NAME]“ die Fähigkeit „[ACTION_NAME]“ zuzuweisen.

 *ACHTUNG*
 Mitglieder in einer Rolle mit dieser Fähigkeit können sich selbst -
 und allen anderen Mitgliedern – alle Fähigkeiten zuweisen und
 damit fast Eigentümerrechte erreichen.

Der Rolle „[ROLE_NAME]“ diese Fähigkeit zuweisen?
		<usetemplate name="okcancelbuttons" notext="Nein" yestext="Ja"/>
	</notification>
	<notification name="ClickPublishHelpLand">
		Auswahl von „In Suche veröffentlichen“
Dieses Kontrollkästchen zeigt Folgendes an:
- diese Parzelle in den Suchergebnissen
- die öffentlichen Objekte dieser Parzelle
- diese Parzelle in der Websuche
	</notification>
	<notification name="ClickSoundHelpLand">
		Medien und Musik können nur innerhalb der Parzelle abgespielt werden. Sound- und Voice-Chat-Optionen können auf die Parzelle beschränkt werden oder von Einwohnern außerhalb der Parzelle, entsprechend ihrer Alterseinstufung, gehört werden. Möchten Sie unsere Knowledgebase besuchen, um mehr darüber zu erfahren, wie diese Optionen eingestellt werden können?
		<url name="url">
			http://wiki.secondlife.com/wiki/Medien_auf_Parzellen_(KB)
		</url>
		<usetemplate name="okcancelbuttons" notext="Schließen" yestext="Zur Knowledgbase"/>
	</notification>
	<notification name="ClickSearchHelpAll">
		Die Suchergebnisse wurde aufgrund der entsprechenden Registerkarte, Ihrer Alterseinstufung, der gewählten Kategorie und anderen Faktoren geordnet. Bitte besuchen Sie unsere Knowledgebase, um weitere Informationen zu erhalten.
		<url name="url">
			http://wiki.secondlife.com/wiki/FAQ_zur_Suchfunktion_(KB)
		</url>
		<usetemplate name="okcancelbuttons" notext="Schließen" yestext="Zur Knowledgbase"/>
	</notification>
	<notification name="ClickPublishHelpLandDisabled">
		Diese Parzelle kann nicht in der Suche angezeigt werden, da sie sich in einer Region befindet, die das verbietet.
	</notification>
	<notification name="ClickPublishHelpAvatar">
		Auswahl von „In Suche anzeigen“ zeigt Folgendes an:
- Ihr Profil in den Suchergebnissen
- einen Link auf Ihr Profil in den öffentlichen Gruppenseiten
	</notification>
	<notification name="ClickPartnerHelpAvatar">
		Auf der [SECOND_LIFE] Website können Sie anderen Einwohnern eine Partnerschaft vorschlagen und bestehende Partnerschaften lösen.

Die Second Life Website für weitere Informationen über Partnerschaften öffnen?
		<usetemplate name="okcancelbuttons" notext="Abbrechen" yestext="Gehe zu Seite"/>
	</notification>
	<notification name="ClickUploadHelpPermissions">
		Ihre Standardberechtigung funktionieren in älteren Regionen möglicherweise nicht.
	</notification>
	<notification name="ClickWebProfileHelpAvatar">
		Wenn dieser Einwohner einen Webprofil-URL angegeben hat, können Sie:
 * Auf „Laden“ klicken und die Seite in dieser Web-Registerkarte anzeigen.
 * Auf Laden &gt; „In externem Browser“ klicken und die Seite im Standard-Browser anzeigen.
 * Auf Laden &gt; „Start-URL“ klicken und zum Webprofil des Bewohners zurückkehren.

In Ihrem eigenen Profil können Sie jeden beliebigen URL als Ihr Webprofil eingeben und mit OK übernehmen.
Wenn sich andere Einwohner Ihr Profil ansehen, können sie diesen URL besuchen.
	</notification>
	<notification name="JoinGroupCanAfford">
		Der Beitritt zu dieser Gruppe kostet [COST] L$.
Fortfahren?
		<usetemplate name="okcancelbuttons" notext="Abbrechen" yestext="Beitreten"/>
	</notification>
	<notification name="JoinGroupCannotAfford">
		Der Beitritt zu dieser Gruppe kostet [COST] L$.
Sie haben nicht genug L$, um dieser Gruppe beizutreten.
	</notification>
	<notification name="LandBuyPass">
		Sie können dieses Land („[PARCEL_NAME]“) für [COST] L$
[TIME] Stunden lang betreten.  Pass kaufen?
		<usetemplate name="okcancelbuttons" notext="Abbrechen" yestext="OK"/>
	</notification>
	<notification name="SalePriceRestriction">
		Der Verkaufspreis muss beim allgemeinen Verkauf über 0 L$ liegen.
Wählen Sie eine bestimmte Person aus, wenn Sie für 0 L$ verkaufen.
	</notification>
	<notification name="ConfirmLandSaleChange">
		Die ausgewählten [LAND_SIZE] qm Land werden zum Verkauf freigegeben.
Der Verkaufspreis beträgt [SALE_PRICE] L$ und wird automatisch für den Verkauf an [NAME] autorisiert.
		<usetemplate name="okcancelbuttons" notext="Abbrechen" yestext="OK"/>
	</notification>
	<notification name="ConfirmLandSaleToAnyoneChange">
		ACHTUNG: Wenn Sie auf „An jeden verkaufen“ klicken, kann jeder in Second Life Ihr Land kaufen, auch Einwohner in anderen Regionen.

Die ausgewählten [LAND_SIZE] qm Land werden zum Verkauf freigegeben.
Der Verkaufspreis beträgt [SALE_PRICE] L$ und wird automatisch für den Verkauf an [NAME] autorisiert.
		<usetemplate name="okcancelbuttons" notext="Abbrechen" yestext="OK"/>
	</notification>
	<notification name="ReturnObjectsDeededToGroup">
		Möchten Sie alle Ihre Objekte auf dieser Parzelle, die der Gruppe „[NAME]“ gehören, zurück in das jeweilige Inventar ihrer vorherigen Eigentümer transferieren?

*WARNUNG* Alle nicht transferierbaren Objekte, die der Gruppe übertragen wurden, werden dabei gelöscht!

Objekte: [N]
		<usetemplate name="okcancelbuttons" notext="Abbrechen" yestext="OK"/>
	</notification>
	<notification name="ReturnObjectsOwnedByUser">
		Möchten Sie alle Objekte auf dieser Parzelle, die dem Einwohner „[NAME]“ gehören, in das jeweilige Inventar ihrer Eigentümer transferieren?

Objekte: [N]
		<usetemplate name="okcancelbuttons" notext="Abbrechen" yestext="OK"/>
	</notification>
	<notification name="ReturnObjectsOwnedBySelf">
		Möchten Sie alle Objekte auf dieser Parzelle, die Ihnen gehören, zurück in Ihr Inventar transferieren?

Objekte: [N]
		<usetemplate name="okcancelbuttons" notext="Abbrechen" yestext="OK"/>
	</notification>
	<notification name="ReturnObjectsNotOwnedBySelf">
		Möchten Sie alle Objekte auf dieser Parzelle, die NICHT Ihnen gehören, in das Inventar ihrer Eigentümer transferieren?
Transferierbare Objekte, die an eine Gruppe übertragen wurden, werden ihren vorherigen Eigentümern zurückgegeben.

*WARNUNG* Alle nicht transferierbaren Objekte, die der Gruppe übertragen wurden, werden dabei gelöscht!

Objekte: [N]
		<usetemplate name="okcancelbuttons" notext="Abbrechen" yestext="OK"/>
	</notification>
	<notification name="ReturnObjectsNotOwnedByUser">
		Möchten Sie alle Objekte auf dieser Parzelle, die NICHT [NAME] gehören, in das Inventar ihrer Eigentümer transferieren?
Transferierbare Objekte, die an eine Gruppe übertragen wurden, werden ihren vorherigen Eigentümern zurückgegeben.

*WARNUNG* Alle nicht transferierbaren Objekte, die der Gruppe übertragen wurden, werden dabei gelöscht!

Objekte: [N]
		<usetemplate name="okcancelbuttons" notext="Abbrechen" yestext="OK"/>
	</notification>
	<notification name="ReturnAllTopObjects">
		Möchten Sie alle aufgeführten Objekte ihren Eigentümern zurückgeben?
		<usetemplate name="okcancelbuttons" notext="Abbrechen" yestext="OK"/>
	</notification>
	<notification name="DisableAllTopObjects">
		Möchten Sie alle Objekte in dieser Region deaktivieren?
		<usetemplate name="okcancelbuttons" notext="Abbrechen" yestext="OK"/>
	</notification>
	<notification name="ReturnObjectsNotOwnedByGroup">
		Objekte auf dieser Parzelle, die von der Gruppe [NAME] nicht gemeinsam genutzt werden, an ihre Eigentümer zurückgeben?

Objekte: [N]
		<usetemplate name="okcancelbuttons" notext="Abbrechen" yestext="OK"/>
	</notification>
	<notification name="UnableToDisableOutsideScripts">
		Skriptdeaktivierung nicht möglich.
Für die gesamte Region ist Schaden aktiviert.
Damit Waffen funktionieren, müssen Skripts erlaubt sein.
	</notification>
	<notification name="MustBeInParcel">
		Sie müssen auf einer Landparzelle stehen, um ihren Landepunkt festzulegen.
	</notification>
	<notification name="PromptRecipientEmail">
		Bitte geben Sie für den/die Empfänger eine gültige Email-Adresse ein.
	</notification>
	<notification name="PromptSelfEmail">
		Geben Sie Ihre E-Mail-Adresse ein.
	</notification>
	<notification name="PromptMissingSubjMsg">
		Foto mit Standardbetreff bzw. -nachricht als E-Mail versenden?
		<usetemplate name="okcancelbuttons" notext="Abbrechen" yestext="OK"/>
	</notification>
	<notification name="ErrorProcessingSnapshot">
		Fehler beim Verarbeiten der Fotodaten
	</notification>
	<notification name="ErrorEncodingSnapshot">
		Fehler beim Erstellen des Fotos!
	</notification>
	<notification name="ErrorUploadingPostcard">
		Ein Foto konnte aus folgendem Grund nicht gesendet werden: [REASON]
	</notification>
	<notification name="ErrorUploadingReportScreenshot">
		Ein Report-Screenshot konnte aus folgendem Grund nicht hochgeladen werden: [REASON]
	</notification>
	<notification name="MustAgreeToLogIn">
		Bevor Sie sich in [SECOND_LIFE] anmelden können, müssen Sie den Nutzungsbedingungen zustimmen.
	</notification>
	<notification name="CouldNotPutOnOutfit">
		Outfit konnte nicht angezogen werden.
Der Outfit-Ordner enthält keine Kleidung, Körperteile oder Anhänge.
	</notification>
	<notification name="CannotWearTrash">
		Kleider oder Körperteile im Papierkorb können nicht getragen werden
	</notification>
	<notification name="CannotWearInfoNotComplete">
		Sie können das Objekt nicht anziehen, weil es noch nicht geladen wurde. Warten Sie kurz und versuchen Sie es dann noch einmal.
	</notification>
	<notification name="MustHaveAccountToLogIn">
		Hoppla! Da fehlt noch etwas.
Geben Sie bitte den Vor- und den Nachnamen Ihres Avatars ein.

Sie benötigen ein Benutzerkonto, um [SECOND_LIFE] betreten zu können. Möchten Sie jetzt ein Benutzerkonto anlegen?
		<usetemplate name="okcancelbuttons" notext="Erneut versuchen" yestext="Neues Benutzerkonto anlegen"/>
	</notification>
	<notification name="AddClassified">
		Anzeigen erscheinen für eine Woche unter „Anzeigen“ im Suchverzeichnis. Füllen Sie Ihre Anzeige aus und klicken Sie auf „Veröffentlichen...“, um sie zum Verzeichnis hinzuzufügen. Sie werden gebeten, einen Preis zu bezahlen, wenn Sie auf „Veröffentlichen“ klicken. Wenn Sie mehr bezahlen oder ein Benutzer nach Ihren Suchbegriffen sucht, erscheint Ihre Anzeige weiter oben in der Liste.
		<usetemplate ignoretext="Beim Hinzufügen einer neuen Anzeige" name="okcancelignore" notext="Abbrechen" yestext="OK"/>
	</notification>
	<notification name="DeleteClassified">
		Anzeige „[NAME]“ löschen?
Gebühren werden nicht rückerstattet.
		<usetemplate name="okcancelbuttons" notext="Abbrechen" yestext="OK"/>
	</notification>
	<notification name="ClassifiedSave">
		Änderung an Anzeige [NAME] speichern?
		<usetemplate canceltext="Abbrechen" name="yesnocancelbuttons" notext="Nicht speichern" yestext="Speichern"/>
	</notification>
	<notification name="DeleteAvatarPick">
		Auswahl [PICK] löschen?
		<usetemplate name="okcancelbuttons" notext="Abbrechen" yestext="OK"/>
	</notification>
	<notification name="PromptGoToEventsPage">
		Zur [SECOND_LIFE] Events-Webseite?
		<usetemplate name="okcancelbuttons" notext="Abbrechen" yestext="OK"/>
	</notification>
	<notification name="SelectProposalToView">
		Wählen Sie ein Angebot zur Ansicht.
	</notification>
	<notification name="SelectHistoryItemToView">
		Wählen Sie ein Element zur Ansicht.
	</notification>
	<notification name="ResetShowNextTimeDialogs">
		Möchten Sie alle Popups wieder aktivieren, die Sie zuvor auf „Nicht mehr anzeigen“ gesetzt haben?
		<usetemplate name="okcancelbuttons" notext="Abbrechen" yestext="OK"/>
	</notification>
	<notification name="SkipShowNextTimeDialogs">
		Möchten Sie alle Popups, die übersprungen werden können, deaktivieren?
		<usetemplate name="okcancelbuttons" notext="Abbrechen" yestext="OK"/>
	</notification>
	<notification name="CacheWillClear">
		Der Cache wird nach einem Neustart von [SECOND_LIFE] geleert.
	</notification>
	<notification name="CacheWillBeMoved">
		Der Cache wird nach einem Neustart von [SECOND_LIFE] verschoben.
Hinweis: Der Cache wird dabei gelöscht/geleert.
	</notification>
	<notification name="ChangeConnectionPort">
		Die Port-Einstellungen werden nach einem Neustart von [SECOND_LIFE] wirksam.
	</notification>
	<notification name="ChangeSkin">
		Die neue Benutzeroberfläche wird nach einem Neustart von [SECOND_LIFE] angewendet.
	</notification>
	<notification name="GoToAuctionPage">
		Zur [SECOND_LIFE]-Webseite, um Auktionen anzuzeigen oder ein Gebot abzugeben?
		<usetemplate name="okcancelbuttons" notext="Abbrechen" yestext="OK"/>
	</notification>
	<notification name="SaveChanges">
		Änderungen speichern?
		<usetemplate canceltext="Abbrechen" name="yesnocancelbuttons" notext="Nicht speichern" yestext="Speichern"/>
	</notification>
	<notification name="GestureSaveFailedTooManySteps">
		Speichern der Geste fehlgeschlagen.
Die Geste besteht aus zu vielen Schritten.
Löschen Sie einige Schritte und versuchen Sie es erneut.
	</notification>
	<notification name="GestureSaveFailedTryAgain">
		Speichern der Geste fehlgeschlagen.  Warten Sie kurz und versuchen Sie es dann noch einmal.
	</notification>
	<notification name="GestureSaveFailedObjectNotFound">
		Geste konnte nicht gespeichert werden, da das Objekt oder das zugehörige Objektinventar nicht gefunden wurden.
Das Objekt ist möglicherweise außer Reichweite oder wurde gelöscht.
	</notification>
	<notification name="GestureSaveFailedReason">
		Eine Geste konnte aus folgendem Grund nicht gespeichert werden: [REASON].  Speichern Sie die Geste bitte später.
	</notification>
	<notification name="SaveNotecardFailObjectNotFound">
		Notizkarte konnte nicht gespeichert werden, da das Objekt oder das zugehörige Objektinventar nicht gefunden wurden.
Das Objekt ist möglicherweise außer Reichweite oder wurde gelöscht.
	</notification>
	<notification name="SaveNotecardFailReason">
		Eine Notizkarte konnte aus folgendem Grund nicht gespeichert werden: [REASON].  Speichern Sie die Notizkarte bitte später.
	</notification>
	<notification name="ScriptCannotUndo">
		Es konnten nicht alle Änderungen in Ihrer Skriptversion rückgängig gemacht werden.
Möchten Sie die letzte gespeicherte Version vom Server laden?
(**Warnung** Dieser Vorgang kann nicht rückgängig gemacht werden.)
		<usetemplate name="okcancelbuttons" notext="Abbrechen" yestext="OK"/>
	</notification>
	<notification name="SaveScriptFailReason">
		Ein Skript konnte aus folgendem Grund nicht gespeichert werden: [REASON].  Speichern Sie das Skript bitte später.
	</notification>
	<notification name="SaveScriptFailObjectNotFound">
		Skript konnte nicht gespeichert werden, weil das zugehörige Objekt nicht gefunden wurde.
Das Objekt ist möglicherweise außer Reichweite oder wurde gelöscht.
	</notification>
	<notification name="SaveBytecodeFailReason">
		Ein kompiliertes Skript konnte aus folgendem Grund nicht gespeichert werden: [REASON].  Speichern Sie das Skript bitte später.
	</notification>
	<notification name="CouldNotStartStopScript">
		Skript konnte nicht gestartet oder beendet werden, weil das zugehörige Objekt nicht gefunden wurde.
Das Objekt ist möglicherweise außer Reichweite oder wurde gelöscht.
	</notification>
	<notification name="CannotDownloadFile">
		Dateidownload nicht möglich
	</notification>
	<notification name="CannotWriteFile">
		Datei [[FILE]] kann nicht geschrieben werden
	</notification>
	<notification name="UnsupportedHardware">
		Achtung: Ihr System erfüllt nicht die Mindestanforderungen von Second Life. Dies kann eine schlechte Darstellungsleistung in Second Life zur Folge haben. Für nicht unterstützte Systemkonfigurationen bieten wir keinen technischen Support.

MINSPECS
Die Seite [_URL] für weitere Informationen öffnen?
		<url name="url" option="0">
			http://secondlife.com/support/sysreqs.php?lang=de
		</url>
		<usetemplate ignoretext="Bei Entdeckung nicht unterstützter Hardware" name="okcancelignore" notext="Nein" yestext="Ja"/>
	</notification>
	<notification name="UnknownGPU">
		Ihr System verwendet eine uns zurzeit unbekannte Grafikkarte.
Dies ist häufig der Fall bei neuer Hardware, die wir noch nicht testen konnten.
Second Life funktioniert aller Voraussicht nach normal, möglicherweise müssen Sie aber die Grafikeinstellungen anpassen.
(Bearbeiten &gt; Einstellungen &gt; Grafik).
		<form name="form">
			<ignore name="ignore" text="Bei Entdeckung einer unbekannten Grafikkarte"/>
		</form>
	</notification>
	<notification name="DisplaySettingsNoShaders">
		[SECOND_LIFE] ist bei der Initialisierung der Grafiktreiber abgestürzt.
Die Grafikqualität wird auf eine niedrige Stufe zurückgesetzt, um einige typische Treiberfehler zu vermeiden.
Einige Grafikfunktionen werden ausgeschaltet.
Wir empfehlen die Aktualisierung Ihrer Grafikkartentreiber.
Sie können die Grafikqualität unter „Einstellungen“ &gt; „Grafik“ wieder erhöhen.
	</notification>
	<notification name="RegionNoTerraforming">
		Die Region [REGION] erlaubt kein Terraforming.
	</notification>
	<notification name="CannotCopyWarning">
		Sie sind nicht berechtigt, dieses Objekt zu kopieren und verlieren es aus Ihrem Inventar, wenn Sie es weggeben. Möchten Sie dieses Objekt anbieten?
		<usetemplate name="okcancelbuttons" notext="Nein" yestext="Ja"/>
	</notification>
	<notification name="CannotGiveItem">
		Inventarobjekt kann nicht übergeben werden.
	</notification>
	<notification name="TransactionCancelled">
		Transaktion abgebrochen.
	</notification>
	<notification name="TooManyItems">
		Es können maximal 42 Objekte auf einmal in das Inventar transferiert werden.
	</notification>
	<notification name="NoItems">
		Sie sind nicht berechtigt, die ausgewählten Objekte zu kopieren.
	</notification>
	<notification name="CannotCopyCountItems">
		Sie sind nicht berechtigt, [COUNT] der ausgewählten Objekte zu kopieren. Diese Objekte werden aus Ihrem Inventar gelöscht.
Möchten Sie diese Objekte weggeben?
		<usetemplate name="okcancelbuttons" notext="Nein" yestext="Ja"/>
	</notification>
	<notification name="CannotGiveCategory">
		Sie sind nicht berechtigt, den ausgewählten Ordner zu kopieren.
	</notification>
	<notification name="FreezeAvatar">
		Diesen Avatar einfrieren?
Der Avatar wird außer Gefecht gesetzt und kann sich nicht mehr bewegen, chatten oder mit der Welt interagieren.
		<usetemplate canceltext="Abbrechen" name="yesnocancelbuttons" notext="Auftauen" yestext="Einfrieren"/>
	</notification>
	<notification name="FreezeAvatarFullname">
		[AVATAR_NAME] einfrieren?
Der Avatar wird außer Gefecht gesetzt und kann sich nicht mehr bewegen, chatten oder mit der Welt interagieren.
		<usetemplate canceltext="Abbrechen" name="yesnocancelbuttons" notext="Auftauen" yestext="Einfrieren"/>
	</notification>
	<notification name="EjectAvatarFullname">
		[AVATAR_NAME] von Ihrem Land werfen?
		<usetemplate canceltext="Abbrechen" name="yesnocancelbuttons" notext="Ausschließen und Verbannen" yestext="Ausschließen"/>
	</notification>
	<notification name="EjectAvatarNoBan">
		Diesen Avatar aus Ihrem Land werfen?
		<usetemplate name="okcancelbuttons" notext="Abbrechen" yestext="Hinauswerfen"/>
	</notification>
	<notification name="EjectAvatarFullnameNoBan">
		[AVATAR_NAME] aus Ihrem Land werfen?
		<usetemplate name="okcancelbuttons" notext="Abbrechen" yestext="Hinauswerfen"/>
	</notification>
	<notification name="AcquireErrorTooManyObjects">
		FEHLER: Zu viele Objekte ausgewählt.
	</notification>
	<notification name="AcquireErrorObjectSpan">
		FEHLER: Die Objekte überspannen mehrere Regionen.
Verschieben Sie alle betreffenden Objekte in dieselbe Region.
	</notification>
	<notification name="PromptGoToCurrencyPage">
		[EXTRA]

[URL] für Informationen zum Deviseneinkauf öffnen?
		<usetemplate name="okcancelbuttons" notext="Abbrechen" yestext="OK"/>
	</notification>
	<notification name="UnableToLinkObjects">
		Verknüpfung dieser [COUNT] Objekte nicht möglich.
Sie können maximal [MAX] Objekte verknüpfen.
	</notification>
	<notification name="CannotLinkIncompleteSet">
		Sie können nur vollständige Objektsätze verknüpfen und Sie müssen mehr als ein Objekt auswählen.
	</notification>
	<notification name="CannotLinkModify">
		Verknüpfung nicht möglich, da Sie nicht alle Objekte bearbeiten dürfen.

Stellen Sie sicher, dass kein Objekt gesperrt ist und alle Objekte Ihnen gehören.
	</notification>
	<notification name="CannotLinkDifferentOwners">
		Verknüpfung nicht möglich, da nicht alle Objekte denselben Eigentümer haben.

Stellen Sie sicher, dass alle ausgewählten Objekte Ihnen gehören.
	</notification>
	<notification name="NoFileExtension">
		Kein Dateityp für Datei: „[FILE]“

Vergewissern Sie sich, dass die Datei den richtigen Dateityp hat.
	</notification>
	<notification name="InvalidFileExtension">
		Ungültige Datei-Endung [EXTENSION]
Erwartet wurde [VALIDS]
		<usetemplate name="okbutton" yestext="OK"/>
	</notification>
	<notification name="CannotUploadSoundFile">
		Sounddatei konnte nicht hochgeladen werden:
[FILE]
	</notification>
	<notification name="SoundFileNotRIFF">
		Die Datei ist anscheinend keine RIFF WAVE-Datei:
[FILE]
	</notification>
	<notification name="SoundFileNotPCM">
		Die Datei ist anscheinend keine PCM WAVE-Audiodatei:
[FILE]
	</notification>
	<notification name="SoundFileInvalidChannelCount">
		Die Datei hat eine ungültige Anzahl Tonkanäle (muss Mono oder Stereo sein):
[FILE]
	</notification>
	<notification name="SoundFileInvalidSampleRate">
		Die Sample-Rate dieser Datei wird nicht unterstützt (muss 44,1 K sein):
[FILE]
	</notification>
	<notification name="SoundFileInvalidWordSize">
		Die Word-Größe dieser Datei wird nicht unterstützt (muss 8 oder 16 Bit sein):
[FILE]
	</notification>
	<notification name="SoundFileInvalidHeader">
		„Daten“-Chunk in WAV-Header nicht gefunden:
[FILE]
	</notification>
	<notification name="SoundFileInvalidTooLong">
		Audiodatei ist zu lang (max. 10 Sekunden):
[FILE]
	</notification>
	<notification name="ProblemWithFile">
		Problem mit Datei [FILE]:

[ERROR]
	</notification>
	<notification name="CannotOpenTemporarySoundFile">
		Temporäre komprimierte Sounddatei konnte nicht geöffnet werden: [FILE]
	</notification>
	<notification name="UnknownVorbisEncodeFailure">
		Unbekannter Vorbis-Kodierungsfehler in: [FILE]
	</notification>
	<notification name="CannotEncodeFile">
		Datei konnte nicht kodiert werden: [FILE]
	</notification>
	<notification name="CorruptResourceFile">
		Ressourcendatei beschädigt: [FILE]
	</notification>
	<notification name="UnknownResourceFileVersion">
		Unbekannte Linden-Ressourcenversion in Datei: [FILE]
	</notification>
	<notification name="UnableToCreateOutputFile">
		Ausgabedatei konnte nicht erstellt werden: [FILE]
	</notification>
	<notification name="DoNotSupportBulkAnimationUpload">
		Der Mehrfach-Upload von Animationsdateien wird zurzeit nicht unterstützt.
	</notification>
	<notification name="CannotUploadReason">
		Datei [FILE] kann aus folgendem Grund nicht hochgeladen werden: [REASON]
Bitte versuchen Sie es erneut.
	</notification>
	<notification name="CannotCreateLandmarkNotOwner">
		Sie können hier keine Landmarke erstellen, da der Landeigentümer dies verboten hat.
	</notification>
	<notification name="CannotRecompileSelectObjectsNoScripts">
		„Rekompilieren“ nicht möglich.
Objekt mit Skript wählen.
	</notification>
	<notification name="CannotRecompileSelectObjectsNoPermission">
		„Rekompilieren“ nicht möglich.

Wählen Sie Objekte mit Skripts, die Sie bearbeiten dürfen.
	</notification>
	<notification name="CannotResetSelectObjectsNoScripts">
		„Zurücksetzen“ nicht möglich.

Wählen Sie Objekte mit Skripts.
	</notification>
	<notification name="CannotResetSelectObjectsNoPermission">
		„Zurücksetzen“ nicht möglich.

Wählen Sie Objekte mit Skripts, die Sie bearbeiten dürfen.
	</notification>
	<notification name="CannotSetRunningSelectObjectsNoScripts">
		„Ausführen“ von Skripts nicht möglich.

Wählen Sie Objekte mit Skripts.
	</notification>
	<notification name="CannotSetRunningNotSelectObjectsNoScripts">
		„Deaktivieren“ von Skripts nicht möglich.

Wählen Sie Objekte mit Skripts.
	</notification>
	<notification name="NoFrontmostFloater">
		Kein vorderster Floater zum Speichern.
	</notification>
	<notification name="SeachFilteredOnShortWords">
		Ihre Suchanfrage wurde geändert.
Zu kurze Begriffe wurden entfernt.

Ihre Suchanfrage: [FINALQUERY]
	</notification>
	<notification name="SeachFilteredOnShortWordsEmpty">
		Ihre Suchbegriffe sind zu kurz.
Es wurde keine Suche durchgeführt.
	</notification>
	<notification name="CouldNotTeleportReason">
		Teleport fehlgeschlagen.
[REASON]
	</notification>
	<notification name="invalid_tport">
		Bei der Bearbeitung Ihrer Teleport-Anfrage ist ein Problem aufgetreten. Sie müssen sich zum Teleportieren eventuell neu anmelden. Wenn Sie diese Nachricht weiterhin erhalten, konsultieren Sie bitte die Tech-Support-FAQ unter:
www.secondlife.com/support
	</notification>
	<notification name="invalid_region_handoff">
		Bei der Bearbeitung Ihres Regionswechsels ist ein Problem aufgetreten. Sie müssen sich zum Wechsel der Region eventuell neu anmelden. Wenn Sie diese Nachricht weiterhin erhalten, konsultieren Sie bitte die Tech-Support-FAQ unter:
www.secondlife.com/support
	</notification>
	<notification name="blocked_tport">
		Teleportieren ist zurzeit leider nicht möglich. Versuchen Sie es später noch einmal.
Wenn der Teleport dann immer noch nicht funktioniert, melden Sie sich bitte ab und wieder an.
	</notification>
	<notification name="nolandmark_tport">
		Das System konnte das Landmarken-Ziel nicht finden.
	</notification>
	<notification name="timeout_tport">
		Das System konnte keine Teleport-Verbindung herstellen.
Versuchen Sie es später noch einmal.
	</notification>
	<notification name="noaccess_tport">
		Sie haben leider keinen Zugang zu diesem Teleport-Ziel.
	</notification>
	<notification name="missing_attach_tport">
		Ihre Anhänge sind noch nicht eingetroffen. Warten Sie kurz oder melden Sie sich ab und wieder an, bevor Sie einen neuen Teleport-Versuch unternehmen.
	</notification>
	<notification name="too_many_uploads_tport">
		Die Asset-Warteschlange in dieser Region ist zurzeit überlastet.
Ihre Teleport-Anfrage kann nicht sofort bearbeitet werden. Versuchen Sie es in einigen Minuten erneut oder besuchen Sie eine weniger überfüllte Region.
	</notification>
	<notification name="expired_tport">
		Das System konnte Ihre Teleport-Anfrage nicht rechtzeitig bearbeiten. Versuchen Sie es in einigen Minuten erneut.
	</notification>
	<notification name="expired_region_handoff">
		Das System konnte Ihre Anfrage zum Regionswechsel nicht rechtzeitig bearbeiten. Versuchen Sie es in einigen Minuten erneut.
	</notification>
	<notification name="no_host">
		Teleport-Ziel wurde nicht gefunden. Das Ziel ist entweder im Moment nicht verfügbar oder existiert nicht mehr. Versuchen Sie es in einigen Minuten erneut.
	</notification>
	<notification name="no_inventory_host">
		Das Inventarsystem ist zurzeit nicht verfügbar.
	</notification>
	<notification name="CannotSetLandOwnerNothingSelected">
		Landeigentümer kann nicht festgelegt werden:
Keine Parzelle ausgewählt.
	</notification>
	<notification name="CannotSetLandOwnerMultipleRegions">
		Eine erzwungene Landübertragung ist nicht möglich, da die Auswahl mehrere Regionen umfasst. Wählen Sie ein kleineres Gebiet und versuchen Sie es erneut.
	</notification>
	<notification name="ForceOwnerAuctionWarning">
		Diese Parzelle steht zur Auktion. Eine zwangsweise Eigentumsübertragung beendet die Auktion und verärgert womöglich Einwohner, die bereits ein Gebot abgegeben haben. Eigentumsübertragung erzwingen?
		<usetemplate name="okcancelbuttons" notext="Abbrechen" yestext="OK"/>
	</notification>
	<notification name="CannotContentifyNothingSelected">
		Inhaltsidentifizierung nicht möglich:
Keine Parzelle ausgewählt.
	</notification>
	<notification name="CannotContentifyNoRegion">
		Inhaltsidentifizierung nicht möglich:
Keine Region ausgewählt.
	</notification>
	<notification name="CannotReleaseLandNothingSelected">
		Land kann nicht aufgegeben werden:
Keine Parzelle ausgewählt.
	</notification>
	<notification name="CannotReleaseLandNoRegion">
		Land kann nicht aufgegeben werden:
Region nicht gefunden.
	</notification>
	<notification name="CannotBuyLandNothingSelected">
		Land kann nicht gekauft werden:
Keine Parzelle ausgewählt.
	</notification>
	<notification name="CannotBuyLandNoRegion">
		Land kann nicht gekauft werden:
Kann die Region nicht finden, in der sich dieses Land befindet.
	</notification>
	<notification name="CannotCloseFloaterBuyLand">
		Das Fenster „Land kaufen“ kann erst geschlossen werden,
nachdem Second Life den Transaktionspreis geschätzt hat.
	</notification>
	<notification name="CannotDeedLandNothingSelected">
		Land kann nicht übertragen werden:
Keine Parzelle ausgewählt.
	</notification>
	<notification name="CannotDeedLandNoGroup">
		Land kann nicht übertragen werden:
Keine Gruppe ausgewählt.
	</notification>
	<notification name="CannotDeedLandNoRegion">
		Land kann nicht übertragen werden:
Kann die Region nicht finden, in der sich dieses Land befindet.
Bitte melden Sie dies über „Hilfe“ &gt; „Fehler melden“.
	</notification>
	<notification name="CannotDeedLandMultipleSelected">
		Land kann nicht übertragen werden:
Mehrere Parzellen ausgewählt.

Wählen Sie eine einzelne Parzelle.
	</notification>
	<notification name="ParcelCanPlayMedia">
		Dieser Ort kann Streaming-Medien abspielen.
Streaming-Medien erfordern eine schnelle Internet-Verbindung.

Streaming-Medien abspielen, wenn verfügbar?
(Sie können diese Option später unter „Einstellungen“ &gt; „Audio &amp; Video“ ändern.)
		<usetemplate name="okcancelbuttons" notext="Deaktivieren" yestext="Medien wiedergeben"/>
	</notification>
	<notification name="CannotDeedLandWaitingForServer">
		Land kann nicht übertragen werden:
Warte auf Server für Eigentümerinformationen.

Bitte versuchen Sie es erneut.
	</notification>
	<notification name="CannotDeedLandNoTransfer">
		Land kann nicht übertragen werden:
Die Region [REGION] erlaubt keine Landübertragung.
	</notification>
	<notification name="CannotReleaseLandWatingForServer">
		Land kann nicht aufgegeben werden:
Server muss Parzelleninformation aktualisieren.

Versuchen Sie es in einigen Sekunden erneut.
	</notification>
	<notification name="CannotReleaseLandSelected">
		Land kann nicht aufgegeben werden:
Die ausgewählten Parzellen gehören Ihnen nicht.

Wählen Sie eine einzelne Parzelle.
	</notification>
	<notification name="CannotReleaseLandDontOwn">
		Land kann nicht aufgegeben werden:
Ihnen fehlt die Berechtigung zur Freigabe dieser Parzelle.
Parzellen, die Ihnen gehören, werden grün dargestellt.
	</notification>
	<notification name="CannotReleaseLandRegionNotFound">
		Land kann nicht aufgegeben werden:
Kann die Region nicht finden, in der sich dieses Land befindet.

Bitte melden Sie dies über „Hilfe“ &gt; „Fehler melden“.
	</notification>
	<notification name="CannotReleaseLandNoTransfer">
		Land kann nicht aufgegeben werden:
Die Region [REGION] erlaubt keine Landübertragung.
	</notification>
	<notification name="CannotReleaseLandPartialSelection">
		Land kann nicht aufgegeben werden:
Zum Freigeben müssen Sie eine ganze Parzelle auswählen.

Wählen Sie eine ganze Parzelle oder teilen Sie Ihre Parzelle.
	</notification>
	<notification name="ReleaseLandWarning">
		Sie sind im Begriff, [AREA] qm Land aufzugeben.
Wenn Sie diese Parzelle aufgeben, wird sie ohne L$-Erstattung von Ihrem Landbesitz entfernt.

Dieses Land aufgeben?
		<usetemplate name="okcancelbuttons" notext="Abbrechen" yestext="OK"/>
	</notification>
	<notification name="CannotDivideLandNothingSelected">
		Land kann nicht aufgeteilt werden:

Keine Parzellen ausgewählt.
	</notification>
	<notification name="CannotDivideLandPartialSelection">
		Land kann nicht aufgeteilt werden:

Sie haben eine ganze Parzelle ausgewählt.
Wählen Sie einen Parzellenabschnitt aus.
	</notification>
	<notification name="LandDivideWarning">
		Wenn Sie dieses Land teilen, wird diese Parzelle in zwei geteilt, jede mit ihren eigenen Einstellungen. Einige dieser Einstellungen werden aufgrund dieses Vorgangs zurückgesetzt.

Land teilen?
		<usetemplate name="okcancelbuttons" notext="Abbrechen" yestext="OK"/>
	</notification>
	<notification name="CannotDivideLandNoRegion">
		Land kann nicht aufgeteilt werden:
Kann die Region nicht finden, in der sich dieses Land befindet.

Bitte melden Sie dies über „Hilfe“ &gt; „Fehler melden“.
	</notification>
	<notification name="CannotJoinLandNoRegion">
		Land kann nicht zusammengelegt werden:
Kann die Region nicht finden, in der sich dieses Land befindet.

Bitte melden Sie dies über „Hilfe“ &gt; „Fehler melden“.
	</notification>
	<notification name="CannotJoinLandNothingSelected">
		Land kann nicht zusammengelegt werden:
Keine Parzellen ausgewählt.
	</notification>
	<notification name="CannotJoinLandEntireParcelSelected">
		Land kann nicht zusammengelegt werden:
Sie haben nur eine Parzelle ausgewählt.

Wählen Sie Land auf beiden Parzellen aus.
	</notification>
	<notification name="CannotJoinLandSelection">
		Land kann nicht zusammengelegt werden:
Sie müssen mehrere Parzellen auswählen.

Wählen Sie Land auf beiden Parzellen aus.
	</notification>
	<notification name="JoinLandWarning">
		Beim Zusammenlegen entsteht aus den vom Auswahlrechteck
erfassten Parzellen eine große Parzelle.
Sie müssen der neuen Parzelle einen Namen geben und ihre Optionen festlegen.

Land zusammenlegen?
		<usetemplate name="okcancelbuttons" notext="Abbrechen" yestext="OK"/>
	</notification>
	<notification name="ShowOwnersHelp">
		Eigentümer anzeigen:
Parzellen farblich kennzeichnen, um Eigentumsart anzuzeigen.

Grün = Ihr Land
Blau = Das Land Ihrer Gruppe
Rot = Im Eigentum anderer
Geld = Zum Verkauf
Lila = Zur Auktion
Grau = Öffentlich
	</notification>
	<notification name="ConfirmNotecardSave">
		Um das Objekt kopieren oder anzeigen zu können, müssen Sie zuerst diese Notizkarte speichern. Notizkarte speichern?
		<usetemplate name="okcancelbuttons" notext="Abbrechen" yestext="OK"/>
	</notification>
	<notification name="ConfirmItemCopy">
		Dieses Objekt in Ihr Inventar kopieren?
		<usetemplate name="okcancelbuttons" notext="Abbrechen" yestext="Kopieren"/>
	</notification>
	<notification name="ResolutionSwitchFail">
		Auflösung konnte nicht auf [RESX] x [RESY] gesetzt werden
	</notification>
	<notification name="ErrorUndefinedGrasses">
		Fehler: Nicht definierte Gräser: [SPECIES]
	</notification>
	<notification name="ErrorUndefinedTrees">
		Fehler: Nicht definierte Bäume: [SPECIES]
	</notification>
	<notification name="CannotSaveWearableOutOfSpace">
		„[NAME]“ konnte nicht in Kleidungsdatei gespeichert werden.  Geben Sie Speicherplatz auf dem Computer frei und speichern Sie das Kleidungsstück erneut.
	</notification>
	<notification name="CannotSaveToAssetStore">
		[NAME] kann nicht in Zentral-Asset-Speicher geladen werden.
Dies ist ein temporärer Fehler. Bitte passen Sie das Kleidungsstück in einigen Minuten noch einmal an und speichern Sie es erneut.

Tritt dieses Problem wiederholt auf, klicken Sie auf das Pulldown-Menü „Hilfe“ &gt; „Fehler melden“ und geben Sie Details zu Ihrem Netzwerk-Setup an.
	</notification>
	<notification name="YouHaveBeenLoggedOut">
		Sie wurden von [SECOND_LIFE] abgemeldet:
            [MESSAGE]
Klicken Sie auf „IM &amp; Chat anzeigen“, um vorhandene Nachrichten und Chat weiterhin anzuzeigen. Klicken Sie andernfalls auf „Beenden“, um [SECOND_LIFE] sofort zu beenden.
		<usetemplate name="okcancelbuttons" notext="Beenden" yestext="IM &amp; Chat anzeigen"/>
	</notification>
	<notification name="OnlyOfficerCanBuyLand">
		Landkauf für Gruppe nicht möglich:
Sie sind nicht berechtigt, Land für die aktive Gruppe zu kaufen.
	</notification>
	<notification label="Freund hinzufügen" name="AddFriend">
		Freunde können sich gegenseitig die Berechtigung erteilen, sich auf der Karte zu verfolgen und Online-Status Benachrichtigungen zu empfangen.

[NAME] Freundschaft anbieten?
		<usetemplate name="okcancelbuttons" notext="Abbrechen" yestext="OK"/>
	</notification>
	<notification label="Freund hinzufügen" name="AddFriendWithMessage">
		Freunde können sich gegenseitig die Berechtigung erteilen, sich auf der Karte zu verfolgen und Online-Status Benachrichtigungen zu empfangen.

[NAME] Freundschaft anbieten?
		<form name="form">
			<input name="message" type="text">
				Wollen wir Freunde sein?
			</input>
			<button name="Offer" text="OK"/>
			<button name="Cancel" text="Abbrechen"/>
		</form>
	</notification>
	<notification name="RemoveFromFriends">
		Möchten Sie [NAME] aus Ihrer Freundesliste entfernen?
		<usetemplate name="okcancelbuttons" notext="Abbrechen" yestext="OK"/>
	</notification>
	<notification name="RemoveMultipleFromFriends">
		Möchten Sie mehrere Freunde aus Ihrer Freundesliste entfernen?
		<usetemplate name="okcancelbuttons" notext="Abbrechen" yestext="OK"/>
	</notification>
	<notification name="GodDeleteAllScriptedPublicObjectsByUser">
		Möchten Sie alle geskripteten Objekte von
** [AVATAR_NAME] **
auf allen anderen Ländern in diesem Sim löschen?
		<usetemplate name="okcancelbuttons" notext="Abbrechen" yestext="OK"/>
	</notification>
	<notification name="GodDeleteAllScriptedObjectsByUser">
		Möchten Sie ALLE geskripteten Objekte von
** [AVATAR_NAME] **
auf ALLEN LÄNDERN in diesem Sim LÖSCHEN?
		<usetemplate name="okcancelbuttons" notext="Abbrechen" yestext="OK"/>
	</notification>
	<notification name="GodDeleteAllObjectsByUser">
		Möchten Sie ALLE Objekte (einschließlich geskriptete) von
** [AVATAR_NAME] **
auf ALLEN LÄNDERN in diesem Sim LÖSCHEN?
		<usetemplate name="okcancelbuttons" notext="Abbrechen" yestext="OK"/>
	</notification>
	<notification name="BlankClassifiedName">
		Geben Sie einen Namen für die Anzeige ein.
	</notification>
	<notification name="MinClassifiedPrice">
		Der Mindestbetrag für die Listung ist [MIN_PRICE] L$.

Geben sie einen höheren Betrag ein.
	</notification>
	<notification name="ConfirmObjectDeleteLock">
		Mindestens ein ausgewähltes Objekt ist gesperrt.

Möchten Sie diese Objekte löschen?
		<usetemplate name="okcancelbuttons" notext="Abbrechen" yestext="OK"/>
	</notification>
	<notification name="ConfirmObjectDeleteNoCopy">
		Mindestens ein ausgewähltes Objekt kann nicht kopiert werden.

Möchten Sie diese Objekte löschen?
		<usetemplate name="okcancelbuttons" notext="Abbrechen" yestext="OK"/>
	</notification>
	<notification name="ConfirmObjectDeleteNoOwn">
		Mindestens eines der ausgewählten Objekt gehört nicht Ihnen.

Möchten Sie diese Objekte löschen?
		<usetemplate name="okcancelbuttons" notext="Abbrechen" yestext="OK"/>
	</notification>
	<notification name="ConfirmObjectDeleteLockNoCopy">
		Mindestens ein Objekt ist gesperrt.
Mindestens ein Objekt kann nicht kopiert werden.

Möchten Sie diese Objekte löschen?
		<usetemplate name="okcancelbuttons" notext="Abbrechen" yestext="OK"/>
	</notification>
	<notification name="ConfirmObjectDeleteLockNoOwn">
		Mindestens ein Objekt ist gesperrt.
Mindestens ein Objekt gehört nicht Ihnen.

Möchten Sie diese Objekte löschen?
		<usetemplate name="okcancelbuttons" notext="Abbrechen" yestext="OK"/>
	</notification>
	<notification name="ConfirmObjectDeleteNoCopyNoOwn">
		Mindestens ein Objekt kann nicht kopiert werden.
Mindestens ein Objekt gehört nicht Ihnen.

Möchten Sie diese Objekte löschen?
		<usetemplate name="okcancelbuttons" notext="Abbrechen" yestext="OK"/>
	</notification>
	<notification name="ConfirmObjectDeleteLockNoCopyNoOwn">
		Mindestens ein Objekt ist gesperrt.
Mindestens ein Objekt kann nicht kopiert werden.
Mindestens ein Objekt gehört nicht Ihnen.

Möchten Sie diese Objekte löschen?
		<usetemplate name="okcancelbuttons" notext="Abbrechen" yestext="OK"/>
	</notification>
	<notification name="ConfirmObjectTakeLock">
		Mindestens ein Objekt ist gesperrt.

Möchten Sie diese Objekte nehmen?
		<usetemplate name="okcancelbuttons" notext="Abbrechen" yestext="OK"/>
	</notification>
	<notification name="ConfirmObjectTakeNoOwn">
		Nicht alle Objekte, die Sie aufgenommen haben, gehören Ihnen.
Wenn Sie fortfahren, werden die Rechte für den nächsten Eigentümer angewandt und Sie können die Objekte möglicherweise nicht bearbeiten oder kopieren.

Möchten Sie diese Objekte nehmen?
		<usetemplate name="okcancelbuttons" notext="Abbrechen" yestext="OK"/>
	</notification>
	<notification name="ConfirmObjectTakeLockNoOwn">
		Mindestens ein Objekt ist gesperrt.
Nicht alle Objekte, die Sie aufgenommen haben, gehören Ihnen.
Wenn Sie fortfahren, werden die Rechte für den nächsten Eigentümer abgefragt und Sie können die Objekte möglicherweise nicht bearbeiten oder kopieren.
Die aktuelle Auswahl können Sie jedoch aufnehmen.

Möchten Sie diese Objekte nehmen?
		<usetemplate name="okcancelbuttons" notext="Abbrechen" yestext="OK"/>
	</notification>
	<notification name="CantBuyLandAcrossMultipleRegions">
		Landkauf nicht möglich, da die Auswahl mehrere Regionen umfasst.

Wählen Sie ein kleineres Gebiet und versuchen Sie es erneut.
	</notification>
	<notification name="DeedLandToGroup">
		Die Schenkung dieser Parzelle setzt voraus, dass die Gruppe über ausreichende Landnutzungsrechte verfügt.
Dem Eigentümer wird der Kaufpreis für das Land nicht rückerstattet. Bei Verkauf der übertragenen Parzelle wird der Erlös zwischen den Gruppenmitgliedern aufgeteilt.

Der Gruppe „[GROUP_NAME]“
 [AREA] m² Land schenken?
		<usetemplate name="okcancelbuttons" notext="Abbrechen" yestext="OK"/>
	</notification>
	<notification name="DeedLandToGroupWithContribution">
		Die Schenkung dieser Parzelle setzt voraus, dass die Gruppe über ausreichende Landnutzungsrechte verfügt.
Die Schenkung beinhaltet eine Landübertragung an die Gruppe von „[FIRST_NAME] [LAST_NAME]“.
Dem Eigentümer wird der Kaufpreis für das Land nicht rückerstattet. Bei Verkauf der übertragenen Parzelle wird der Erlös zwischen den Gruppenmitgliedern aufgeteilt.

Der Gruppe „[GROUP_NAME]“
 [AREA] m² Land schenken?
		<usetemplate name="okcancelbuttons" notext="Abbrechen" yestext="OK"/>
	</notification>
	<notification name="DisplaySetToSafe">
		Es wurden sichere Anzeige-Einstellungen gewählt, da die Option -safe verwendet wurde.
	</notification>
	<notification name="DisplaySetToRecommended">
		Es wurden die für Ihre Systemkonfiguration empfohlenen Anzeige-Einstellungen gewählt.
	</notification>
	<notification name="ErrorMessage">
		[ERROR_MESSAGE]
	</notification>
	<notification name="AvatarMoved">
		Ihr [TYPE]-Ort ist zurzeit nicht verfügbar. [HELP]
Sie wurden zur nächstgelegenen Region teleportiert.
	</notification>
	<notification name="ClothingLoading">
		Ihre Kleidung wird noch heruntergeladen.
Sie können [SECOND_LIFE] normal verwenden. Andere Benutzer können Sie korrekt dargestellt sehen.
		<form name="form">
			<ignore name="ignore" text="Wenn das Herunterladen von Kleidung lange dauert"/>
		</form>
	</notification>
	<notification name="FirstRun">
		Die Installation von [SECOND_LIFE] ist abgeschlossen.

Wenn Sie [SECOND_LIFE] das erste Mal verwenden, müssen Sie ein Konto anlegen, bevor Sie sich anmelden können.
Möchten Sie auf www.secondlife.com ein Konto erstellen?
		<usetemplate name="okcancelbuttons" notext="Weiter" yestext="Neues Konto..."/>
	</notification>
	<notification name="LoginPacketNeverReceived">
		Die Verbindung kann nicht hergestellt werden. Möglicherweise besteht ein Problem mit Ihrer Internetverbindung oder den Second Life-Servern.

Überprüfen Sie Ihre Internetverbindung und versuchen Sie es dann erneut, oder klicken Sie auf „Hilfe“, um zu unserer Supportseite zu gelangen, oder klicken Sie auf „Teleportieren“, um nach Hause zu teleportieren.
		<form name="form">
			<button name="OK" text="OK"/>
			<button name="Help" text="Hilfe"/>
			<button name="Teleport" text="Teleportieren"/>
		</form>
	</notification>
	<notification name="WelcomeChooseSex">
		Ihr Avatar erscheint jeden Moment.

Benutzen Sie die Pfeiltasten, um sich fortzubewegen.
Drücken Sie F1 für Hilfe oder für weitere Informationen über [SECOND_LIFE].
Bitte wählen Sie einen männlichen oder weiblichen Avatar.
Sie können sich später noch umentscheiden.
		<usetemplate name="okcancelbuttons" notext="Weiblich" yestext="Männlich"/>
	</notification>
	<notification name="NotEnoughCurrency">
		[NAME] [PRICE] L$  Sie haben nicht genügend L$, um diese Aktion auszuführen.
	</notification>
	<notification name="GrantedModifyRights">
		Sie verfügen über Änderungsrechte für die Objekte von [NAME].
	</notification>
	<notification name="RevokedModifyRights">
		Ihnen wurden die Änderungsrechte für die Objekte von [NAME] entzogen.
	</notification>
	<notification name="FlushMapVisibilityCaches">
		Der Kartencache dieser Region wird geleert.
Diese Aktion ist nur beim Debugging sinnvoll.
(Auf dem Produktionssystem warten Sie einfach 5 Minuten. Die Karten werden nach erneuter Anmeldung automatisch aktualisiert.)
		<usetemplate name="okcancelbuttons" notext="Abbrechen" yestext="OK"/>
	</notification>
	<notification name="BuyOneObjectOnly">
		Sie können jeweils nur ein Objekt kaufen.  Wählen Sie ein einzelnes Objekt aus und versuchen Sie es erneut.
	</notification>
	<notification name="OnlyCopyContentsOfSingleItem">
		Es kann nur jeweils der Inhalt von einem Objekt kopiert werden.
Wählen Sie ein einzelnes Objekt aus und versuchen Sie es erneut.
		<usetemplate name="okcancelbuttons" notext="Abbrechen" yestext="OK"/>
	</notification>
	<notification name="KickUsersFromRegion">
		Alle Einwohner in dieser Region nach Hause teleportieren?
		<usetemplate name="okcancelbuttons" notext="Abbrechen" yestext="OK"/>
	</notification>
	<notification name="EstateObjectReturn">
		Möchten Sie wirklich alle Objekte zurückgeben, die [USER_NAME] gehören?
		<usetemplate name="okcancelbuttons" notext="Abbrechen" yestext="OK"/>
	</notification>
	<notification name="InvalidTerrainBitDepth">
		Die Regionstexturen konnten nicht festgelegt werden:
Die Terraintextur [TEXTURE_NUM] hat eine ungültige Bit-Tiefe [TEXTURE_BIT_DEPTH].

Ersetzen Sie die Textur [TEXTURE_NUM] mit einer Bilddatei von maximal 512x512 und 24 Bit und klicken Sie dann erneut auf „Übernehmen“.
	</notification>
	<notification name="InvalidTerrainSize">
		Die Regionstexturen konnten nicht festgelegt werden:
Die Terraintextur [TEXTURE_NUM] ist mit [TEXTURE_SIZE_X]x[TEXTURE_SIZE_Y] zu groß.

Ersetzen Sie die Textur [TEXTURE_NUM] mit einer Bilddatei von maximal 512x512 und 24 Bit und klicken Sie dann erneut auf „Übernehmen“.
	</notification>
	<notification name="RawUploadStarted">
		Hochladen gestartet. Je nach Verbindungsgeschwindigkeit kann der Vorgang bis zu 2 Minuten dauern.
	</notification>
	<notification name="ConfirmBakeTerrain">
		Möchten Sie das aktuelle Terrain formen, es zum Mittelpunkt der oberen und unteren Terraingrenzen und zum Standard des „Zurücksetzen“-Tools machen?
		<usetemplate name="okcancelbuttons" notext="Abbrechen" yestext="OK"/>
	</notification>
	<notification name="MaxAllowedAgentOnRegion">
		Es sind maximal [MAX_AGENTS] zulässige Einwohner erlaubt.
	</notification>
	<notification name="MaxBannedAgentsOnRegion">
		Es sind maximal [MAX_BANNED] verbannte Einwohner erlaubt.
	</notification>
	<notification name="MaxAgentOnRegionBatch">
		Fehler beim Versuch, [NUM_ADDED] Agenten hinzuzufügen:
Überschreitet den Grenzwert [MAX_AGENTS] [LIST_TYPE] um [NUM_EXCESS].
	</notification>
	<notification name="MaxAllowedGroupsOnRegion">
		Es sind maximal [MAX_GROUPS] zulässige Gruppen erlaubt.
		<usetemplate name="okcancelbuttons" notext="Abbrechen" yestext="Formen"/>
	</notification>
	<notification name="MaxManagersOnRegion">
		Es sind maximal [MAX_MANAGER]  verbannte Einwohner erlaub.
	</notification>
	<notification name="OwnerCanNotBeDenied">
		Der Eigentümer des Grundstücks kann nicht zur Liste der „Verbannten Einwohner“ hinzugefügt werden.
	</notification>
	<notification name="CanNotChangeAppearanceUntilLoaded">
		Das Aussehen lässt sich erst ändern, wenn Kleider und Form/Gestalt geladen sind.
	</notification>
	<notification name="ClassifiedMustBeAlphanumeric">
		Der Name der Anzeige muss mit einem Buchstaben von A bis Z oder einer Ziffer beginnen.  Satzzeichen sind nicht erlaubt.
	</notification>
	<notification name="CantSetBuyObject">
		„Objekt kaufen“ nicht möglich, da das Objekt nicht zum Verkauf freigegeben ist.
Geben Sie das Objekt zum Verkauf frei und versuchen Sie es erneut.
	</notification>
	<notification name="FinishedRawDownload">
		Raw-Terrain-Datei wurde heruntergeladen nach:
[DOWNLOAD_PATH].
	</notification>
	<notification name="DownloadWindowsMandatory">
		Eine neue Version von [SECOND_LIFE] ist verfügbar.
[MESSAGE]
Sie müssen das Update herunterladen, um [SECOND_LIFE] weiter verwenden zu können.
		<usetemplate name="okcancelbuttons" notext="Beenden" yestext="Herunterladen"/>
	</notification>
	<notification name="DownloadWindows">
		Eine aktualisierte Version von [SECOND_LIFE] ist verfügbar.
[MESSAGE]
Dieses Update ist nicht erforderlich, für bessere Leistung und Stabilität sollte es jedoch installiert werden.
		<usetemplate name="okcancelbuttons" notext="Weiter" yestext="Herunterladen"/>
	</notification>
	<notification name="DownloadWindowsReleaseForDownload">
		Eine aktualisierte Version von [SECOND_LIFE] ist verfügbar.
[MESSAGE]
Dieses Update ist nicht erforderlich, für bessere Leistung und Stabilität sollte es jedoch installiert werden.
		<usetemplate name="okcancelbuttons" notext="Weiter" yestext="Herunterladen"/>
	</notification>
	<notification name="DownloadMacMandatory">
		Eine neue Version von [SECOND_LIFE] ist verfügbar.
[MESSAGE]
Sie müssen das Update herunterladen, um [SECOND_LIFE] weiter verwenden zu können.

In Ihren Anwendungsordner herunterladen?
		<usetemplate name="okcancelbuttons" notext="Beenden" yestext="Herunterladen"/>
	</notification>
	<notification name="DownloadMac">
		Eine aktualisierte Version von [SECOND_LIFE] ist verfügbar.
[MESSAGE]
Dieses Update ist nicht erforderlich, für bessere Leistung und Stabilität sollte es jedoch installiert werden.

In Ihren Anwendungsordner herunterladen?
		<usetemplate name="okcancelbuttons" notext="Weiter" yestext="Herunterladen"/>
	</notification>
	<notification name="DownloadMacReleaseForDownload">
		Eine aktualisierte Version von [SECOND_LIFE] ist verfügbar.
[MESSAGE]
Dieses Update ist nicht erforderlich, für bessere Leistung und Stabilität sollte es jedoch installiert werden.

In Ihren Anwendungsordner herunterladen?
		<usetemplate name="okcancelbuttons" notext="Weiter" yestext="Herunterladen"/>
	</notification>
	<notification name="DeedObjectToGroup">
		Bei Übertragung dieses Objekts erhält die Gruppe:
* An das Objekt bezahlte L$
		<usetemplate ignoretext="Beim Übertragen von Objekten an Gruppen" name="okcancelignore" notext="Abbrechen" yestext="Übertragung"/>
	</notification>
	<notification name="WebLaunchExternalTarget">
		Den System-Webbrowser öffnen, um diesen Inhalt anzuzeigen?
		<usetemplate ignoretext="Wenn der System-Webbrowser zur Anzeige einer Webseite geöffnet wird" name="okcancelignore" notext="Abbrechen" yestext="OK"/>
	</notification>
	<notification name="WebLaunchJoinNow">
		Zu www.secondlife.com, um Ihr Konto zu verwalten?
		<usetemplate ignoretext="Beim Starten eines Browsers, um Ihr Konto zu verwalten" name="okcancelignore" notext="Abbrechen" yestext="OK"/>
	</notification>
	<notification name="WebLaunchBugReport101">
		Informieren Sie sich im [SECOND_LIFE] Wiki, wie man Fehler richtig meldet.
		<usetemplate ignoretext="Beim Starten eines Browsers, um das Fehlermeldungs-Wiki anzuzeigen" name="okcancelignore" notext="Abbrechen" yestext="OK"/>
	</notification>
	<notification name="WebLaunchSecurityIssues">
		Informieren Sie sich im [SECOND_LIFE] Wiki, wie man Sicherheitsprobleme richtig meldet.
		<usetemplate ignoretext="Beim Starten eines Browsers, um das Sicherheitsfragen-Wiki anzuzeigen" name="okcancelignore" notext="Abbrechen" yestext="OK"/>
	</notification>
	<notification name="WebLaunchQAWiki">
		Besuchen Sie das [SECOND_LIFE] QA-Wiki.
		<usetemplate ignoretext="Beim Starten eines Browsers, um das QA-Wiki anzuzeigen" name="okcancelignore" notext="Abbrechen" yestext="OK"/>
	</notification>
	<notification name="WebLaunchPublicIssue">
		Im [SECOND_LIFE] Allgemeine-Fragen-Tracker können Sie Fehler und andere Probleme melden.
		<usetemplate ignoretext="Beim Starten eines Browsers, um den Allgemeine Probleme Tracker anzuzeigen" name="okcancelignore" notext="Abbrechen" yestext="Gehe zu Seite"/>
	</notification>
	<notification name="WebLaunchPublicIssueHelp">
		Informieren Sie sich im [SECOND_LIFE] Wiki über den Allgemeine Fragen-Tracker.
		<usetemplate ignoretext="Beim Starten eines Browsers, um das Allgemeine Fragen-Wiki anzuzeigen" name="okcancelignore" notext="Abbrechen" yestext="Gehe zu Seite"/>
	</notification>
	<notification name="WebLaunchSupportWiki">
		Im offiziellen Linden-Blog finden Sie die neuesten Nachrichten und Informationen.
		<usetemplate ignoretext="Beim Starten eines Browsers, um das Blog anzuzeigen" name="okcancelignore" notext="Abbrechen" yestext="OK"/>
	</notification>
	<notification name="WebLaunchLSLGuide">
		Zur Scripting-Anleitung, um Scripting-Hilfe zu erhalten?
		<usetemplate ignoretext="Beim Starten eines Browsers, um die Scripting-Anleitung anzuzeigen" name="okcancelignore" notext="Abbrechen" yestext="OK"/>
	</notification>
	<notification name="WebLaunchLSLWiki">
		Zum LSL-Portal, um Scripting-Hilfe zu erhalten?
		<usetemplate ignoretext="Beim Starten eines Browsers, um das LSL-Portal anzuzeigen" name="okcancelignore" notext="Abbrechen" yestext="Gehe zu Seite"/>
	</notification>
	<notification name="ReturnToOwner">
		Möchten Sie die ausgewählten Objekte an ihre Eigentümer zurückgeben? Transferierbare übertragene Objekte werden ihren früheren Eigentümern zurückgegeben.

*WARNUNG* Nicht transferierbare übertragene Objekte werden dabei gelöscht!
		<usetemplate ignoretext="Beim Zurückgeben von Objekten an ihre Eigentümer" name="okcancelignore" notext="Abbrechen" yestext="OK"/>
	</notification>
	<notification name="GroupLeaveConfirmMember">
		Sie sind Mitglied der Gruppe [GROUP].
Diese Gruppe verlassen?
		<usetemplate name="okcancelbuttons" notext="Abbrechen" yestext="OK"/>
	</notification>
	<notification name="ConfirmKick">
		Möchten Sie WIRKLICH alle Benutzer aus dem Grid werfen?
		<usetemplate name="okcancelbuttons" notext="Abbrechen" yestext="Alle Benutzer hinauswerfen"/>
	</notification>
	<notification name="MuteLinden">
		Lindens können nicht stummgeschaltet werden.
		<usetemplate name="okbutton" yestext="OK"/>
	</notification>
	<notification name="CannotStartAuctionAlreadyForSale">
		Eine Parzelle, die bereits zum Verkauf freigegeben ist, kann nicht versteigert werden.  Deaktivieren Sie den Landverkauf, wenn Sie das Land zur Versteigerung freigeben möchten.
	</notification>
	<notification label="Objekt nach Name stummschalten fehlgeschlagen" name="MuteByNameFailed">
		Dieser Name ist bereits stummgeschaltet.
		<usetemplate name="okbutton" yestext="OK"/>
	</notification>
	<notification name="RemoveItemWarn">
		Diese Aktion ist zwar erlaubt, aber beim Löschen von Inhalten wird das Objekt beschädigt. Möchten Sie dieses Element löschen?
		<usetemplate name="okcancelbuttons" notext="Abbrechen" yestext="OK"/>
	</notification>
	<notification name="CantOfferCallingCard">
		Sie können gerade keine Visitenkarte übergeben. Warten Sie kurz und versuchen Sie es dann noch einmal.
		<usetemplate name="okbutton" yestext="OK"/>
	</notification>
	<notification name="CantOfferFriendship">
		Sie können gerade keine Freundschaft anbieten. Warten Sie kurz und versuchen Sie es dann noch einmal.
		<usetemplate name="okbutton" yestext="OK"/>
	</notification>
	<notification name="BusyModeSet">
		Beschäftigt-Modus aktiviert.
Chat und Instant Messages werden ausgeblendet. Instant Messages erhalten Ihre Beschäftigt-Antwort. Alle Teleport-Angebote werden ausgeschlagen. Alle Inventar-Angebote werden in den Papierkorb verschoben.
		<usetemplate ignoretext="Beim Aktivieren des Beschäftigt-Modus" name="okignore" yestext="OK"/>
	</notification>
	<notification name="JoinedTooManyGroupsMember">
		Sie sind bereits in zu vielen Gruppen Mitglied und können keiner weiteren beitreten. Bitte verlassen Sie eine Gruppe, bevor Sie dieser beitreten oder lehnen Sie das Angebot ab.
Die Option zum Austritt aus einer Gruppe finden Sie unter „Bearbeiten“ &gt; „Gruppen...“.
[NAME] hat Sie eingeladen, einer Gruppe beizutreten.
[INVITE]
		<usetemplate name="okcancelbuttons" notext="Ablehnen" yestext="Beitreten"/>
	</notification>
	<notification name="KickUser">
		Beim Hinauswerfen dieses Benutzers welche Meldung anzeigen?
		<form name="form">
			<input name="message" type="text">
				Sie wurden von einem Administrator abgemeldet.
			</input>
			<button name="OK" text="OK"/>
			<button name="Cancel" text="Abbrechen"/>
		</form>
	</notification>
	<notification name="KickAllUsers">
		Beim Hinauswerfen aller Personen vom Grid welche Meldung anzeigen?
		<form name="form">
			<input name="message" type="text">
				Sie wurden von einem Administrator abgemeldet.
			</input>
			<button name="OK" text="OK"/>
			<button name="Cancel" text="Abbrechen"/>
		</form>
	</notification>
	<notification name="FreezeUser">
		Beim Einfrieren dieses Benutzers welche Meldung anzeigen?
		<form name="form">
			<input name="message" type="text">
				Sie wurden eingefroren. Bewegen oder Chatten ist nicht mehr möglich. Ein Administrator wird sich über IM an Sie wenden
			</input>
			<button name="OK" text="OK"/>
			<button name="Cancel" text="Abbrechen"/>
		</form>
	</notification>
	<notification name="UnFreezeUser">
		Beim Auftauen dieses Benutzers welche Meldung anzeigen?
		<form name="form">
			<input name="message" type="text">
				Sie sind nicht mehr eingefroren.
			</input>
			<button name="OK" text="OK"/>
			<button name="Cancel" text="Abbrechen"/>
		</form>
	</notification>
	<notification name="OfferTeleport">
		Teleport an Ihre Position mit der folgenden Meldung anbieten?
		<form name="form">
			<input name="message" type="text">
				Triff mich in [REGION]
			</input>
			<button name="OK" text="OK"/>
			<button name="Cancel" text="Abbrechen"/>
		</form>
	</notification>
	<notification name="OfferTeleportFromGod">
		Benutzer an Ihrem Standort herbeirufen?
		<form name="form">
			<input name="message" type="text">
				Triff mich in [REGION]
			</input>
			<button name="OK" text="OK"/>
			<button name="Cancel" text="Abbrechen"/>
		</form>
	</notification>
	<notification name="TeleportFromLandmark">
		Möchten Sie sich wirklich teleportieren?
		<usetemplate ignoretext="Beim Teleportieren von einer Landmarke im Inventar" name="okcancelignore" notext="Abbrechen" yestext="Teleportieren"/>
	</notification>
	<notification label="Nachricht an alle auf diesem Grundstück" name="MessageEstate">
		Geben Sie eine kurze Nachricht ein, die an jede Person auf Ihrem Grundstück gesendet wird.
		<form name="form">
			<input name="message" type="text"/>
			<button name="OK" text="OK"/>
			<button name="Cancel" text="Abbrechen"/>
		</form>
	</notification>
	<notification label="Linden-Grundstück ändern" name="ChangeLindenEstate">
		Sie sind im Begriff, ein Grundstück in Linden-Besitz (Mainland, Teen-Raster, Orientierung usw.) zu verändern.

Dies ist ÄUSSERST GEFÄHRLICH, da es grundlegende Auswirkungen auf das Benutzererlebnis hat.  Auf dem Mainland werden tausende Regionen geändert, was den Spaceserver stark belastet.

Fortfahren?
		<usetemplate name="okcancelbuttons" notext="Abbrechen" yestext="OK"/>
	</notification>
	<notification label="Zugang zu Linden-Grundstück ändern" name="ChangeLindenAccess">
		Sie sind im Begriff, die Zugangsliste für ein Grundstück in Linden-Besitz (Mainland, Teen-Raster, Orientierung usw.) zu verändern.

Dies ist GEFÄHRLICH und sollte nur erfolgen, um Objekte/L$ per Hack in und aus dem Raster zu entfernen.
Tausende Regionen werden verändert und der Spaceserver wird dadurch stark belastet.
		<usetemplate name="okcancelbuttons" notext="Abbrechen" yestext="OK"/>
	</notification>
	<notification label="Grundstück wählen" name="EstateAllowedAgentAdd">
		Nur für dieses Grundstück oder für alle [ALL_ESTATES] zur Erlaubnisliste hinzufügen?
		<usetemplate canceltext="Abbrechen" name="yesnocancelbuttons" notext="Alle Grundstücke" yestext="Dieses Grundstück"/>
	</notification>
	<notification label="Grundstück wählen" name="EstateAllowedAgentRemove">
		Nur für dieses Grundstück oder für alle [ALL_ESTATES] von Erlaubnisliste entfernen?
		<usetemplate canceltext="Abbrechen" name="yesnocancelbuttons" notext="Alle Grundstücke" yestext="Dieses Grundstück"/>
	</notification>
	<notification label="Grundstück wählen" name="EstateAllowedGroupAdd">
		Nur für dieses Grundstück oder für alle [ALL_ESTATES] zur Gruppen-Erlaubnisliste hinzufügen?
		<usetemplate canceltext="Abbrechen" name="yesnocancelbuttons" notext="Alle Grundstücke" yestext="Dieses Grundstück"/>
	</notification>
	<notification label="Grundstück wählen" name="EstateAllowedGroupRemove">
		Nur für dieses Grundstück oder für alle [ALL_ESTATES] von Gruppen-Erlaubnisliste entfernen?
		<usetemplate canceltext="Abbrechen" name="yesnocancelbuttons" notext="Alle Grundstücke" yestext="Dieses Grundstück"/>
	</notification>
	<notification label="Grundstück wählen" name="EstateBannedAgentAdd">
		Zugang nur für dieses Grundstück oder für [ALL_ESTATES] verweigern?
		<usetemplate canceltext="Abbrechen" name="yesnocancelbuttons" notext="Alle Grundstücke" yestext="Dieses Grundstück"/>
	</notification>
	<notification label="Grundstück wählen" name="EstateBannedAgentRemove">
		Einwohner nur für dieses Grundstück oder für alle [ALL_ESTATES] von der Bannliste entfernen?
		<usetemplate canceltext="Abbrechen" name="yesnocancelbuttons" notext="Alle Grundstücke" yestext="Dieses Grundstück"/>
	</notification>
	<notification label="Grundstück wählen" name="EstateManagerAdd">
		Verwalter nur für dieses Grundstück oder für [ALL_ESTATES] festlegen?
		<usetemplate canceltext="Abbrechen" name="yesnocancelbuttons" notext="Alle Grundstücke" yestext="Dieses Grundstück"/>
	</notification>
	<notification label="Grundstück wählen" name="EstateManagerRemove">
		Verwalter nur für dieses Grundstück oder für [ALL_ESTATES] entfernen?
		<usetemplate canceltext="Abbrechen" name="yesnocancelbuttons" notext="Alle Grundstücke" yestext="Dieses Grundstück"/>
	</notification>
	<notification label="Rauswurf bestätigen" name="EstateKickUser">
		Benutzer [EVIL_USER] von diesem Grundstück werfen?
		<usetemplate name="okcancelbuttons" notext="Abbrechen" yestext="OK"/>
	</notification>
	<notification name="EstateChangeCovenant">
		Möchten Sie den Grundstücksvertrag wirklich ändern?
		<usetemplate name="okcancelbuttons" notext="Abbrechen" yestext="OK"/>
	</notification>
	<notification name="RegionEntryAccessBlocked">
		Sie dürfen diese Region aufgrund Ihrer Alterseinstufung nicht betreten. Der Grund hierfür ist möglicherweise, dass Sie nicht altersüberprüft sind.

Bitte vergewissern Sie sich, dass Sie den aktuellsten Viewer installiert haben und besuchen Sie unsere Knowledgebase, um mehr über Regionen mit dieser Altereinstufung zu erfahren.
		<usetemplate name="okbutton" yestext="OK"/>
	</notification>
	<notification name="RegionEntryAccessBlocked_KB">
		Sie dürfen diese Region aufgrund Ihrer Alterseinstufung nicht betreten.

Möchten Sie unsere Knowledgebase besuchen, um mehr Informationen über Altereinstufung zu erhalten?
		<url name="url">
			http://wiki.secondlife.com/wiki/Alterseinstufung:_Ein_%C3%9Cberblick_(KB)
		</url>
		<usetemplate ignoretext="Wenn Regionzugang aufgrund von Alterseinstufung gesperrt ist" name="okcancelignore" notext="Schließen" yestext="Zur Knowledgbase"/>
	</notification>
	<notification name="RegionEntryAccessBlocked_Notify">
		Aufgrund Ihrer Alterseinstufung dürfen Sie diese Region nicht betreten.
	</notification>
	<notification name="RegionEntryAccessBlocked_Change">
		Sie dürfen diese Region aufgrund der Einstellung Ihrer Alterseinstufung nicht betreten.

Klicken Sie auf „Einstellung ändern“, um Ihre Einstellung für Altereinstufung sofort zu ändern und Zugang zu erhalten. Sie können ab sofort [REGIONMATURITY]-Inhalt suchen und auf diesen zugreifen. Falls Sie diese Einstellung später rückgängig machen möchten, gehen Sie zu Bearbeiten &gt; Einstellungen... &gt; Allgemein.
	<form name="form">
      <button
       name="OK"
       text="Einstellung ändern"/>
      <button
       name="Cancel"
       text="Schließen"/>
       <ignore name="ignore" text="Wenn Regionzugang aufgrund von Einstellung für Alterseinstufung gesperrt ist"/>
    </form>
	</notification>
	<notification name="LandClaimAccessBlocked">
		Sie haben aufgrund Ihrer Alterseinstufung keinen Anspruch auf dieses Land. Der Grund hierfür ist möglicherweise, dass Sie nicht altersüberprüft sind.

Bitte vergewissern Sie sich, dass Sie den aktuellsten Viewer installiert haben und besuchen Sie unsere Knowledgebase, um mehr über Regionen mit dieser Altereinstufung zu erfahren.
		<usetemplate name="okbutton" yestext="OK"/>
	</notification>
	<notification name="LandClaimAccessBlocked_KB">
		Sie haben aufgrund Ihrer Alterseinstufung keinen Anspruch auf dieses Land.

Möchten Sie unsere Knowledgebase besuchen, um mehr Informationen über Altereinstufung zu erhalten?
		<url name="url">
			http://wiki.secondlife.com/wiki/Alterseinstufung:_Ein_%C3%9Cberblick_(KB)
		</url>
		<usetemplate ignoretext="Wenn Landanspruch aufgrund von Alterseinstufung gesperrt ist" name="okcancelignore" notext="Schließen" yestext="Zur Knowledgbase"/>
	</notification>
	<notification name="LandClaimAccessBlocked_Notify">
		Sie haben aufgrund Ihrer Alterseinstufung keinen Anspruch auf dieses Land.
	</notification>
	<notification name="LandClaimAccessBlocked_Change">
		Sie haben aufgrund der Einstellung Ihrer Alterseinstufung keinen Anspruch auf dieses Land.

Klicken Sie auf „Einstellung ändern“, um Ihre Einstellung für Altereinstufung sofort zu ändern und Zugang zu erhalten. Sie können ab sofort [REGIONMATURITY]-Inhalt suchen und auf diesen zugreifen. Falls Sie diese Einstellung später rückgängig machen möchten, gehen Sie zu Bearbeiten &gt; Einstellungen... &gt; Allgemein.
		<usetemplate ignoretext="Wenn Landanspruch aufgrund von Einstellung der Alterseinstufung gesperrt ist" name="okcancelignore" notext="Schließen" yestext="Einstellung ändern"/>
	</notification>
	<notification name="LandBuyAccessBlocked">
		Sie können aufgrund Ihrer Alterseinstufung dieses Land nicht kaufen. Der Grund hierfür ist möglicherweise, dass Sie nicht altersüberprüft sind.

Bitte vergewissern Sie sich, dass Sie den aktuellsten Viewer installiert haben und besuchen Sie unsere Knowledgebase, um mehr über Regionen mit dieser Altereinstufung zu erfahren.
		<usetemplate name="okbutton" yestext="OK"/>
	</notification>
	<notification name="LandBuyAccessBlocked_KB">
		Sie können aufgrund Ihrer Alterseinstufung dieses Land nicht kaufen.

Möchten Sie unsere Knowledgebase besuchen, um mehr Informationen über Altereinstufung zu erhalten?
		<url name="url">
			http://wiki.secondlife.com/wiki/Alterseinstufung:_Ein_%C3%9Cberblick_(KB)
		</url>
		<usetemplate ignoretext="Wenn Landkauf aufgrund von Alterseinstufung gesperrt ist" name="okcancelignore" notext="Schließen" yestext="Zur Knowledgbase"/>
	</notification>
	<notification name="LandBuyAccessBlocked_Notify">
		Sie können aufgrund Ihrer Alterseinstufung dieses Land nicht kaufen.
	</notification>
	<notification name="LandBuyAccessBlocked_Change">
		Sie können aufgrund Ihrer Einstellung für Alterseinstufung dieses Land nicht kaufen.

Klicken Sie auf „Einstellung ändern“, um Ihre Einstellung für Altereinstufung sofort zu ändern und Zugang zu erhalten. Sie können ab sofort [REGIONMATURITY]-Inhalt suchen und auf diesen zugreifen. Falls Sie diese Einstellung später rückgängig machen möchten, gehen Sie zu Bearbeiten &gt; Einstellungen... &gt; Allgemein.
		<usetemplate ignoretext="Wenn Landkauf aufgrund von Einstellung für Alterseinstufung gesperrt ist" name="okcancelignore" notext="Schließen" yestext="Einstellung ändern"/>
	</notification>
	<notification name="TooManyPrimsSelected">
		&quot;Zu viele Prims wurden ausgewählt.  Bitte wählen Sie höchstens [MAX_PRIM_COUNT] Prims aus und versuchen Sie es erneut.&quot;
	</notification>
	<notification name="ProblemImportingEstateCovenant">
		Problem beim Import des Grundstückvertrags.
		<usetemplate name="okbutton" yestext="OK"/>
	</notification>
	<notification name="ProblemAddingEstateManager">
		Es gibt Probleme beim Hinzufügen eines neuen Grundstücksverwalters.  Bei mindestens einem Grundstück ist die Verwalterliste voll.
	</notification>
	<notification name="ProblemAddingEstateGeneric">
		Problem beim Hinzufügen zu dieser Grundstücksliste.  Bei mindestens einem Grundstück ist die Liste voll.
	</notification>
	<notification name="UnableToLoadNotecardAsset">
		Notizkarten-Asset konnte nicht geladen werden.
		<usetemplate name="okbutton" yestext="OK"/>
	</notification>
	<notification name="NotAllowedToViewNotecard">
		Unzureichende Rechte, um die mit der angeforderten Asset-ID verbundene Notizkarte anzuzeigen.
		<usetemplate name="okbutton" yestext="OK"/>
	</notification>
	<notification name="MissingNotecardAssetID">
		Asset-ID für Notizkarte fehlt in Datenbank.
		<usetemplate name="okbutton" yestext="OK"/>
	</notification>
	<notification name="PublishClassified">
		Hinweis: Anzeigengebühren werden nicht zurückerstattet.

Anzeige für [AMOUNT] L$ veröffentlichen?
		<usetemplate name="okcancelbuttons" notext="Abbrechen" yestext="OK"/>
	</notification>
	<notification name="SetClassifiedMature">
		Enthält diese Anzeige Mature-Inhalte?
		<usetemplate canceltext="Abbrechen" name="yesnocancelbuttons" notext="Nein" yestext="Ja"/>
	</notification>
	<notification name="SetGroupMature">
		Beschäftigt sich diese Gruppe mit Mature-Inhalten?
		<usetemplate canceltext="Abbrechen" name="yesnocancelbuttons" notext="Nein" yestext="Ja"/>
	</notification>
	<notification label="Neustart bestätigen" name="ConfirmRestart">
		Möchten Sie diese Region in 2 Minuten neu starten?
		<usetemplate name="okcancelbuttons" notext="Abbrechen" yestext="OK"/>
	</notification>
	<notification label="Nachricht an alle in dieser Region" name="MessageRegion">
		Geben Sie eine kurze Nachricht ein, die an jede Person in dieser Region gesendet wird.
		<form name="form">
			<input name="message" type="text"/>
			<button name="OK" text="OK"/>
			<button name="Cancel" text="Abbrechen"/>
		</form>
	</notification>
	<notification label="Terraformen blockieren" name="HelpRegionBlockTerraform">
		Wenn diese Option aktiviert ist, können Landeigentümer Ihr Land nicht terraformen. Ausgenommen davon ist die parzelleneigene Einstellung „Terrain bearbeiten“.

Standard: deaktiviert
	</notification>
	<notification label="Fliegen blockieren" name="HelpRegionBlockFly">
		Wenn diese Option aktiviert ist, ist Fliegen in dieser Region nicht möglich, auch wenn für die Parzelle eine andere Einstellung aktiv ist.

Standard: deaktiviert
	</notification>
	<notification label="Mehrere Inhaltsberechtigungen ändern" name="HelpBulkPermission">
		Mit dem Werkzeug „Mehrere Berechtigungen“ können Sie Berechtigungen für mehrere Objekte in den Inhalten des ausgewählten Objekts schnell ändern.  Bitte beachten Sie, dass Sie nur Berechtigungen an den Objekten im Inhalt der ausgewählten Objekte einstellen, nicht Berechtigungen an dem/den Container-Objekt(en=) selbst.  

Bitte beachten Sie auch, dass die Berechtigungen nicht auf eingebettete Inhalte der enthaltenen Objekte angewandt werden.  Ihre Auftrag wird nur an Objekten ausgeführt, die sie sich in diesem Level befinden.

Sie können auswählen, welche Objektarten Sie ändern möchten, indem Sie diese in der Liste unter „Inhaltsarten“ auswählen. Wenn Sie Texturen auswählen, sind Fotos mit eingeschlossen.

* Mit diesem Werkzeug können Sie nur an Objekten, die Sie ändern dürfen, Änderungen vornehmen.
* Sie können dem nächsten Eigentümer keine Berechtigungen geben, die Sie nicht besitzen.
* Die Berechtigungen für den nächsten Eigentümer sind nur Anfragen. Wenn ein Objekt nicht alle Berechtigungen annehmen kann, dann werden keine seiner Berechtigungen geändert.

Wenn Sie bereit sind, die Berechtigungen mehrfach zu ändern, klicken Sie auf Übernehmen und warten Sie, bis die Ergebnisse angezeigt werden.

Wenn Sie das Fenster „Mehrfach-Berechtigungen“ schließen, während die Berechtigungen geändert werden, wird der Vorgang gestoppt.
	</notification>
	<notification label="Schaden zulassen" name="HelpRegionAllowDamage">
		Wenn diese Option aktiviert ist, ist das Gesundheitssystem auf allen Parzellen aktiviert, unabhängig von den Parzelleneinstellungen. Ist die Option links deaktiviert, können die Parzelleneigentümer das Gesundheitssystem individuell einschalten.

Standard: deaktiviert
	</notification>
	<notification label="Avatar-Limit" name="HelpRegionAgentLimit">
		Legt die maximale Anzahl an Avataren für diese Region fest.
Die Leistung hängt von der Anzahl der Avatare in der Region ab.

Standard: 40
	</notification>
	<notification label="Objektbonus" name="HelpRegionObjectBonus">
		Der Objektbonus ist ein Multiplikator für die Anzahl an zulässigen Primitiven auf einer Parzelle. Gültig sind Werte zwischen 1 und 10. „1“ erlaubt auf einer 512 qm großen Parzelle 117 Objekte. „2“ erlaubt auf einer 512 qm großen Parzelle 234 Objekte, also die doppelte Menge. Die maximale Objektanzahl in einer Region beträgt unabhängig vom Objektbonus 15.000.
Eine nachträglich Senkung des Objektbonus führt dazu, dass Objekte zurückgegeben oder gelöscht werden.

Standard: 1.0
	</notification>
	<notification label="Alterseinstufung" name="HelpRegionMaturity">
		Legt die Alterseinstufung für die Region fest. Dies wird in der Menüleiste oben im Viewer angezeigt und auch in den Kurzinfos auf der Weltkarte, wenn der Cursor über diese Region schwebt. Diese Einstellung wirkt sich auch auf den Zugang zu dieser Region und die Suchergebnisse aus. Andere Einwohner können Regionen nur dann betreten oder Suchergebnisse anzeigen, wenn Ihre Alterseinstufung in Ihren Einstellungen der Alterseinstellung der Region bzw. Suchergebnisse entsprechen.

Es kann eine Weile dauern, bis diese Änderung auf der Karte angezeigt wird.
	</notification>
	<notification label="Stoßen beschränken" name="HelpRegionRestrictPushObject">
		Aktivieren sie diese Option, um in der gesamten Region das Stoßen zu beschränken. Wenn aktiviert, können Einwohner nur von sich selbst oder vom Parzelleneigentümer gestoßen werden.
(Stoßen meint die LSL-Funktion llPushObject().)

Standard: deaktiviert
	</notification>
	<notification label="Parzelle zusammenlegen/teilen" name="HelpParcelChanges">
		Dieses Kontrollkästchen steuert, ob Parzellen des Grundstückseigentümers zusammengelegt bzw. unterteilt werden können. Wenn deaktiviert:
 * Nur Grundstückseigentümer bzw. –verwalter können Parzellen zusammenlegen/teilen.  * Sie können nur Parzellen zusammenlegen/teilen, die dem Eigentümer oder einer Gruppe gehören, bei der sie entsprechende Gruppenrechte innehaben.
Wenn aktiviert:
 * Die Parzelleneigentümer können ihre Parzellen selbst zusammenlegen/teilen.
 * Parzellen in Gruppeneigentum können von Mitgliedern mit den entsprechenden Rechten zusammengelegt bzw. unterteilt werden.

Standard: aktiviert
	</notification>
	<notification label="Nicht in Suche anzeigen" name="HelpRegionSearch">
		Wenn Sie diese Option auswählen, können Parzelleneigentümer ihre Parzellen nicht in der Suche anzeigen lassen

Standard: deaktiviert
	</notification>
	<notification label="Alterseinstufung der Region ändern" name="RegionMaturityChange">
		Die Alterseinstufung dieser Region wurde aktualisiert.
Es kann eine Weile dauern, bis sich die Änderung auf die Karte auswirkt.
	</notification>
	<notification label="Landwiederverkauf" name="HelpRegionLandResell">
		Grundstückseigentümer und -verwalter können jedes Land im Besitz des Grundstückseigentümers verkaufen.
Ist diese Option deaktiviert, können Käufer ihr Land in dieser Region nicht weiterverkaufen.
Ist die Option aktiviert, können Käufer ihr Land in dieser Region weiterverkaufen.

Standard: deaktiviert
	</notification>
	<notification label="Skripts deaktivieren" name="HelpRegionDisableScripts">
		Schlechte Sim-Performance ist oftmals auf ein Skript zurückzuführen. Öffnen Sie die Statistikleiste (Strg-Umschalt-1). Sehen Sie sich den Wert für „Simulator Physics FPS“ (Simulator Physik-FPS) an.
Wenn der Wert unter 45 liegt, öffnen Sie den Bereich „Time“ (Zeit) ganz unten in der Statistikleiste. Wenn der Wert für „Script Time“ (Skriptzeit) 25 ms oder höher ist, klicken Sie auf „Top-Skripts“. Der Name und die Position der Skripts, die für die schlechte Performance verantwortlich sind, werden angezeigt.
Wenn Sie das Kontrollkästchen „Skripts deaktivieren“ aktivieren und auf „Übernehmen“ klicken, werden alle Skripts in der Region zeitweilig deaktiviert. Dieser Schritt ist eventuell notwendig, damit Sie an die Position des gemeldeten „Top-Skripts“ reisen können. Sobald Sie dort angekommen sind, sollten Sie das Skript auf die Ursache des Problems hin untersuchen. Möglicherweise müssen Sie sich an den Skript-Eigentümer wenden oder das Objekt löschen bzw. zurückgeben. Um die Skripte in der Region wieder zu aktivieren, deaktivieren Sie „Skript deaktivieren“ und klicken Sie auf „Übernehmen“.

Standard: deaktiviert
	</notification>
	<notification label="Kollisionen deaktivieren" name="HelpRegionDisableCollisions">
		Schlechte Sim-Performance ist oftmals auf physische Objekte zurückzuführen.
Öffnen Sie die Statistikleiste (Strg-Umschalt-1). Sehen Sie sich den Wert „Simulator Physics FPS“ an. Liegt dieser unter 45, öffnen Sie unten in der Statistikleiste den „Time“-Bereich. Liegt die „Sim Time (Physics)“ bei 20 ms oder darüber, klicken Sie auf „Top-Kollisionsobjekte“.
Der Name und der Standort der physischen Objekte, die das Problem verursachen, werden angezeigt.

Wenn Sie das Kontrollkästchen „Kollisionen deaktivieren“ aktivieren und auf „Übernehmen“ klicken, werden alle Objekt-Objekt-Kollisionen in der Region zeitweilig deaktiviert. Dieser Schritt ist eventuell notwendig, damit Sie an die Position des gemeldeten „Top-Kollisionsobjekts“ reisen können. Überprüfen Sie das Objekt an der angegebenen Position.
Kollidiert es ständig mit anderen Objekten? Wenden Sie sich eventuell an den Eigentümer des Objekts, löschen Sie es oder geben Sie es zurück.
Deaktivieren Sie die Option „Kollisionen deaktivieren“ und klicken Sie auf „Übernehmen“, um Kollisionen in dieser Region wieder zu aktivieren.

Standard: deaktiviert
	</notification>
	<notification label="Physik deaktivieren" name="HelpRegionDisablePhysics">
		Das Deaktivieren der Physik ähnelt dem Deaktivieren von Kollisionen, außer dass die gesamte Physiksimulation ausgeschaltet wird.  Das hat nicht nur zur Folge, dass Objekte nicht mehr kollidieren, sondern dass Avatare sich nicht mehr bewegen können.

Diese Option sollte nur verwendet werden, wenn das Deaktivieren von Kollisionen keine ausreichende Leistungssteigerung bringt, um Physikprobleme in der Region oder die Top-Kollisionsobjekte zu erkennen.

Schalten Sie die Physiksimulation hinterher wieder ein. Andernfalls können sich Avatare nicht mehr bewegen.

Standard: deaktiviert
	</notification>
	<notification label="Top-Kollisionsobjekte" name="HelpRegionTopColliders">
		Zeigt eine Liste der Objekte mit den potenziell meisten Objekt-Objekt-Kollisionen an.  Diese Objekte können die Leistung beeinträchtigen.  Wählen Sie „Ansicht“ &gt; „Statistikleiste“ aus und sehen Sie unter „Simulator“ &gt; „Time“ &gt; „Sim Time (Physics)“ nach, ob die Physikberechnung länger als 20 ms dauert.
	</notification>
	<notification label="Top-Skripts" name="HelpRegionTopScripts">
		Zeigt eine Liste der Objekte an, die die meiste Zeit benötigen, um LSL-Skripts auszuführen.  Diese Objekte können die Leistung beeinträchtigen.
Wählen Sie „Ansicht“ &gt; „Statistikleiste“ und sehen Sie unter „Simulator“ &gt; „Time“ &gt; „Script Time“ nach, ob mehr als 25 ms für Skripts benötigt werden.
	</notification>
	<notification label="Region neu starten" name="HelpRegionRestart">
		Starten Sie den Serverprozess für diese Region nach der 2-Minuten-Warnung neu. Die Verbindung aller Einwohner in dieser Region wird getrennt.  Die Region wird gespeichert und sollte nach 90 Sekunden wieder verfügbar sein.

Der Neustart der Region behebt die meisten Leistungs-probleme, sollte aber nur nach Anweisung erfolgen.
	</notification>
	<notification label="Wasserhöhe" name="HelpRegionWaterHeight">
		Die Höhe der Wasserlinie in Metern. Liegt dieser Wert unter 20 und haben Sie Wasser nahe am Rand der Welt oder „offenes“ Wasser definiert, wird eine deutliche Lücke sichtbar.

Standard: 20
	</notification>
	<notification label="Obere Terraingrenze" name="HelpRegionTerrainRaise">
		Der maximale Betrag in Metern, um den Parzelleneigentümer ihr Terrain über die Standardhöhe des „geformten“ Terrains erhöhen können.

Standard: 4
	</notification>
	<notification label="Untere Terraingrenze" name="HelpRegionTerrainLower">
		Der maximale Betrag in Metern, um den Parzelleneigentümer ihr Terrain unter die Standardhöhe des „geformten“ Terrains absenken können.

Standard: -4
	</notification>
	<notification label="RAW-Terrain hochladen" name="HelpRegionUploadRaw">
		Mit dieser Schaltfläche laden Sie eine RAW-Datei in die Region hoch, in der Sie sich befinden.
Die Datei muss die korrekten Maße (RGB, 256x256) und 13 Kanäle haben.  Um eine neue Terraindatei zu erstellen, laden Sie am besten die vorhandene RAW-Datei herunter.  Beginnen Sie damit, den Rot-Kanal (Höhe des Landes) zu bearbeiten und laden Sie die Datei wieder hoch.

Der Ladevorgang kann bis zu 45 Sekunden dauern. Beachten Sie, dass beim Hochladen einer Terraindatei die Objekte auf dem Land *nicht* verschoben werden, sondern nur das Land und die mit den Parzellen verbundenen Berechtigungen.  Dies kann dazu führen, dass Objekte unter dem Terrain verschwinden.

Weitere Informationen zur Bearbeitung der Höhendaten der Region enthält die F1-Hilfe.
	</notification>
	<notification label="RAW-Terrain herunterladen" name="HelpRegionDownloadRaw">
		Mit dieser Schaltfläche laden Sie eine Datei herunter, welche die Höhendaten, Maße, den Verkaufsstatus der Parzelle und einige Parzellenrechte für diese Region enthält. Wenn Sie diese Datei in einem Programm wie Photoshop öffnen, müssen Sie die Bilddaten eingeben. Diese sind: RGB, 256x256 mit 13 Kanälen. Anders lässt sich diese Terraindatei nicht öffnen.

Weitere Informationen zur Bearbeitung der Höhendaten der Region enthält die F1-Hilfe.
	</notification>
	<notification label="Grundstücksonne verwenden" name="HelpRegionUseEstateSun">
		Aktivieren Sie diese Option, um in dieser Region denselben Sonnenstand wie auf dem restlichen Grundstück einzustellen.

Standard: aktiviert
	</notification>
	<notification label="Sonne fest" name="HelpRegionFixedSun">
		Aktivieren Sie diese Option, um den Sonnenstand auf die im Regler definierte Position festzulegen und die Animation auszuschalten.

Standard: deaktiviert
	</notification>
	<notification label="Terrain formen" name="HelpRegionBakeTerrain">
		Mit dieser Schaltfläche speichern Sie die aktuelle Terrain-Form als neuen Standard für die Region. Nach der Formung können Sie und andere das Land mit der Option „Terrain bearbeiten“ &gt; „Zurücksetzen“ in den ursprünglichen Zustand zurückversetzen. Das geformte Terrain ist auch das Zentrum für die oberen und unteren Terraingrenzen.
	</notification>
	<notification label="Grundstücksverwalter" name="HelpEstateEstateManager">
		Ein Grundstücksverwalter ist ein Einwohner, dem Sie die Kontrolle über die Regions- und Grundstückseinstellungen übertragen haben.  Ein Grundstücksverwalter kann alle Einstellungen ändern, außer das Hochladen, Herunterladen und Formen von Terrain.  Vor allem kann er Einwohner auf dem Grundstück erlauben und davon verbannen.

Nur der Eigentümer kann den Grundstücksverwalter bestimmen und entlassen. Der Verwalter hat dieses Recht nicht.  Wählen Sie nur vertrauenswürdige Einwohner als Grundstücksverwalter, da Sie letztlich für deren Handlungen verantwortlich sind.
	</notification>
	<notification label="Globale Zeit verwenden" name="HelpEstateUseGlobalTime">
		Aktivieren Sie diese Option, um auf Ihrem Grundstück denselben Sonnenstand wie auf dem Linden-„Mainland“ einzustellen.

Standard: aktiviert
	</notification>
	<notification label="Sonne fest" name="HelpEstateFixedSun">
		Aktivieren Sie diese Option, um den Sonnenstand auf die im Regler definierte Position festzulegen und die Animation auszuschalten.
	</notification>
	<notification label="Öffentlich" name="HelpEstateExternallyVisible">
		Aktivieren Sie diese Option, um Einwohnern den Zugang zu diesem Grundstück zu erlauben, ohne auf der Zugangsliste zu stehen.

Standard: aktiviert
	</notification>
	<notification label="Direktteleport zulassen" name="HelpEstateAllowDirectTeleport">
		Wenn aktiviert, können sich Einwohner an jede Stelle auf Ihrem Grundstück teleportieren.  Wenn deaktiviert, werden Einwohner zum nächstgelegenen Telehub teleportiert.

Standard: deaktiviert
	</notification>
	<notification label="Zugang erlauben" name="HelpEstateAllowResident">
		Der Zugang zu diesem Grundstück wird auf die hier aufgeführten Einwohner und Gruppen beschränkt.  Diese Einstellung ist nur verfügbar, wenn „Öffentlich“ deaktiviert ist.
	</notification>
	<notification label="Gruppenzugang erlauben" name="HelpEstateAllowGroup">
		Der Zugang zu diesem Grundstück wird auf die hier aufgeführten Einwohner und Gruppen beschränkt.  Diese Einstellung ist nur verfügbar, wenn „Öffentlich“ deaktiviert ist.
	</notification>
	<notification label="E-Mail-Adresse für Missbrauchsmeldungen" name="HelpEstateAbuseEmailAddress">
		Geben Sie hier eine E-Mail-Adresse ein, an die Missbrauchsmeldungen von diesem Grundstück gesendet werden.
Wenn dieses Feld leer ist, werden Missbrauchsmeldungen nur an Linden Lab gesendet.
	</notification>
	<notification label="Zugang verweigern" name="HelpEstateBanResident">
		Einwohnern auf dieser Liste wird der Zugang zum Grundstück verwehrt, unabhängig von etwaigen anderen Einstellungen.
	</notification>
	<notification label="Voice-Chat erlauben" name="HelpEstateVoiceChat">
		Die Parzellen auf diesem Grundstück können über eigene Voice-Channel verfügen, die es Einwohnern ermöglichen, sich mit anderen Personen in der Nähe zu unterhalten.

Standard: deaktiviert
	</notification>
	<notification label="Falsche Voice-Version" name="VoiceVersionMismatch">
		Diese Version von Second ist mit dem Voice-Chat-Feature in dieser Region nicht kompatibel. Damit Voice-Chat funktioniert, müssen Sie Second Life aktualisieren.
	</notification>
	<notification label="Grunstücksvertrag" name="HelpEstateCovenant">
		Ein Grundstücksvertrag ermöglicht es Ihnen, Grundstücksparzellen zu verkaufen. Ohne Vertrag können Sie kein Land verkaufen. Wenn Sie keine Regeln festlegen oder Käufern vor dem Kauf keine anderen Informationen über das Land bereitstellen möchten, können Sie die Vertrags-Notizkarte auch leer lassen.

Ein Vertrag kann Regeln und Richtlinien, kulturelle Informationen oder einfach nur Ihre eigenen Erwartungen bezüglich der Landnutzung durch den Käufer enthalten. Das kann Zoning, Baubeschränkungen, Zahloptionen und alle möglichen anderen Informationen betreffen, die der neue Eigentümer Ihrer Meinung nach kennen und akzeptieren sollte.

Der Käufer muss dem Vertrag durch Auswahl dieses Kontrollkästchens zustimmen, bevor der Kauf abgeschlossen werden kann. Grundstücksverträge sind jederzeit unter „Land-Info“ für jede Parzelle einsehbar, für die ein Vertrag definiert wurde.
	</notification>
	<notification label="Objekte können nicht gekauft werden" name="BuyObjectOneOwner">
		Objekte können nicht von mehreren Eigentümern gleichzeitig gekauft werden.
Wählen Sie ein einzelnes Objekt aus und versuchen Sie es erneut.
	</notification>
	<notification label="Inhalte können nicht gekauft werden" name="BuyContentsOneOnly">
		Inhalte können jeweils nur für ein Objekt gekauft werden.
Wählen Sie ein einzelnes Objekt aus und versuchen Sie es erneut.
	</notification>
	<notification label="Inhalte können nicht gekauft werden" name="BuyContentsOneOwner">
		Objekte können nicht von mehreren Eigentümern gleichzeitig gekauft werden.
Wählen Sie ein einzelnes Objekt aus und versuchen Sie es erneut.
	</notification>
	<notification name="BuyOriginal">
		Von [OWNER] Originalobjekt für [PRICE] L$ kaufen?
Sie werden der Eigentümer dieses Objekts.
Sie können das Objekt:
 Bearbeiten: [MODIFYPERM]
 Kopieren: [COPYPERM]
 Verkaufen oder weggeben: [RESELLPERM]
		<usetemplate name="okcancelbuttons" notext="Abbrechen" yestext="OK"/>
	</notification>
	<notification name="BuyOriginalNoOwner">
		Originalobjekt für [PRICE] L$ kaufen?
Sie werden der Eigentümer dieses Objekts.
Sie können das Objekt:
 Bearbeiten: [MODIFYPERM]
 Kopieren: [COPYPERM]
 Verkaufen oder weggeben: [RESELLPERM]
		<usetemplate name="okcancelbuttons" notext="Abbrechen" yestext="OK"/>
	</notification>
	<notification name="BuyCopy">
		Von [OWNER] Kopie für [PRICE] L$ kaufen?
Das Objekt wird in Ihr Inventar kopiert.
Sie können das Objekt:
 Bearbeiten: [MODIFYPERM]
 Kopieren: [COPYPERM]
 Verkaufen oder weggeben: [RESELLPERM]
		<usetemplate name="okcancelbuttons" notext="Abbrechen" yestext="OK"/>
	</notification>
	<notification name="BuyCopyNoOwner">
		Kopie für [PRICE] L$ kaufen?
Das Objekt wird in Ihr Inventar kopiert.
Sie können das Objekt:
 Bearbeiten: [MODIFYPERM]
 Kopieren: [COPYPERM]
 Verkaufen oder weggeben: [RESELLPERM]
		<usetemplate name="okcancelbuttons" notext="Abbrechen" yestext="OK"/>
	</notification>
	<notification name="BuyContents">
		Von [OWNER] Inhalte für [PRICE] L$ kaufen?
Die Inhalte werden in Ihr Inventar kopiert.
		<usetemplate name="okcancelbuttons" notext="Abbrechen" yestext="OK"/>
	</notification>
	<notification name="BuyContentsNoOwner">
		Inhalte für [PRICE] L$ kaufen?
Die Inhalte werden in Ihr Inventar kopiert.
		<usetemplate name="okcancelbuttons" notext="Abbrechen" yestext="OK"/>
	</notification>
	<notification name="ConfirmPurchase">
		Transaktion:
[ACTION]

Möchten Sie diesen Kauf fortsetzen?
		<usetemplate name="okcancelbuttons" notext="Abbrechen" yestext="OK"/>
	</notification>
	<notification name="ConfirmPurchasePassword" type="password">
		Transaktion:
[ACTION]

Möchten Sie diesen Kauf fortsetzen?
Geben Sie Ihr Kennwort erneut ein und klicken Sie auf OK.
		<form name="form">
			<input name="message" type="password"/>
			<button name="ConfirmPurchase" text="OK"/>
			<button name="Cancel" text="Abbrechen"/>
		</form>
	</notification>
	<notification name="SetPickLocation">
		Hinweis:
Sie haben die Position dieser Auswahl aktualisiert, aber die anderen Daten behalten ihre ursprünglichen Werte.
		<usetemplate name="okbutton" yestext="OK"/>
	</notification>
	<notification name="MoveInventoryFromObject">
		Sie haben „nicht kopierfähige“ Inventarobjekte ausgewählt.
Diese Objekte werden nicht kopiert, sondern in Ihr Inventar verschoben.

Inventarobjekt(e) verschieben?
		<usetemplate ignoretext="Beim Verschieben von nicht-kopierfähigem Inventar von Objekten" name="okcancelignore" notext="Abbrechen" yestext="OK"/>
	</notification>
	<notification name="MoveInventoryFromScriptedObject">
		Sie haben „nicht kopierfähige“ Inventarobjekte ausgewählt.  Diese Objekte werden nicht kopiert, sondern in Ihr Inventar verschoben.
Da es sich um ein geskriptetes Objekt handelt, geht die Skriptfunktion beim Verschieben in das Inventar möglicherweise verloren.

Inventarobjekt(e) verschieben?
		<usetemplate ignoretext="Beim Verschieben von nicht-kopierfähigem Inventar von geskripteten Objekten" name="okcancelignore" notext="Abbrechen" yestext="OK"/>
	</notification>
	<notification name="ClickActionNotPayable">
		Achtung: Die Klick-Aktion „Objekt bezahlen“ wurde definiert, sie funktioniert aber nur, wenn ein Skript mit einem money() Ereignis hinzugefügt wird.
		<form name="form">
			<ignore name="ignore" text="Beim Einrichten von Events mit „Objektbezahlung“ ohne Geld"/>
		</form>
	</notification>
	<notification name="OpenObjectCannotCopy">
		Sie haben keine Berechtigung zum Kopieren von Elementen in diesem Objekt.
	</notification>
	<notification name="WebLaunchAccountHistory">
		Zur Second Life-Website, um Ihre Kontostatistik anzuzeigen?
		<usetemplate ignoretext="Beim Laden der Kontostatistik-Website" name="okcancelignore" notext="Abbrechen" yestext="Gehe zu Seite"/>
	</notification>
	<notification name="ClickOpenF1Help">
		Die Support-Website von Second Life öffnen?
		<usetemplate ignoretext="Bei Besuch der Second Life Support-Website." name="okcancelignore" notext="Abbrechen" yestext="Los"/>
	</notification>
	<notification name="ConfirmQuit">
		Wirklich beenden?
		<usetemplate ignoretext="Beim Beenden von Second Life." name="okcancelignore" notext="Weiter" yestext="Beenden"/>
	</notification>
	<notification name="HelpReportAbuseEmailLL">
		Verwenden Sie dieses Tool, um Verletzungen der Servicebedingungen und Community-Standards zu melden. Siehe:

http://secondlife.com/corporate/tos.php
http://secondlife.com/corporate/cs.php

Alle gemeldeten Verletzungen der Servicebedingungen und Community-Standards werden geprüft und geklärt Sie können den Prozess im Incident Report (Vorfallsbericht) verfolgen:

http://secondlife.com/support/incidentreport.php
	</notification>
	<notification name="HelpReportAbuseEmailEO">
		WICHTIG: Diese Meldung wird an den Eigentümer der Region gesendet, in der Sie sich gerade befinden, nicht an Linden Lab.
-
Als besonderen Service für Einwohner und Besucher übernimmt der Eigentümer dieser Region die Bearbeitung aller anfallenden Meldungen. Von diesem Standort aus eingereichte Meldungen werden nicht von Linden Lab bearbeitet. Der Eigentümer der Region bearbeitet Meldungen auf Grundlage der Richtlinien, die im für diese Region geltenden Grundstücksvertrag festgelegt sind.
(Den Vertrag können Sie unter „Welt“ &gt; „Land-Info“ einsehen.)
-
Das Resultat, das sich aus dieser Meldung ergibt, betrifft nur diese Region; der Einwohnerzugang zu anderen Bereichen von Second Life ist davon nicht betroffen. Nur Linden Lab kann den Zugang zu Second Life beschränken.
	</notification>
	<notification name="HelpReportBug">
		Verwenden Sie dieses Tool *nur*, um technische Features zu melden, die nicht wie beschrieben oder erwartet funktionieren. Bitte machen Sie so viele Angaben wie möglich. Sie können auf die automatische Antwort-E-Mail antworten, um Ihre Meldung noch zu ergänzen.
Alle gemeldeten Fehler werden geprüft und bewertet. Sie erhalten keine persönliche Antwort auf Ihre E-Mail.
-
Bei technischen Problemen wenden Sie sich bitte an den Support unter:
http://secondlife.com/community/support.php
-
Hinweis: Unvollständige Meldungen werden nicht bearbeitet.
	</notification>
	<notification name="HelpReportAbuseSelectCategory">
		Wählen Sie eine Missbrauchskategorie aus.
Die Angabe einer Kategorie hilft uns bei der Bearbeitung des Berichts.
	</notification>
	<notification name="HelpReportBugSelectCategory">
		Wählen Sie eine Fehler-Kategorie aus.
Die Angabe einer Kategorie hilft uns bei der Bearbeitung des Berichts.
	</notification>
	<notification name="HelpReportAbuseAbuserNameEmpty">
		Geben Sie den Namen des Täters ein.
Eine genaue Angabe hilft uns, Fälle von Missbrauch zu ahnden.
	</notification>
	<notification name="HelpReportAbuseAbuserLocationEmpty">
		Bitte geben Sie den Ort an, an dem der Missbrauch stattgefunden hat.
Eine genaue Angabe hilft uns, Fälle von Missbrauch zu ahnden.
	</notification>
	<notification name="HelpReportAbuseSummaryEmpty">
		Bitte geben Sie eine Zusammenfassung des Vorfalls ein.
Eine genaue Zusammenfassung hilft uns, Fälle von Missbrauch zu ahnden.
	</notification>
	<notification name="HelpReportBugSummaryEmpty">
		Bitte geben Sie eine Zusammenfassung des Fehlers ein.
Eine genaue Zusammenfassung hilft uns, Fehler schneller zu beseitigen.
	</notification>
	<notification name="HelpReportAbuseDetailsEmpty">
		Bitte geben Sie eine ausführliche Beschreibung des Vorfalls ein.
Eine möglichst genaue Beschreibung mit Namen und Einzelheiten hilft uns, Fälle von Missbrauch zu ahnden.
	</notification>
	<notification name="HelpReportBugDetailsEmpty">
		Bitte geben Sie eine ausführliche Fehlerbeschreibung ein.
Eine möglichst genaue Beschreibung mit Schritten zur Reproduktion des Fehlers hilft uns, Fehler schneller zu beseitigen.
	</notification>
	<notification name="HelpReportAbuseContainsCopyright">
		Sehr geehrte(r) Einwohner(in),

Sie melden eine Urheberrechtsverletzung. Sind Sie wirklich sicher, dass Sie eine Verletzung des Urheberrechts melden möchten?

1. Missbrauch melden. Wenn Sie der Meinung sind, ein Einwohner nutzt das Berechtigungssystem von Second Life auf unerlaubte Weise zu seinem Vorteil aus, indem er zum Beispiel einen CopyBot oder ähnliche Kopiertools verwendet und damit eine Urheberrechtsverletzung begeht, können Sie diesen Missbrauch melden. Das Missbrauchsteam untersucht etwaige Verstöße gegen die Second Life Community Standards oder die Nutzungsbedingungen und verhängt entsprechende Strafen. Das Missbrauchsteam ist jedoch nicht dafür zuständig, Inhalte aus der Second Life-Welt zu entfernen und reagiert auch nicht auf entsprechende Anfragen.

2. Der DMCA oder das Entfernen von Inhalten. Sie können das Entfernen von Inhalten aus Second Life beantragen. Dazu MÜSSEN Sie eine Urheberrechtsverletzung gemäß den in unserer DMCA-Richtlinie unter http://secondlife.com/corporate/dmca.php dargelegten Anweisungen einreichen.

Wenn Sie mit der Missbrauchmeldung jetzt fortfahren möchten, schließen Sie bitte dieses Fenster und senden Sie Ihren Bericht ein.  Möglicherweise müssen Sie Kategorie „CopyBot oder Berechtigungs-Exploit“ auswählen.

Vielen Dank,

Linden Lab
	</notification>
	<notification name="FailedRequirementsCheck">
		Die folgenden erforderlichen Komponenten fehlen in [FLOATER]:
[COMPONENTS]
	</notification>
	<notification label="Vorhandenen Anhang ersetzen" name="ReplaceAttachment">
		An dieser Körperstelle ist bereits ein Objekt angebracht.
Möchten Sie es mit dem ausgewählten Objekt ersetzen?
		<form name="form">
			<ignore name="ignore" save_option="true" text="Beim Wechseln von Anhängen"/>
			<button ignore="Automatisch ersetzen" name="Yes" text="OK"/>
			<button ignore="Nie ersetzen" name="No" text="Abbrechen"/>
		</form>
	</notification>
	<notification label="Beschäftigt-Modus-Warnung" name="BusyModePay">
		Sie sind im Beschäftigt-Modus, sodass Sie im Austausch für diese Zahlung keine Objekte erhalten können.

Möchten Sie den Bechäftigt-Modus verlassen, bevor Sie diese Transaktion abschließen?
		<form name="form">
			<ignore name="ignore" save_option="true" text="Beim Bezahlen einer Person oder eines Objekts im Beschäftigt-Modus"/>
			<button ignore="Beschäftigt-Modus immer deaktivieren" name="Yes" text="OK"/>
			<button ignore="Beschäftigt-Modus aktiviert lassen" name="No" text="Abbrechen"/>
		</form>
	</notification>
	<notification name="ConfirmEmptyTrash">
		Möchten Sie den Inhalt Ihres Papierkorbs wirklich löschen?
		<usetemplate ignoretext="Beim Leeren des Inventar-Papierkorbs" name="okcancelignore" notext="Abbrechen" yestext="OK"/>
	</notification>
	<notification name="ConfirmClearBrowserCache">
		Möchten Sie Ihren Browser-Cache wirklich leeren?
		<usetemplate name="okcancelbuttons" notext="Abbrechen" yestext="Ja"/>
	</notification>
	<notification name="ConfirmClearCookies">
		Sind Sie sicher, dass Sie Ihre Cookies löschen möchten?
		<usetemplate name="okcancelbuttons" notext="Abbrechen" yestext="Ja"/>
	</notification>
	<notification name="ConfirmClearMediaUrlList">
		Die Liste mit gespeicherten URLs wirklich löschen?
		<usetemplate name="okcancelbuttons" notext="Abbrechen" yestext="Ja"/>
	</notification>
	<notification name="ConfirmEmptyLostAndFound">
		Möchten Sie den Inhalt Ihres Fundstücke-Ordners wirklich permanent löschen?
		<usetemplate ignoretext="Beim Leeren von Inventar und Fundstückeordner-" name="okcancelignore" notext="Nein" yestext="Ja"/>
	</notification>
	<notification name="CopySLURL">
		Die folgende SLURL wurde in die Zwischenablage kopiert:
 [SLURL]

Veröffentlichen Sie sie auf einer Website, um anderen den Zugang zu diesem Ort zu erleichtern, oder testen Sie sie, indem Sie sie in die Adressleiste Ihres Browsers kopieren.
		<form name="form">
			<ignore name="ignore" text="Beim Kopieren einer SLURL in die Zwischenablage"/>
		</form>
	</notification>
	<notification name="GraphicsPreferencesHelp">
		Die Optionen in diesem Dialog steuern Fenstergröße und Auflösung sowie die Qualität der Grafikdarstellung im Client.  Im Fenster „Einstellungen“ &gt; „Grafik“ stehen vier Grafikeinstellungen zur Wahl: Niedrig, Mittel, Hoch und Ultra. Die Grafikeinstellungen lassen sich auch individuell anpassen; aktivieren Sie das Kontrollkästchen „Benutzerdefiniert“, um die folgenden Einstellungen zu bearbeiten:

Shader: Aktivieren oder deaktivieren Sie die verschiedenen Pixel-Shader.

Spiegelung: Legen Sie hier fest, welche Objekte sich in Wasser spiegeln.

Avatar-Darstellung: Einige Optionen, die über die Darstellung Ihres Avatars bestimmen.

Sichtweite: Legt fest, bis zu welcher Entfernung von Ihrem Avatar die Objekte in der Szene berechnet und dargestellt werden.

Max. Partikelzahl: Legt fest, wie viele Partikel gleichzeitig berechnet und angezeigt werden.

Post-Processing-Qualität: Legt fest, mit welcher Auflösung der Glüheffekt berechnet wird.

Gitterdetails: Legt den Detailgrad bzw. die Anzahl an Dreiecken bei der Berechnung bestimmter Objekte fest. Höhere Werte führen zu einer genaueren Darstellung, dauern aber länger in der Berechnung.

Beleuchtungsdetails: Legt fest, welche Lichtquellen berechnet werden.

Terraindetails: Legt den Detailgrad bei der Berechnung der Terraintextur fest.
	</notification>
	<notification name="WLSavePresetAlert">
		Die gespeicherte Voreinstellung überschreiben?
		<usetemplate name="okcancelbuttons" notext="Nein" yestext="Ja"/>
	</notification>
	<notification name="WLDeletePresetAlert">
		[SKY] löschen?
		<usetemplate name="okcancelbuttons" notext="Nein" yestext="Ja"/>
	</notification>
	<notification name="WLNoEditDefault">
		Standardvoreinstellungen können nicht bearbeitet oder gelöscht werden.
	</notification>
	<notification name="WLMissingSky">
		Diese Tageszyklusdatei verweist auf eine fehlende Himmel-Datei: [SKY].
	</notification>
	<notification name="PPSaveEffectAlert">
		Post-Processing-Effekt bereits vorhanden. Möchten Sie ihn überschreiben?
		<usetemplate name="okcancelbuttons" notext="Nein" yestext="Ja"/>
	</notification>
	<notification name="HelpEditSky">
		Verschieben Sie die WindLight-Regler, um verschiedene Himmelsansichten zu erstellen und zu speichern.
	</notification>
	<notification name="HelpEditDayCycle">
		Wählen Sie für jede Tageszeit eine Himmelsansicht aus.
	</notification>
	<notification name="EnvSettingsHelpButton">
		Diese Einstellungen haben Auswirkung auf die lokale Darstellung der Umwelt auf Ihrem Computer. Zugriff auf alle Einstellungen haben Sie nur, wenn Ihre Grafikkarte Atmosphären-Shader unterstützt.

Mit dem Regler „Tageszeit“ stellen Sie die lokal in Ihrem Viewer dargestellte Tageszeit ein.

Mit dem Regler „Wolkendecke“ steuern Sie die Wolkendichte am Himmel.

Unter „Wasserfarbe“ können Sie eine Farbe für die Wasserdarstellung auswählen.

Mit dem Regler „Wassertrübung“ steuern Sie die Sichtweite unter Wasser.

Klicken Sie auf „Grundstückszeit verw.“, um die aktuelle Zeit in der Region fest als Tageszeit einzustellen.

Klicken Sie auf „Himmel (erweitert)“, um einen Editor mit erweiterten Einstellungen für die Himmeldarstellung anzuzeigen.

Klicken Sie auf „Wasser (erweitert)“, um einen Editor mit erweiterten Einstellungen für die Wasserdarstellung anzuzeigen.
	</notification>
	<notification name="HelpDayCycle">
		Im Tageszyklus-Editor steuern Sie den Tag-/Nachtzyklus am Second Life Himmel. Dabei handelt es sich um den Zyklus, der mit dem Tageszeit-Regler im Umwelt-Basiseditor gesteuert wird.

Der Tageszyklus-Editor verwendet sogenannte Keyframes zur Steuerung des Tag-/Nachtablaufs. Dabei handelt es sich um „Schlüsselbilder“ (die grauen Kreise auf der Zeitskala), für die bestimmte Himmelseinstellungen definiert wurden. Bei voranschreitender Tageszeit interpoliert WindLight den Übergang zwischen diesen Keyframes und erzeugt eine entsprechende Himmelsanimation.

Der gelbe Pfeil über der Zeitskala repräsentiert die aktuelle Tageszeit-Darstellung. Ziehen Sie den Pfeil, um die Tagesanimation anzuzeigen. Mit „Key hinzu“ und „Key löschen“ rechts neben der Zeitskala können Sie neue Keys einfügen und vorhandene löschen.

Keyframes lassen sich einfach entlang der Zeitskala verschieben, oder Sie geben die Werte manuell unter „Keyframe-Einstellungen“ ein. Hier wählen Sie auch eine WindLight-Voreinstellung für den Keyframe aus.

„Zykluslänge“ bestimmt die Gesamtlänge eines „Tages“. Ein niedriger Wert (z.B. 2 Minuten) führt dazu, dass ein ganzer 24-Stunden-Tag innerhalb von zwei Minuten Echtzeit abgespult wird! Wenn Sie alle Einstellungen auf der Zeitskala und für die einzelnen Keyframes vorgenommen haben, können Sie mit „Start“ und „Stopp“ die Animation anzeigen. Das funktioniert natürlich genauso interaktiv, indem Sie den gelben Pfeil über der Zeitskala verschieben. Mit der Schaltfläche „Grundstückszeit verw.“ synchronisieren Sie die Tageszeit und -länge mit den auf dem Grundstück geltenden Einstellungen.

Ihre Tageszyklus-Einstellungen lassen sich mit den Schaltflächen „Testtag speichern“ und „Testtag laden“ speichern bzw. laden. Bis dato kann nur ein Tageszyklus gleichzeitig in Verwendung sein.
	</notification>
	<notification name="HelpBlueHorizon">
		Mit den Reglern für Rot/Grün/Blau (RGB) steuern Sie die Farbe des Himmels. Verwenden Sie den Intensitätsregler (I), um alle drei RGB-Regler gleichzeitig zu verschieben.
	</notification>
	<notification name="HelpHazeHorizon">
		Horizonttrübung ist einer der wichtigsten Parameter, um die Gesamtlichtsituation in der Szene zu steuern.  Damit lassen sich viele Belichtungseinstellungen simulieren, z.B. ein Überstrahlen durch die Sonne oder starker Dunst.
	</notification>
	<notification name="HelpBlueDensity">
		Farbintensität steuert die Gesamtfarbsättigung von Himmel und Nebel. Je weiter Sie den Intensitätsregler (I) nach rechts verschieben, desto heller und lebendiger werden die Farben. Wenn Sie ihn ganz nach links verschieben, verlieren die Farben an Intensität und gehen in Schwarz oder Weiß über. Volle Kontrolle über die Farbsättigung des Himmels bieten ihnen die Regler für Rot/Grün/Blau (RGB).
	</notification>
	<notification name="HelpHazeDensity">
		Trübungsintensität steuert die Stärke des grauen Dunsts in der Atmosphäre.  Damit lassen sich zum Beispiel starker Rauch oder Luftverschmutzung simulieren.  Auch für Nebel und Sprühregen geeignet.
	</notification>
	<notification name="HelpDensityMult">
		Der Dichtemultiplikator beeinflusst die Gesamtdichte der Atmosphäre. Niedrige Einstellungen erzeugen den Eindruck dünner, sauberer Luft, hohe Einstellungen erzeugen den Eindruck schweren Smogs.
	</notification>
	<notification name="HelpDistanceMult">
		Steuert die Entfernungswirkung von WindLight.  Ein Wert von Null schaltet den Einfluss von WindLight auf Terrain und Objekte praktisch aus.  Werte über 1 simulieren größere Entfernungen und verstärken den Atmosphäreneffekt.
	</notification>
	<notification name="HelpMaxAltitude">
		Max. Höhe steuert die Höhenberechnungen von WindLight bei der Berechnung der atmosphärischen Beleuchtung. Zu späteren Tageszeiten lässt sich damit zum Beispiel die „Intensität“ des Sonnenuntergangs beeinflussen.
	</notification>
	<notification name="HelpSunlightColor">
		Steuert Farbe und Intensität von direktem Licht in der Szene.
	</notification>
	<notification name="HelpSunAmbient">
		Steuert Farbe und Intensität von atmosphärischem Umgebungslicht in der Szene.
	</notification>
	<notification name="HelpSunGlow">
		Der Regler „Größe“ steuert die Größe der Sonne.
Der Regler „Fokus“ steuert, wie unscharf die Sonne am Himmel erscheint.
	</notification>
	<notification name="HelpSceneGamma">
		Regelt den Hell/Dunkel-Wert des Bildschirms.
	</notification>
	<notification name="HelpStarBrightness">
		Regelt die Helligkeit der Sterne am Himmel.
	</notification>
	<notification name="HelpTimeOfDay">
		Steuert die Sonnenstellung am Himmel.
Entspricht der Elevation.
	</notification>
	<notification name="HelpEastAngle">
		Steuert die Sonnenstellung am Himmel.
Entspricht dem Azimut.
	</notification>
	<notification name="HelpCloudColor">
		Steuert die Wolkenfarbe. Generell empfiehlt sich hier ein Weißton, aber hey, warum nicht ein bisschen Spaß haben?
	</notification>
	<notification name="HelpCloudDetail">
		Steuert das Detailbild, welches über das Wolken-Hauptbild gelegt wird.  X und Y bestimmen seine Position.  D (Dichte) regelt, wie ausgebeult oder zerrissen die Wolken wirken.
	</notification>
	<notification name="HelpCloudDensity">
		Mit den X- und Y-Reglern steuern Sie die Position der Wolken, mit dem Regler D die Wolkendichte.
	</notification>
	<notification name="HelpCloudCoverage">
		Steuert, wie stark die Wolken den Himmel bedecken.
	</notification>
	<notification name="HelpCloudScale">
		Steuert die Skalierung des Wolkenbilds auf der Himmelskuppel.
	</notification>
	<notification name="HelpCloudScrollX">
		Steuert die Bewegungsgeschwindigkeit der Wolken in X-Richtung.
	</notification>
	<notification name="HelpCloudScrollY">
		Steuert die Bewegungsgeschwindigkeit der Wolken in Y-Richtung.
	</notification>
	<notification name="HelpClassicClouds">
		Aktivieren Sie dieses Kontrollkästchen, um die Darstellung der klassischen Second Life Wolken zusätzlich zu den WindLight-Wolken zu erzwingen.
	</notification>
	<notification name="HelpWaterFogColor">
		Steuert die Farbe der Wassertrübung
	</notification>
	<notification name="HelpWaterFogDensity">
		Steuert die Dichte der Wassertrübung und wie weit Sie unter Wasser sehen können.
	</notification>
	<notification name="HelpUnderWaterFogMod">
		Beeinflusst die Auswirkung des Wassertrübungs-Exponenten und regelt die Sichtweite Ihres Avatars unter Wasser.
	</notification>
	<notification name="HelpWaterGlow">
		Steuert, wie groß der Anteil der leuchtenden Wasseroberfläche ist.
	</notification>
	<notification name="HelpWaterNormalScale">
		Steuert die Skalierung der drei Elementarwellen, die das Wasser ausmachen.
	</notification>
	<notification name="HelpWaterFresnelScale">
		Steuert die winkelabhängige Lichtreflexion.
	</notification>
	<notification name="HelpWaterFresnelOffset">
		Steuert die Intensität des reflektierten Lichts.
	</notification>
	<notification name="HelpWaterScaleAbove">
		Steuert die Stärke der Lichtbrechung von oberhalb der Wasseroberfläche aus gesehen.
	</notification>
	<notification name="HelpWaterScaleBelow">
		Steuert die Stärke der Lichtbrechung von unterhalb der Wasseroberfläche aus gesehen.
	</notification>
	<notification name="HelpWaterBlurMultiplier">
		Steuert die Mischung von Wellen und Reflexionen.
	</notification>
	<notification name="HelpWaterNormalMap">
		Ermöglicht die Auswahl einer Normal-Map zur Berechnung von Reflexionen/Brechungen auf dem Wasser.
	</notification>
	<notification name="HelpWaterWave1">
		Steuert die Bewegungsgeschwindigkeit und -richtung der großen Normal-Map-Version in X- und Y-Richtung.
	</notification>
	<notification name="HelpWaterWave2">
		Steuert die Bewegungsgeschwindigkeit und -richtung der kleinen Normal-Map-Version in X- und Y-Richtung.
	</notification>
	<notification name="NewSkyPreset">
		Wählen Sie einen Namen für den neuen Himmel.
		<form name="form">
			<input name="message" type="text">
				Neue Voreinstellung
			</input>
			<button name="OK" text="OK"/>
			<button name="Cancel" text="Abbrechen"/>
		</form>
	</notification>
	<notification name="ExistsSkyPresetAlert">
		Voreinstellung bereits vorhanden!
	</notification>
	<notification name="NewWaterPreset">
		Wählen Sie einen Namen für die neue Wasservoreinstellung.
		<form name="form">
			<input name="message" type="text">
				Neue Voreinstellung
			</input>
			<button name="OK" text="OK"/>
			<button name="Cancel" text="Abbrechen"/>
		</form>
	</notification>
	<notification name="ExistsWaterPresetAlert">
		Voreinstellung bereits vorhanden!
	</notification>
	<notification name="WaterNoEditDefault">
		Standardvoreinstellungen können nicht bearbeitet oder gelöscht werden.
	</notification>
	<notification name="ChatterBoxSessionStartError">
		Neue Chat-Sitzung mit [RECIPIENT] konnte nicht gestartet werden.
[REASON]
		<usetemplate name="okbutton" yestext="OK"/>
	</notification>
	<notification name="ChatterBoxSessionEventError">
		[EVENT]
[REASON]
		<usetemplate name="okbutton" yestext="OK"/>
	</notification>
	<notification name="ForceCloseChatterBoxSession">
		Ihre Chat-Sitzung mit [NAME] muss beendet werden.
[REASON]
		<usetemplate name="okbutton" yestext="OK"/>
	</notification>
	<notification name="Cannot_Purchase_an_Attachment">
		Objekte können nicht gekauft werden, solange sie Teil eines Anhangs sind.
	</notification>
	<notification label="Info zur Abfrage der Abbucherlaubnis" name="DebitPermissionDetails">
		Wenn Sie dieser Anfrage zustimmen, erhält das Skript die Erlaubnis, regelmäßig Linden-Dollar (L$) von Ihrem Konto abzubuchen. Diese Erlaubnis kann nur zurückgezogen werden, wenn der Eigentümer das Objekt löscht oder die Skripts in dem Objekt zurücksetzt.
		<usetemplate name="okbutton" yestext="OK"/>
	</notification>
	<notification name="AutoWearNewClothing">
		Möchten Sie das neu erstellte Kleidungsstück automatisch anziehen?
		<usetemplate ignoretext="Neue Kleidung automatisch tragen" name="okcancelignore" notext="Nein" yestext="Ja"/>
	</notification>
	<notification name="NotAgeVerified">
		Um Zugang zu dieser Parzelle zu erhalten, müssen Sie sich einer Altersprüfung unterziehen.
Möchten Sie auf der Second Life Website eine Altersüberprüfung durchführen?

[_URL]
		<url name="url" option="0">
			https://secondlife.com/account/verification.php?lang=de
		</url>
		<usetemplate ignoretext="Auf fehlende Altersprüfung aufmerksam machen" name="okcancelignore" notext="Nein" yestext="Ja"/>
	</notification>
	<notification name="Cannot enter parcel: no payment info on file">
		Um Zugang zu dieser Parzelle zu erhalten, müssen Sie Zahlungsinformationen hinterlegt haben.
Möchten Sie die Second Life Website öffnen, um diese Angaben zu hinterlegen?

[_URL]
		<url name="url" option="0">
			https://secondlife.com/account/index.php?lang=de
		</url>
		<usetemplate ignoretext="Auf fehlende Zahlungsinformationen aufmerksam machen" name="okcancelignore" notext="Nein" yestext="Ja"/>
	</notification>
	<notification name="MissingString">
		Der String „[STRING_NAME]“ fehlt in strings.xml
	</notification>
	<notification name="SystemMessageTip">
		[MESSAGE]
	</notification>
	<notification name="Cancelled">
		Abgebrochen
	</notification>
	<notification name="CancelledSit">
		Sitzen beendet
	</notification>
	<notification name="CancelledAttach">
		Anhängen abgebrochen
	</notification>
	<notification name="ReplacedMissingWearable">
		Fehlende(s) Kleidung/Körperteil mit Standard ersetzt.
	</notification>
	<notification name="GroupNotice">
		Betreff: [SUBJECT], Nachricht: [MESSAGE]
	</notification>
	<notification name="FriendOnline">
		[NAME] ist online
	</notification>
	<notification name="FriendOffline">
		[NAME] ist offline
	</notification>
	<notification name="AddSelfFriend">
		Sie können sich nicht selbst als Freund hinzufügen.
	</notification>
	<notification name="UploadingAuctionSnapshot">
		In-Welt- und Website-Fotos werden hochgeladen...
(Dauert ca. 5 Minuten.)
	</notification>
	<notification name="UploadPayment">
		Sie haben für das Hochladen [AMOUNT] L$ bezahlt.
	</notification>
	<notification name="UploadWebSnapshotDone">
		Das Website-Foto wurde hochgeladen.
	</notification>
	<notification name="UploadSnapshotDone">
		In-Welt-Foto hochgeladen
	</notification>
	<notification name="TerrainDownloaded">
		Terrain.raw heruntergeladen
	</notification>
	<notification name="GestureMissing">
		Geste [NAME] fehlt in Datenbank.
	</notification>
	<notification name="UnableToLoadGesture">
		Geste [NAME] konnte nicht geladen werden.
Bitte versuchen Sie es erneut.
	</notification>
	<notification name="LandmarkMissing">
		Landmarke fehlt in Datenbank.
	</notification>
	<notification name="UnableToLoadLandmark">
		Landmarke konnte nicht geladen werden.  Bitte versuchen Sie es erneut.
	</notification>
	<notification name="CapsKeyOn">
		Die Feststelltaste ist aktiv.
Da dies Auswirkung auf die Kennworteingabe hat, sollten Sie die Taste besser ausschalten.
	</notification>
	<notification name="NotecardMissing">
		Notizkarte fehlt in Datenbank.
	</notification>
	<notification name="NotecardNoPermissions">
		Unzureichende Rechte zur Anzeige der Notizkarte.
	</notification>
	<notification name="RezItemNoPermissions">
		Keine Berechtigung zum Rezzen von Objekten.
	</notification>
	<notification name="UnableToLoadNotecard">
		Notizkarten-Asset konnte nicht geladen werden.
	</notification>
	<notification name="ScriptMissing">
		Skript fehlt in Datenbank.
	</notification>
	<notification name="ScriptNoPermissions">
		Unzureichende Rechte zur Anzeige des Skripts.
	</notification>
	<notification name="UnableToLoadScript">
		Skript konnte nicht geladen werden.  Bitte versuchen Sie es erneut.
	</notification>
	<notification name="IncompleteInventory">
		Die von Ihnen angebotenen Inhalte sind noch nicht vollständig lokal verfügbar. Warten Sie kurz und wiederholen Sie dann das Angebot.
	</notification>
	<notification name="CannotModifyProtectedCategories">
		Geschützte Kategorien können nicht geändert werden.
	</notification>
	<notification name="CannotRemoveProtectedCategories">
		Geschützte Kategorien können nicht entfernt werden.
	</notification>
	<notification name="OfferedCard">
		Sie haben [FIRST] [LAST] eine Visitenkarte angeboten.
	</notification>
	<notification name="UnableToBuyWhileDownloading">
		Kauf nicht möglich. Objektdaten werden noch geladen.
Bitte versuchen Sie es erneut.
	</notification>
	<notification name="UnableToLinkWhileDownloading">
		Verknüpfung nicht möglich. Objektdaten werden noch geladen.
Bitte versuchen Sie es erneut.
	</notification>
	<notification name="CannotBuyObjectsFromDifferentOwners">
		Objekte können nicht von mehreren Eigentümern gleichzeitig gekauft werden.
Wählen Sie ein einzelnes Objekt aus.
	</notification>
	<notification name="ObjectNotForSale">
		Objekt ist nicht zu verkaufen.
	</notification>
	<notification name="EnteringGodMode">
		Gott-Modus aktiviert, Level [LEVEL]
	</notification>
	<notification name="LeavingGodMode">
		Gott-Modus deaktiviert, Level [LEVEL]
	</notification>
	<notification name="CopyFailed">
		Kopieren aufgrund fehlender Kopierrechte fehlgeschlagen
	</notification>
	<notification name="InventoryAccepted">
		[NAME] hat Ihr Inventarangebot akzeptiert.
	</notification>
	<notification name="InventoryDeclined">
		[NAME] hat Ihr Inventarangebot abgelehnt.
	</notification>
	<notification name="ObjectMessage">
		[NAME]: [MESSAGE]
	</notification>
	<notification name="CallingCardAccepted">
		Ihre Visitenkarte wurde akzeptiert.
	</notification>
	<notification name="CallingCardDeclined">
		Ihre Visitenkarte wurde abgelehnt.
	</notification>
	<notification name="TeleportToLandmark">
		Jetzt, nachdem Sie das Mainland erreicht haben, können Sie sich an Positionen wie „[NAME]“ teleportieren, indem Sie unten rechts im Fenster auf „Inventar“ klicken und den Ordner „Landmarken“ auswählen.
Klicken Sie eine Landmarke doppelt an und wählen Sie „Teleportieren“, um an diesen Ort zu gelangen.
	</notification>
	<notification name="TeleportToPerson">
		Jetzt, nachdem Sie das Mainland erreicht haben, können Sie mit Einwohnern wie „[NAME]“ Kontakt aufnehmen, indem Sie unten rechts im Fenster auf „Inventar“ klicken und den Ordner „Visitenkarten“ auswählen.
Klicken Sie die Karte doppelt an, wählen Sie „Instant Message“ und geben Sie eine Nachricht ein.
	</notification>
	<notification name="CantSelectLandFromMultipleRegions">
		Land kann nicht über Servergrenzen hinweg ausgewählt werden.
Wählen Sie eine kleinere Landfläche.
	</notification>
	<notification name="SearchWordBanned">
		Einige Begriffe in Ihrer Suchanfrage wurden ausgeschlossen, aufgrund von in den Community Standards definierten Inhaltsbeschränkungen.
	</notification>
	<notification name="NoContentToSearch">
		Bitte wählen Sie mindestens eine Inhaltsart für die Suche aus (PG, Mature oder Adult).
	</notification>
	<notification name="GroupVote">
		[NAME] hat eine Abstimmung vorgeschlagen über:
[MESSAGE]
		<form name="form">
			<button name="VoteNow" text="Abstimmen"/>
			<button name="Later" text="Später"/>
		</form>
	</notification>
	<notification name="SystemMessage">
		[MESSAGE]
	</notification>
	<notification name="EventNotification">
		Event-Benachrichtigung:

[NAME]
[DATE]
		<form name="form">
			<button name="Teleport" text="Teleportieren"/>
			<button name="Description" text="Beschreibung"/>
			<button name="Cancel" text="Abbrechen"/>
		</form>
	</notification>
	<notification name="TransferObjectsHighlighted">
		Alle Objekte auf dieser Parzelle, die an den Käufer der Parzelle übertragen werden, sind jetzt markiert.

* Übertragene Bäume und Gräser sind nicht markiert.
		<form name="form">
			<button name="Done" text="Fertig"/>
		</form>
	</notification>
	<notification name="DeactivatedGesturesTrigger">
		Gesten mit demselben Trigger wurden deaktiviert:
[NAMES]
	</notification>
	<notification name="NoQuickTime">
		Apple QuickTime ist auf Ihrem System anscheinend nicht installiert.
Laden Sie QuickTime von der QuickTime-Webseite (http://www.apple.com/de/quicktime) herunter, um auf Parzellen, die diese Funktion unterstützen, Streaming-Inhalte wiederzugeben.
	</notification>
	<notification name="OwnedObjectsReturned">
		Ihre Objekte auf der ausgewählten Parzelle wurden in Ihr Inventar transferiert.
	</notification>
	<notification name="OtherObjectsReturned">
		Die Objekte von [FIRST] [LAST] auf dieser Parzelle wurden in das Inventar dieser Person transferiert.
	</notification>
	<notification name="OtherObjectsReturned2">
		Die Objekte von [FIRST] [LAST] auf dieser
Parzelle von „[NAME]“ wurden an ihren Eigentümer zurückgegeben.
	</notification>
	<notification name="GroupObjectsReturned">
		Die mit der Gruppe [GROUPNAME] gemeinsam genutzten Objekte auf dieser Parzelle wurden in das Inventar ihrer Eigentümer transferiert.
Transferierbare übertragene Objekte wurden an ihre früheren Eigentümer zurückgegeben.
Nicht transferierbare an die Gruppe übertragene Objekte wurden gelöscht.
	</notification>
	<notification name="UnOwnedObjectsReturned">
		Alle Objekte auf der ausgewählten Parzelle, die NICHT Ihnen gehören, wurden ihren Eigentümern zurückgegeben.
	</notification>
	<notification name="NotSafe">
		Auf diesem Land ist Schaden aktiviert („Unsicher“).
Verletzungen sind möglich. Wenn Sie sterben, werden Sie zu Ihrem Heimatstandort teleportiert.
	</notification>
	<notification name="NoFly">
		Auf diesem Land ist Fliegen deaktiviert („Fliegen aus“).
Fliegen ist hier nicht möglich.
	</notification>
	<notification name="PushRestricted">
		Auf diesem Land gilt „Kein Stoßen“.
Sie können keine anderen Personen stoßen, außer Ihnen gehört das Land.
	</notification>
	<notification name="NoVoice">
		Auf diesem Land ist Voice deaktiviert.
	</notification>
	<notification name="NoBuild">
		Auf diesem Land ist Bauen deaktiviert („Bauen aus“).
Sie können hier keine Objekte erstellen.
	</notification>
	<notification name="SeeAvatars">
		Dieses Land versteckt Sichtbarkeit von Avataren und Chat von einem anderen Land aus. Sie können keine Einwohner außerhalb von diesem Land sehen und Einwohner außerhalb können Sie nicht sehen. Normaler Text auf Kanal 0 wird ebenfalls geblockt.
	</notification>
	<notification name="ScriptsStopped">
		Ein Administrator hat die Skriptausführung in dieser Region vorübergehend deaktiviert.
	</notification>
	<notification name="ScriptsNotRunning">
		In dieser Region werden keine Skipts ausgeführt.
	</notification>
	<notification name="NoOutsideScripts">
		Auf diesem Land sind externe Skripts deaktiviert
(„Externe Skripts aus“).
Nur Skripts, die dem Landeigentümer gehören, funktionieren.
	</notification>
	<notification name="ClaimPublicLand">
		Öffentliches Land kann nur in der Region in Besitz genommen werden, in der Sie sich befinden.
	</notification>
	<notification name="RegionTPAccessBlocked">
		Sie dürfen diese Region aufgrund Ihrer Alterseinstufung nicht betreten. Sie müssen eventuell eine Altersüberprüfung vornehmen und/oder den aktuellsten Viewer installieren.

Bitte besuchen Sie unsere Knowledgebase, um mehr Details über Zugang zu Regionen mit dieser Alterseinstufung zu erhalten.
	</notification>
	<notification name="URBannedFromRegion">
		Sie dürfen diese Region nicht betreten.
	</notification>
	<notification name="NoTeenGridAccess">
		Ihr Konto kann keine Verbindung zu dieser Teen Grid-Region herstellen.
	</notification>
	<notification name="NoHelpIslandTP">
		Sie können nicht zurück nach Help Island teleportieren. 
Gehen Sie zu „Help Island Public“ und wiederholen sie das Tutorial.
	</notification>
	<notification name="ImproperPaymentStatus">
		Die für den Zutritt zu dieser Region erforderlichen Zahlungsinformationen liegen nicht vor.
	</notification>
	<notification name="MustGetAgeRegion">
		Sie müssen alterüberprüft sein, um diese Region betreten zu können.
	</notification>
	<notification name="MustGetAgeParcel">
		Sie müssen alterüberprüft sein, um diese Parzelle betreten zu können.
	</notification>
	<notification name="NoDestRegion">
		Keine Zielregion gefunden.
	</notification>
	<notification name="NotAllowedInDest">
		Der Zutritt wurde Ihnen verweigert.
	</notification>
	<notification name="RegionParcelBan">
		Diese Parzelle ist abgesperrt und kann nicht überquert werden. Versuchen Sie einen anderen Weg.
	</notification>
	<notification name="TelehubRedirect">
		Sie wurden zu einem Telehub umgeleitet.
	</notification>
	<notification name="CouldntTPCloser">
		Ein Teleport näher am Ziel ist leider nicht möglich.
	</notification>
	<notification name="TPCancelled">
		Teleport abgebrochen.
	</notification>
	<notification name="FullRegionTryAgain">
		Die Region, die Sie betreten möchten, ist im Moment voll.
Versuchen Sie es in einigen Minuten erneut.
	</notification>
	<notification name="GeneralFailure">
		Allgemeiner Fehler.
	</notification>
	<notification name="RoutedWrongRegion">
		In falsche Region umgeleitet.  Bitte versuchen Sie es erneut.
	</notification>
	<notification name="NoValidAgentID">
		Keine gültige Agent ID.
	</notification>
	<notification name="NoValidSession">
		Keine gültige Sitzungs-ID.
	</notification>
	<notification name="NoValidCircuit">
		Kein gültiger Verbindungscode.
	</notification>
	<notification name="NoValidTimestamp">
		Kein gültiger Zeitstempel.
	</notification>
	<notification name="NoPendingConnection">
		Verbindung kann nicht hergestellt werden.
	</notification>
	<notification name="InternalUsherError">
		Interner Fehler beim Versuch, Verbindung mit Agent Usher herzustellen.
	</notification>
	<notification name="NoGoodTPDestination">
		In dieser Region konnte kein gültiges Teleportziel gefunden werden.
	</notification>
	<notification name="InternalErrorRegionResolver">
		Interner Fehler bei Teleport.
	</notification>
	<notification name="NoValidLanding">
		Ein gültiger Landpunkt konnte nicht gefunden werden.
	</notification>
	<notification name="NoValidParcel">
		Es konnte keine gültige Parzelle gefunden werden.
	</notification>
	<notification name="ObjectGiveItem">
		Das Objekt [OBJECTFROMNAME] von [FIRST] [LAST] hat Ihnen Folgendes übergeben: [OBJECTTYPE] ([OBJECTNAME]).
		<form name="form">
			<button name="Keep" text="Behalten"/>
			<button name="Discard" text="Verwerfen"/>
			<button name="Mute" text="Stummschalten"/>
		</form>
	</notification>
	<notification name="ObjectGiveItemUnknownUser">
		Das Objekt [OBJECTFROMNAME] von (unbekannt) hat Ihnen Folgendes übergeben: [OBJECTTYPE] ([OBJECTNAME]).
		<form name="form">
			<button name="Keep" text="Behalten"/>
			<button name="Discard" text="Verwerfen"/>
			<button name="Mute" text="Stummschalten"/>
		</form>
	</notification>
	<notification name="UserGiveItem">
		[NAME] hat Ihnen ein [OBJECTTYPE] namens „[OBJECTNAME]“ gegeben.

(Behalten)/(Verwerfen) sendet keine Benachrichtigung an den Absender.
		<form name="form">
			<button name="Keep" text="Behalten"/>
			<button name="Discard" text="Verwerfen"/>
			<button name="Mute" text="Stummschalten"/>
			<button name="(Keep)" text="(Behalten)"/>
			<button name="(Discard)" text="(Verwerfen)"/>
<<<<<<< HEAD
		</form>
	</notification>
	<notification name="GodMessage">
		[NAME]
[MESSAGE]
	</notification>
	<notification name="JoinGroup">
		[MESSAGE]
		<form name="form">
			<button name="Join" text="Beitreten"/>
			<button name="Decline" text="Ablehnen"/>
			<button name="Info" text="Info"/>
		</form>
	</notification>
	<notification name="TeleportOffered">
		[NAME] hat angeboten, Sie zu ihrem/seinem Standort zu teleportieren:

[MESSAGE]
		<form name="form">
			<button name="Teleport" text="Teleportieren"/>
			<button name="Cancel" text="Abbrechen"/>
		</form>
	</notification>
	<notification name="GotoURL">
		[MESSAGE]
[URL]
		<form name="form">
			<button name="Later" text="Später"/>
			<button name="GoNow..." text="Jetzt gehen..."/>
		</form>
	</notification>
	<notification name="OfferFriendship">
		[NAME] bietet Ihnen die Freundschaft an.

[MESSAGE]

(Standardmäßig werden Sie gegenseitig ihren Online-Status sehen können.)
		<form name="form">
			<button name="Accept" text="Akzeptieren"/>
			<button name="Decline" text="Ablehnen"/>
		</form>
	</notification>
	<notification name="OfferFriendshipNoMessage">
		[NAME] bietet Ihnen die Freundschaft an.

(Sie werden dadurch den gegenseitigen Online-Status sehen können.)
		<form name="form">
			<button name="Accept" text="Akzeptieren"/>
			<button name="Decline" text="Ablehnen"/>
		</form>
	</notification>
	<notification name="FriendshipAccepted">
		[NAME] hat Ihr Freundschaftsangebot akzeptiert.
	</notification>
	<notification name="FriendshipDeclined">
		[NAME] hat Ihr Freundschaftsangebot abgelehnt.
	</notification>
	<notification name="OfferCallingCard">
		[FIRST] [LAST] bietet Ihnen eine Visitenkarte an.
Dies erstellt ein Lesezeichen in Ihrem Inventar, damit Sie diesen Einwohner jederzeit über IM erreichen.
		<form name="form">
			<button name="Accept" text="Akzeptieren"/>
			<button name="Decline" text="Ablehnen"/>
		</form>
	</notification>
	<notification name="RegionRestartMinutes">
		Region wird in [MINUTES] Minuten neu gestartet.
Wenn Sie in dieser Region bleiben, werden Sie abgemeldet.
	</notification>
	<notification name="RegionRestartSeconds">
		Region wird in [SECONDS] Sekunden neu gestartet.
Wenn Sie in dieser Region bleiben, werden Sie abgemeldet.
	</notification>
	<notification name="LoadWebPage">
		Webseite [URL] laden?

[MESSAGE]

Von Objekt: [OBJECTNAME], Eigentümer: [NAME]?
		<form name="form">
			<button name="Gotopage" text="Zur Seite"/>
			<button name="Cancel" text="Abbrechen"/>
		</form>
	</notification>
	<notification name="FailedToFindWearableUnnamed">
		[TYPE] nicht in Datenbank.
	</notification>
	<notification name="FailedToFindWearable">
		[TYPE] namens [DESC] nicht in Datenbank.
	</notification>
	<notification name="InvalidWearable">
		Dieser Artikel verwendet eine Funktion, die Ihr Viewer nicht unterstützt. Bitte aktualisieren Sie Ihre Version von Second Life, um diesen Artikel anziehen zu können.
	</notification>
	<notification name="ScriptQuestion">
		Das Objekt „[OBJECTNAME]“, Eigentum von „[NAME]“, möchte:

[QUESTIONS]
Ist das OK?
		<form name="form">
			<button name="Yes" text="Ja"/>
			<button name="No" text="Nein"/>
			<button name="Mute" text="Stummschalten"/>
		</form>
	</notification>
	<notification name="ScriptQuestionCaution">
		Das Objekt „[OBJECTNAME]“, Eigentum von „[NAME]“, möchte:

[QUESTIONS]
Wenn Sie diesem Objekt und seinem Ersteller nicht vertrauen, sollten Sie diese Anfrage ablehnen. Klicken Sie für weitere Informationen auf „Info...“.

Anfrage gestatten?
		<form name="form">
			<button name="Grant" text="Gewähren"/>
			<button name="Deny" text="Verweigern"/>
			<button name="Details" text="Info..."/>
		</form>
	</notification>
	<notification name="ScriptDialog">
		[FIRST] [LAST]s „[TITLE]“
[MESSAGE]
		<form name="form">
			<button name="Ignore" text="Ignorieren"/>
		</form>
	</notification>
	<notification name="ScriptDialogGroup">
		[GROUPNAME]s „[TITLE]“
[MESSAGE]
		<form name="form">
			<button name="Ignore" text="Ignorieren"/>
		</form>
	</notification>
	<notification name="FirstBalanceIncrease">
		Sie haben gerade [AMOUNT] L$ erhalten.
Objekte und andere Benutzer können Ihnen L$ geben.
Ihren Kontostand sehen Sie in der oberen rechten Ecke des Bildschirms.
	</notification>
	<notification name="FirstBalanceDecrease">
		Sie haben gerade [AMOUNT] L$ bezahlt.
Ihren Kontostand sehen Sie in der oberen rechten Ecke des Bildschirms.
	</notification>
	<notification name="FirstSit">
		Sie sitzen.
Benutzen Sie die Pfeil- oder WASD-Tasten, um die Ansicht zu ändern.
Klicken Sie auf „Aufstehen“, um aufzustehen.
	</notification>
	<notification name="FirstMap">
		Zum Verschieben der Karte klicken und ziehen.
Zum Teleportieren doppelklicken.
Nutzen Sie die Optionen links, um Dinge zu finden und um verschiedene Hintergründe anzuzeigen.
	</notification>
	<notification name="FirstBuild">
		In einigen Bereichen von [SECOND_LIFE] können Sie neue Objekte erstellen.
Verwenden Sie zum Bauen die Werkzeuge oben links.
Mit den Strg- und Alt-Tasten können Sie schnell zwischen den Werkzeugen umschalten.
Drücken Sie Esc, um das Bauen abzubrechen.
	</notification>
	<notification name="FirstLeftClickNoHit">
		Die linke Maustaste ermöglicht Objektinteraktionen.
Der Mauszeiger zeigt eine Hand, wenn Sie
mit dem Objekt interagieren können.
Die rechte Maustaste zeigt immer ein Aktionsmenü an.
	</notification>
	<notification name="FirstTeleport">
		Diese Region unterstützt keine direkten Teleports. Sie wurden zum nächstgelegenen Telehub transportiert.
Ihr Ziel ist mit einem großen roten Strahl markiert. Folgen Sie dem roten Pfeil zum Strahl oder klicken Sie auf den Pfeil, um den Strahl zu entfernen.
	</notification>
	<notification name="FirstOverrideKeys">
		Ihre Bewegungstasten werden jetzt von einem Objekt gesteuert.
Probieren Sie die Pfeil- oder WASD-Tasten aus.
Manche Objekte (wie Waffen) müssen per Mouselook gesteuert werden.
Drücken Sie dazu „M“.
	</notification>
	<notification name="FirstAppearance">
		Sie bearbeiten gerade Ihr Aussehen.
Benutzen Sie die Pfeiltasten zum Drehen und Zoomen.
Klicken Sie auf „Alles speichern“, wenn Sie fertig sind, um Ihr Aussehen zu speichern.
Sie können Ihr Aussehen jederzeit verändern.
	</notification>
	<notification name="FirstInventory">
		Ihr Inventar. Es enthält Objekte, Notizkarten, Kleidung und andere Dinge in Ihrem Besitz.
* Zum Anziehen eines Objekts oder Outfit-Ordners ziehen Sie es/ihn auf sich.
* Um ein Objekt in der Welt abzulegen, ziehen Sie es auf den Boden.
* Zum Lesen einer Notizkarte klicken Sie sie doppelt an.
	</notification>
	<notification name="FirstSandbox">
		Dies ist eine Sandkastenregion.
Objekte, die Sie hier bauen, können gelöscht werden, wenn Sie das Gebiet verlassen. Sandkästen werden regelmäßig gereinigt. Weitere Informationen hierzu finden Sie oben im Bild neben dem Regionsnamen.

Sandkastenregionen kommen selten vor und sind entsprechend gekennzeichnet.
	</notification>
	<notification name="FirstFlexible">
		Dieses Objekt ist flexibel.
Ein flexibles Objekt ist ein Phantom und nicht physisch, bis die Option „Flexibel“ deaktiviert wurde.
	</notification>
	<notification name="FirstDebugMenus">
		Sie haben das Advanced-Menü aktiviert.
Dieses Menü enthält nützliche Funktionen zum Debuggen von Second Life.
Drücken Sie in Windows Strg-Alt-D (Mac: Befehl-Opt-Umschalt-D) zum Ein- und Ausschalten dieses Menüs.
	</notification>
	<notification name="FirstSculptedPrim">
		Sie bearbeiten ein geformtes Primitiv.
Geformte Primitive benötigen eine spezielle Textur, die ihre Form definiert.
Beispiele für Formtexturen finden Sie in der Inventarbibliothek.
	</notification>
	<notification name="FirstMedia">
		Sie haben die Medienwiedergabe gestartet.  Unter „Audio und Video“ im Fenster „Einstellungen“ können Sie festlegen, dass Medien automatisch wiedergegeben werden. Beachten Sie, dass dies bei nicht vertrauenswürdigen Medienseiten ein Sicherheitsrisiko darstellen kann.
	</notification>
	<notification name="MaxListSelectMessage">
		Sie können maximal [MAX_SELECT] Objekte
von der Liste auswählen.
	</notification>
	<notification name="VoiceInviteP2P">
		[NAME] lädt Sie zu einem Voice-Chat ein.
Klicken Sie auf „Akzeptieren“, um dem Gespräch beizutreten, oder auf „Ablehnen“, um die Einladung auszuschlagen. Klicken Sie auf „Stummschalten“, um diesen Anrufer stumm zu schalten.
		<form name="form">
			<button name="Accept" text="Akzeptieren"/>
			<button name="Decline" text="Ablehnen"/>
			<button name="Mute" text="Stummschalten"/>
		</form>
	</notification>
	<notification name="AutoUnmuteByIM">
		[NAME] hat eine Instant Message erhalten; die Stummschaltung wurde aufgehoben.
	</notification>
	<notification name="AutoUnmuteByMoney">
		[NAME] hat Geld erhalten; die Stummschaltung wurde aufgehoben.
	</notification>
	<notification name="AutoUnmuteByInventory">
		[NAME] wurde ein Inventarobjekt angeboten; die Stummschaltung wurde aufgehoben.
	</notification>
	<notification name="VoiceInviteGroup">
		[NAME] ist einem Voice-Chat mit der Gruppe [GROUP] beigetreten.
Klicken Sie auf „Akzeptieren“, um dem Gespräch beizutreten, oder auf „Ablehnen“, um die Einladung auszuschlagen. Klicken Sie auf „Stummschalten“, um diesen Anrufer stumm zu schalten.
		<form name="form">
			<button name="Accept" text="Akzeptieren"/>
			<button name="Decline" text="Ablehnen"/>
			<button name="Mute" text="Stummschalten"/>
		</form>
	</notification>
	<notification name="VoiceInviteAdHoc">
		[NAME] ist einem Voice-Konferenz-Chat beigetreten.
Klicken Sie auf „Akzeptieren“, um dem Gespräch beizutreten, oder auf „Ablehnen“, um die Einladung auszuschlagen. Klicken Sie auf „Stummschalten“, um diesen Benutzer stumm zu schalten.
		<form name="form">
			<button name="Accept" text="Akzeptieren"/>
			<button name="Decline" text="Ablehnen"/>
			<button name="Mute" text="Stummschalten"/>
		</form>
	</notification>
	<notification name="InviteAdHoc">
		[NAME] lädt Sie zu einem Konferenz-Chat ein.
Klicken Sie auf „Akzeptieren“, um dem Chat beizutreten, oder auf „Ablehnen“, um die Einladung auszuschlagen. Klicken Sie auf „Stummschalten“, um diesen Benutzer stumm zu schalten.
		<form name="form">
			<button name="Accept" text="Akzeptieren"/>
			<button name="Decline" text="Ablehnen"/>
			<button name="Mute" text="Stummschalten"/>
		</form>
	</notification>
	<notification name="VoiceChannelFull">
		Der Voice-Chat, dem Sie beitreten möchten, [VOICE_CHANNEL_NAME], hat seine maximale Teilnehmerzahl erreicht. Bitte versuchen Sie es erneut.
	</notification>
	<notification name="ProximalVoiceChannelFull">
		Es tut uns Leid.  Dieses Gebiet hat seine maximale Kapazität für Voice-Gespräche erreicht.  Bitte versuchen Sie es in einem anderen Gebiet.
	</notification>
	<notification name="VoiceChannelDisconnected">
		Sie haben [VOICE_CHANNEL_NAME] verlassen.  Sie werden nun wieder mit dem Umgebungs-Voice-Chat verbunden.
	</notification>
	<notification name="VoiceChannelDisconnectedP2P">
		[VOICE_CHANNEL_NAME] hat das Gespräch beendet.  Sie werden nun wieder mit dem Umgebungs-Voice-Chat verbunden.
	</notification>
	<notification name="P2PCallDeclined">
		[VOICE_CHANNEL_NAME] hat Ihren Anruf abgelehnt.  Sie werden nun wieder mit dem Umgebungs-Voice-Chat verbunden.
	</notification>
	<notification name="P2PCallNoAnswer">
		[VOICE_CHANNEL_NAME] ist zurzeit nicht erreichbar.  Sie werden nun wieder mit dem Umgebungs-Voice-Chat verbunden.
	</notification>
	<notification name="VoiceChannelJoinFailed">
		Verbindung zu [VOICE_CHANNEL_NAME] nicht möglich. Bitte versuchen Sie es später.  Sie werden nun wieder mit dem Umgebungs-Voice-Chat verbunden.
	</notification>
	<notification name="VoiceLoginRetry">
		Wir erstellen einen Voice-Kanal für Sie. Bitte warten Sie einen Moment.
	</notification>
	<notification name="Cannot enter parcel: not a group member">
		Zugang zur Parzelle verweigert, Sie gehören keiner berechtigten Gruppe an.
	</notification>
	<notification name="Cannot enter parcel: banned">
		Zugang zur Parzelle verweigert. Sie wurden verbannt.
	</notification>
	<notification name="Cannot enter parcel: not on access list">
		Zugang zur Parzelle verweigert. Sie stehen nicht auf der Zugangsliste.
	</notification>
	<notification name="VoiceNotAllowed">
		Sie sind nicht berechtigt, einem Voice-Chat in [VOICE_CHANNEL_NAME] beizutreten.
	</notification>
	<notification name="VoiceCallGenericError">
		Fehler beim Versuch, eine Voice-Chat-Verbindung zu [VOICE_CHANNEL_NAME] herzustellen.  Bitte versuchen Sie es erneut.
	</notification>
	<notification name="ServerVersionChanged">
		Die Region, die Sie betreten haben, verwendet eine andere Simulatorversion.
Aktueller Simulator: [NEWVERSION]
Vorheriger Simulator: [OLDVERSION]
    <unique>
      <context key="OLDVERSION"/>
      <context key="NEWVERSION"/>
    </unique>
	</notification>
	<notification name="UnableToOpenCommandURL">
		Die URL, die Sie angeklickt haben, kann in diesem Web Browser nicht geöffnet werden.
	</notification>
	<global name="UnsupportedCPU">
		- Ihre CPU-Geschwindigkeit entspricht nicht den Mindestanforderungen.
	</global>
	<global name="UnsupportedGLRequirements">
		Ihr Computer entspricht nicht den Hardwareanforderungen von Second Life. Second Life setzt eine OpenGL-Grafikkarte mit Multitextur-Unterstützung voraus. Falls Ihre Grafikkarte diese Funktion unterstützt, installieren Sie die neuesten Treiber sowie die aktuellen Service Packs und Patches für Ihr Betriebssystem.

Sollte das Problem fortbestehen, finden Sie weitere Hilfestellung unter: http://www.secondlife.com/support
	</global>
	<global name="UnsupportedCPUAmount">
		796
	</global>
	<global name="UnsupportedRAMAmount">
		510
	</global>
	<global name="UnsupportedGPU">
		- Ihre Grafikkarte entspricht nicht den Mindestanforderungen.
	</global>
	<global name="UnsupportedRAM">
		- Ihr Arbeitsspeicher entspricht nicht den Mindestanforderungen.
	</global>
	<global name="PermYes">
		Ja
	</global>
	<global name="PermNo">
		Nein
	</global>
</notifications>
=======
		</form>
	</notification>
	<notification name="GodMessage">
		[NAME]
[MESSAGE]
	</notification>
	<notification name="JoinGroup">
		[MESSAGE]
		<form name="form">
			<button name="Join" text="Beitreten"/>
			<button name="Decline" text="Ablehnen"/>
			<button name="Info" text="Info"/>
		</form>
	</notification>
	<notification name="TeleportOffered">
		[NAME] hat angeboten, Sie zu ihrem/seinem Standort zu teleportieren:

[MESSAGE]
		<form name="form">
			<button name="Teleport" text="Teleportieren"/>
			<button name="Cancel" text="Abbrechen"/>
		</form>
	</notification>
	<notification name="GotoURL">
		[MESSAGE]
[URL]
		<form name="form">
			<button name="Later" text="Später"/>
			<button name="GoNow..." text="Jetzt gehen..."/>
		</form>
	</notification>
	<notification name="OfferFriendship">
		[NAME] bietet Ihnen die Freundschaft an.

[MESSAGE]

(Standardmäßig werden Sie gegenseitig ihren Online-Status sehen können.)
		<form name="form">
			<button name="Accept" text="Akzeptieren"/>
			<button name="Decline" text="Ablehnen"/>
		</form>
	</notification>
	<notification name="OfferFriendshipNoMessage">
		[NAME] bietet Ihnen die Freundschaft an.

(Sie werden dadurch den gegenseitigen Online-Status sehen können.)
		<form name="form">
			<button name="Accept" text="Akzeptieren"/>
			<button name="Decline" text="Ablehnen"/>
		</form>
	</notification>
	<notification name="FriendshipAccepted">
		[NAME] hat Ihr Freundschaftsangebot akzeptiert.
	</notification>
	<notification name="FriendshipDeclined">
		[NAME] hat Ihr Freundschaftsangebot abgelehnt.
	</notification>
	<notification name="OfferCallingCard">
		[FIRST] [LAST] bietet Ihnen eine Visitenkarte an.
Dies erstellt ein Lesezeichen in Ihrem Inventar, damit Sie diesen Einwohner jederzeit über IM erreichen.
		<form name="form">
			<button name="Accept" text="Akzeptieren"/>
			<button name="Decline" text="Ablehnen"/>
		</form>
	</notification>
	<notification name="RegionRestartMinutes">
		Region wird in [MINUTES] Minuten neu gestartet.
Wenn Sie in dieser Region bleiben, werden Sie abgemeldet.
	</notification>
	<notification name="RegionRestartSeconds">
		Region wird in [SECONDS] Sekunden neu gestartet.
Wenn Sie in dieser Region bleiben, werden Sie abgemeldet.
	</notification>
	<notification name="LoadWebPage">
		Webseite [URL] laden?

[MESSAGE]

Von Objekt: [OBJECTNAME], Eigentümer: [NAME]?
		<form name="form">
			<button name="Gotopage" text="Zur Seite"/>
			<button name="Cancel" text="Abbrechen"/>
		</form>
	</notification>
	<notification name="FailedToFindWearableUnnamed">
		[TYPE] nicht in Datenbank.
	</notification>
	<notification name="FailedToFindWearable">
		[TYPE] namens [DESC] nicht in Datenbank.
	</notification>
	<notification name="InvalidWearable">
		Dieser Artikel verwendet eine Funktion, die Ihr Viewer nicht unterstützt. Bitte aktualisieren Sie Ihre Version von Second Life, um diesen Artikel anziehen zu können.
	</notification>
	<notification name="ScriptQuestion">
		Das Objekt „[OBJECTNAME]“, Eigentum von „[NAME]“, möchte:

[QUESTIONS]
Ist das OK?
		<form name="form">
			<button name="Yes" text="Ja"/>
			<button name="No" text="Nein"/>
			<button name="Mute" text="Stummschalten"/>
		</form>
	</notification>
	<notification name="ScriptQuestionCaution">
		Das Objekt „[OBJECTNAME]“, Eigentum von „[NAME]“, möchte:

[QUESTIONS]
Wenn Sie diesem Objekt und seinem Ersteller nicht vertrauen, sollten Sie diese Anfrage ablehnen. Klicken Sie für weitere Informationen auf „Info...“.

Anfrage gestatten?
		<form name="form">
			<button name="Grant" text="Gewähren"/>
			<button name="Deny" text="Verweigern"/>
			<button name="Details" text="Info..."/>
		</form>
	</notification>
	<notification name="ScriptDialog">
		[FIRST] [LAST]s „[TITLE]“
[MESSAGE]
		<form name="form">
			<button name="Ignore" text="Ignorieren"/>
		</form>
	</notification>
	<notification name="ScriptDialogGroup">
		[GROUPNAME]s „[TITLE]“
[MESSAGE]
		<form name="form">
			<button name="Ignore" text="Ignorieren"/>
		</form>
	</notification>
	<notification name="FirstBalanceIncrease">
		Sie haben gerade [AMOUNT] L$ erhalten.
Objekte und andere Benutzer können Ihnen L$ geben.
Ihren Kontostand sehen Sie in der oberen rechten Ecke des Bildschirms.
	</notification>
	<notification name="FirstBalanceDecrease">
		Sie haben gerade [AMOUNT] L$ bezahlt.
Ihren Kontostand sehen Sie in der oberen rechten Ecke des Bildschirms.
	</notification>
	<notification name="FirstSit">
		Sie sitzen.
Benutzen Sie die Pfeil- oder WASD-Tasten, um die Ansicht zu ändern.
Klicken Sie auf „Aufstehen“, um aufzustehen.
	</notification>
	<notification name="FirstMap">
		Zum Verschieben der Karte klicken und ziehen.
Zum Teleportieren doppelklicken.
Nutzen Sie die Optionen links, um Dinge zu finden und um verschiedene Hintergründe anzuzeigen.
	</notification>
	<notification name="FirstBuild">
		In einigen Bereichen von [SECOND_LIFE] können Sie neue Objekte erstellen.
Verwenden Sie zum Bauen die Werkzeuge oben links.
Mit den Strg- und Alt-Tasten können Sie schnell zwischen den Werkzeugen umschalten.
Drücken Sie Esc, um das Bauen abzubrechen.
	</notification>
	<notification name="FirstLeftClickNoHit">
		Die linke Maustaste ermöglicht Objektinteraktionen.
Der Mauszeiger zeigt eine Hand, wenn Sie
mit dem Objekt interagieren können.
Die rechte Maustaste zeigt immer ein Aktionsmenü an.
	</notification>
	<notification name="FirstTeleport">
		Diese Region unterstützt keine direkten Teleports. Sie wurden zum nächstgelegenen Telehub transportiert.
Ihr Ziel ist mit einem großen roten Strahl markiert. Folgen Sie dem roten Pfeil zum Strahl oder klicken Sie auf den Pfeil, um den Strahl zu entfernen.
	</notification>
	<notification name="FirstOverrideKeys">
		Ihre Bewegungstasten werden jetzt von einem Objekt gesteuert.
Probieren Sie die Pfeil- oder WASD-Tasten aus.
Manche Objekte (wie Waffen) müssen per Mouselook gesteuert werden.
Drücken Sie dazu „M“.
	</notification>
	<notification name="FirstAppearance">
		Sie bearbeiten gerade Ihr Aussehen.
Benutzen Sie die Pfeiltasten zum Drehen und Zoomen.
Klicken Sie auf „Alles speichern“, wenn Sie fertig sind, um Ihr Aussehen zu speichern.
Sie können Ihr Aussehen jederzeit verändern.
	</notification>
	<notification name="FirstInventory">
		Ihr Inventar. Es enthält Objekte, Notizkarten, Kleidung und andere Dinge in Ihrem Besitz.
* Zum Anziehen eines Objekts oder Outfit-Ordners ziehen Sie es/ihn auf sich.
* Um ein Objekt in der Welt abzulegen, ziehen Sie es auf den Boden.
* Zum Lesen einer Notizkarte klicken Sie sie doppelt an.
	</notification>
	<notification name="FirstSandbox">
		Dies ist eine Sandkastenregion.
Objekte, die Sie hier bauen, können gelöscht werden, wenn Sie das Gebiet verlassen. Sandkästen werden regelmäßig gereinigt. Weitere Informationen hierzu finden Sie oben im Bild neben dem Regionsnamen.

Sandkastenregionen kommen selten vor und sind entsprechend gekennzeichnet.
	</notification>
	<notification name="FirstFlexible">
		Dieses Objekt ist flexibel.
Ein flexibles Objekt ist ein Phantom und nicht physisch, bis die Option „Flexibel“ deaktiviert wurde.
	</notification>
	<notification name="FirstDebugMenus">
		Sie haben das Advanced-Menü aktiviert.
Dieses Menü enthält nützliche Funktionen zum Debuggen von Second Life.
Drücken Sie in Windows Strg-Alt-D (Mac: Befehl-Opt-Umschalt-D) zum Ein- und Ausschalten dieses Menüs.
	</notification>
	<notification name="FirstSculptedPrim">
		Sie bearbeiten ein geformtes Primitiv.
Geformte Primitive benötigen eine spezielle Textur, die ihre Form definiert.
Beispiele für Formtexturen finden Sie in der Inventarbibliothek.
	</notification>
	<notification name="FirstMedia">
		Sie haben die Medienwiedergabe gestartet.  Unter „Audio und Video“ im Fenster „Einstellungen“ können Sie festlegen, dass Medien automatisch wiedergegeben werden. Beachten Sie, dass dies bei nicht vertrauenswürdigen Medienseiten ein Sicherheitsrisiko darstellen kann.
	</notification>
	<notification name="MaxListSelectMessage">
		Sie können maximal [MAX_SELECT] Objekte
von der Liste auswählen.
	</notification>
	<notification name="VoiceInviteP2P">
		[NAME] lädt Sie zu einem Voice-Chat ein.
Klicken Sie auf „Akzeptieren“, um dem Gespräch beizutreten, oder auf „Ablehnen“, um die Einladung auszuschlagen. Klicken Sie auf „Stummschalten“, um diesen Anrufer stumm zu schalten.
		<form name="form">
			<button name="Accept" text="Akzeptieren"/>
			<button name="Decline" text="Ablehnen"/>
			<button name="Mute" text="Stummschalten"/>
		</form>
	</notification>
	<notification name="AutoUnmuteByIM">
		[FIRST] [LAST] hat eine Instant Message erhalten; die Stummschaltung wurde aufgehoben.
	</notification>
	<notification name="AutoUnmuteByMoney">
		[FIRST] [LAST] hat Geld erhalten; die Stummschaltung wurde aufgehoben.
	</notification>
	<notification name="AutoUnmuteByInventory">
		[FIRST] [LAST] wurde ein Inventarobjekt angeboten; die Stummschaltung wurde aufgehoben.
	</notification>
	<notification name="VoiceInviteGroup">
		[NAME] ist einem Voice-Chat mit der Gruppe [GROUP] beigetreten.
Klicken Sie auf „Akzeptieren“, um dem Gespräch beizutreten, oder auf „Ablehnen“, um die Einladung auszuschlagen. Klicken Sie auf „Stummschalten“, um diesen Anrufer stumm zu schalten.
		<form name="form">
			<button name="Accept" text="Akzeptieren"/>
			<button name="Decline" text="Ablehnen"/>
			<button name="Mute" text="Stummschalten"/>
		</form>
	</notification>
	<notification name="VoiceInviteAdHoc">
		[NAME] ist einem Voice-Konferenz-Chat beigetreten.
Klicken Sie auf „Akzeptieren“, um dem Gespräch beizutreten, oder auf „Ablehnen“, um die Einladung auszuschlagen. Klicken Sie auf „Stummschalten“, um diesen Benutzer stumm zu schalten.
		<form name="form">
			<button name="Accept" text="Akzeptieren"/>
			<button name="Decline" text="Ablehnen"/>
			<button name="Mute" text="Stummschalten"/>
		</form>
	</notification>
	<notification name="InviteAdHoc">
		[NAME] lädt Sie zu einem Konferenz-Chat ein.
Klicken Sie auf „Akzeptieren“, um dem Chat beizutreten, oder auf „Ablehnen“, um die Einladung auszuschlagen. Klicken Sie auf „Stummschalten“, um diesen Benutzer stumm zu schalten.
		<form name="form">
			<button name="Accept" text="Akzeptieren"/>
			<button name="Decline" text="Ablehnen"/>
			<button name="Mute" text="Stummschalten"/>
		</form>
	</notification>
	<notification name="VoiceChannelFull">
		Der Voice-Chat, dem Sie beitreten möchten, [VOICE_CHANNEL_NAME], hat seine maximale Teilnehmerzahl erreicht. Bitte versuchen Sie es erneut.
	</notification>
	<notification name="ProximalVoiceChannelFull">
		Es tut uns Leid.  Dieses Gebiet hat seine maximale Kapazität für Voice-Gespräche erreicht.  Bitte versuchen Sie es in einem anderen Gebiet.
	</notification>
	<notification name="VoiceChannelDisconnected">
		Sie haben [VOICE_CHANNEL_NAME] verlassen.  Sie werden nun wieder mit dem Umgebungs-Voice-Chat verbunden.
	</notification>
	<notification name="VoiceChannelDisconnectedP2P">
		[VOICE_CHANNEL_NAME] hat das Gespräch beendet.  Sie werden nun wieder mit dem Umgebungs-Voice-Chat verbunden.
	</notification>
	<notification name="P2PCallDeclined">
		[VOICE_CHANNEL_NAME] hat Ihren Anruf abgelehnt.  Sie werden nun wieder mit dem Umgebungs-Voice-Chat verbunden.
	</notification>
	<notification name="P2PCallNoAnswer">
		[VOICE_CHANNEL_NAME] ist zurzeit nicht erreichbar.  Sie werden nun wieder mit dem Umgebungs-Voice-Chat verbunden.
	</notification>
	<notification name="VoiceChannelJoinFailed">
		Verbindung zu [VOICE_CHANNEL_NAME] nicht möglich. Bitte versuchen Sie es später.  Sie werden nun wieder mit dem Umgebungs-Voice-Chat verbunden.
	</notification>
	<notification name="VoiceLoginRetry">
		Wir erstellen einen Voice-Kanal für Sie. Bitte warten Sie einen Moment.
	</notification>
	<notification name="Cannot enter parcel: not a group member">
		Zugang zur Parzelle verweigert, Sie gehören keiner berechtigten Gruppe an.
	</notification>
	<notification name="Cannot enter parcel: banned">
		Zugang zur Parzelle verweigert. Sie wurden verbannt.
	</notification>
	<notification name="Cannot enter parcel: not on access list">
		Zugang zur Parzelle verweigert. Sie stehen nicht auf der Zugangsliste.
	</notification>
	<notification name="VoiceNotAllowed">
		Sie sind nicht berechtigt, einem Voice-Chat in [VOICE_CHANNEL_NAME] beizutreten.
	</notification>
	<notification name="VoiceCallGenericError">
		Fehler beim Versuch, eine Voice-Chat-Verbindung zu [VOICE_CHANNEL_NAME] herzustellen.  Bitte versuchen Sie es erneut.
	</notification>
	<notification name="ServerVersionChanged">
		Die Region, die Sie betreten haben, verwendet eine andere Simulatorversion.
Aktueller Simulator: [NEWVERSION]
Vorheriger Simulator: [OLDVERSION]
    <unique>
      <context key="OLDVERSION"/>
      <context key="NEWVERSION"/>
    </unique>
	</notification>
	<notification name="UnableToOpenCommandURL">
		Die URL, die Sie angeklickt haben, kann in diesem Web Browser nicht geöffnet werden.
	</notification>
	<global name="UnsupportedCPU">
		- Ihre CPU-Geschwindigkeit entspricht nicht den Mindestanforderungen.
	</global>
	<global name="UnsupportedGLRequirements">
		Ihr Computer entspricht nicht den Hardwareanforderungen von Second Life. Second Life setzt eine OpenGL-Grafikkarte mit Multitextur-Unterstützung voraus. Falls Ihre Grafikkarte diese Funktion unterstützt, installieren Sie die neuesten Treiber sowie die aktuellen Service Packs und Patches für Ihr Betriebssystem.

Sollte das Problem fortbestehen, finden Sie weitere Hilfestellung unter: http://www.secondlife.com/support
	</global>
	<global name="UnsupportedCPUAmount">
		796
	</global>
	<global name="UnsupportedRAMAmount">
		510
	</global>
	<global name="UnsupportedGPU">
		- Ihre Grafikkarte entspricht nicht den Mindestanforderungen.
	</global>
	<global name="UnsupportedRAM">
		- Ihr Arbeitsspeicher entspricht nicht den Mindestanforderungen.
	</global>
	<global name="PermYes">
		Ja
	</global>
	<global name="PermNo">
		Nein
	</global>
</notifications>
>>>>>>> 5926d6d8
<|MERGE_RESOLUTION|>--- conflicted
+++ resolved
@@ -1,3364 +1,3027 @@
-<?xml version="1.0" encoding="utf-8"?>
-<notifications>
-	<global name="skipnexttime">
-		Nicht mehr anzeigen
-	</global>
-	<global name="alwayschoose">
-		Diese Option immer auswählen
-	</global>
-  <template name="okbutton">
-    <form>
-      <button
-       name="OK"
-       text="$yestext"/>
-    </form>
-  </template>
-
-  <template name="okignore">
-    <form>
-      <button
-       name="OK"
-       text="$yestext"/>
-      <ignore text="$ignoretext"/>
-    </form>
-  </template>
-
-  <template name="okcancelbuttons">
-    <form>
-      <button
-       name="OK"
-       text="$yestext"/>
-      <button
-       name="Cancel"
-       text="$notext"/>
-    </form>
-  </template>
-
-  <template name="okcancelignore">
-    <form>
-      <button
-       name="OK"
-       text="$yestext"/>
-      <button
-       name="Cancel"
-       text="$notext"/>
-      <ignore text="$ignoretext"/>
-    </form>
-  </template>
-
-  <template name="okhelpbuttons">
-    <form>
-      <button
-       name="OK"
-       text="$yestext"/>
-      <button
-       name="Help"
-       text="$helptext"/>
-    </form>
-  </template>
-
-  <template name="yesnocancelbuttons">
-    <form>
-      <button
-       name="Yes"
-       text="$yestext"/>
-      <button
-       name="No"
-       text="$notext"/>
-      <button
-       name="Cancel"
-       text="$canceltext"/>
-    </form>
-  </template>
-	<notification functor="GenericAcknowledge" label="Unbekannter Warnhinweis" name="MissingAlert">
-		Ihre Version von Second Life kann den gerade empfangenen Warnhinweis nicht anzeigen.
-
-Fehlerdetails: Der Warnhinweis „[_NAME]“ wurde in notifications.xml nicht gefunden.
-		<usetemplate name="okbutton" yestext="OK"/>
-	</notification>
-	<notification name="FloaterNotFound">
-		Floater-Fehler: Folgende Steuerelemente wurden nicht gefunden:
-
-[CONTROLS]
-		<usetemplate name="okbutton" yestext="OK"/>
-	</notification>
-	<notification name="TutorialNotFound">
-		Derzeit ist kein Tutorial verfügbar.
-		<usetemplate name="okbutton" yestext="OK"/>
-	</notification>
-	<notification name="GenericAlert">
-		[MESSAGE]
-	</notification>
-	<notification name="GenericAlertYesCancel">
-		[MESSAGE]
-		<usetemplate name="okcancelbuttons" notext="Abbrechen" yestext="Ja"/>
-	</notification>
-	<notification name="BadInstallation">
-		Beim Aktualisieren von Second Life ist ein Fehler aufgetreten. Bitte laden Sie die aktuellste Version von PheonixViewer.com herunter.
-		<usetemplate name="okbutton" yestext="OK"/>
-	</notification>
-	<notification name="LoginFailedNoNetwork">
-		Netzwerk Fehler: Eine Verbindung konnte nicht hergestellt werden. 
-„[DIAGNOSTIC]“
-Bitte überprüfen Sie Ihre Netzwerkverbindung.
-		<usetemplate name="okbutton" yestext="OK"/>
-	</notification>
-	<notification name="MessageTemplateNotFound">
-		Meldungsvorlage [PATH] nicht gefunden.
-		<usetemplate name="okbutton" yestext="OK"/>
-	</notification>
-	<notification name="WearableSave">
-		Änderung an aktueller Kleidung/Körperteil speichern?
-		<usetemplate canceltext="Abbrechen" name="yesnocancelbuttons" notext="Nicht speichern" yestext="Speichern"/>
-	</notification>
-	<notification name="CompileQueueSaveText">
-		Der Text für ein Skript konnte aus folgendem Grund nicht hochgeladen werden: [REASON]. Bitte versuchen Sie es erneut.
-	</notification>
-	<notification name="CompileQueueSaveBytecode">
-		Eine kompiliertes Skript konnte aus folgendem Grund nicht hochgeladen werden: [REASON]. Bitte versuchen Sie es erneut.
-	</notification>
-	<notification name="WriteAnimationFail">
-		Fehler beim Schreiben von Animationsdaten.  Bitte versuchen Sie es erneut.
-	</notification>
-	<notification name="UploadAuctionSnapshotFail">
-		Eine Auktions-Screenshot konnte aus folgendem Grund nicht hochgeladen werden: [REASON]
-	</notification>
-	<notification name="UnableToViewContentsMoreThanOne">
-		Es kann nur jeweils der Inhalt von einem Objekt angezeigt werden.
-Wählen Sie ein einzelnes Objekt aus und versuchen Sie es erneut.
-	</notification>
-	<notification name="SaveClothingBodyChanges">
-		Änderung an Kleidung/Körperteilen speichern?
-		<usetemplate canceltext="Abbrechen" name="yesnocancelbuttons" notext="Nicht speichern" yestext="Alles speichern"/>
-	</notification>
-	<notification name="GrantModifyRights">
-		Die Gewährung von Änderungsrechten an andere Einwohner ermöglicht es diesen, JEDES BELIEBIGE Objekt zu ändern oder an sich zu nehmen, das Sie in der Second Life-Welt besitzen. Seien Sie SEHR vorsichtig beim Erteilen dieser Erlaubnis.
-Möchten Sie [NAME] Änderungsrechte gewähren?
-		<usetemplate name="okcancelbuttons" notext="Nein" yestext="Ja"/>
-	</notification>
-	<notification name="GrantModifyRightsMultiple">
-		Die Gewährung von Änderungsrechten an andere Einwohner ermöglicht es diesen, JEDES BELIEBIGE Objekt zu ändern, das Sie in der Second Life-Welt besitzen. Seien Sie SEHR vorsichtig beim Erteilen dieser Erlaubnis.
-Möchten Sie den ausgewählten Einwohnern Änderungsrechte gewähren?
-		<usetemplate name="okcancelbuttons" notext="Nein" yestext="Ja"/>
-	</notification>
-	<notification name="RevokeModifyRights">
-		Möchten Sie [NAME] die Änderungsrechte entziehen?
-		<usetemplate name="okcancelbuttons" notext="Nein" yestext="Ja"/>
-	</notification>
-	<notification name="RevokeModifyRightsMultiple">
-		Möchten Sie den ausgewählten Einwohnern die Änderungsrechte entziehen?
-		<usetemplate name="okcancelbuttons" notext="Nein" yestext="Ja"/>
-	</notification>
-	<notification name="UnableToCreateGroup">
-		Gruppe konnte nicht erstellt werden.
-[MESSAGE]
-		<usetemplate name="okbutton" yestext="OK"/>
-	</notification>
-	<notification name="PanelGroupApply">
-		[NEEDS_APPLY_MESSAGE]
-[WANT_APPLY_MESSAGE]
-		<usetemplate canceltext="Abbrechen" name="yesnocancelbuttons" notext="Änderungen verwerfen" yestext="Änderungen übernehmen"/>
-	</notification>
-	<notification name="MustSpecifyGroupNoticeSubject">
-		Geben Sie einen Betreff für die Gruppenmitteilung ein.
-		<usetemplate name="okbutton" yestext="OK"/>
-	</notification>
-	<notification name="AddGroupOwnerWarning">
-		Sie sind im Begriff, Gruppenmitgliedern die Rolle [ROLE_NAME] zuzuweisen.
-Diese Rolle kann Mitgliedern nicht mehr entzogen werden.
-Sie müssen die Rolle selbst niederlegen.
-Möchten Sie fortfahren?
-		<usetemplate ignoretext="Beim Hinzufügen von Gruppenmitgliedern zur Eigentümerrolle" name="okcancelignore" notext="Nein" yestext="Ja"/>
-	</notification>
-	<notification name="AssignDangerousActionWarning">
-		Sie sind im Begriff, der Rolle „[ROLE_NAME]“ die Fähigkeit „[ACTION_NAME]“ zuzuweisen.
-
- *ACHTUNG*
- Mitglieder in einer Rolle mit dieser Fähigkeit können sich selbst -
- und allen anderen Mitgliedern – Rollen zuweisen, die mehr Rechte
- beinhalten als sie derzeit haben, und damit nahezu
- Eigentümerrechte erreichen. Überlegen Sie sich, wem Sie diese Fähigkeit
- verleihen.
-
-Der Rolle „[ROLE_NAME]“ diese Fähigkeit zuweisen?
-		<usetemplate name="okcancelbuttons" notext="Nein" yestext="Ja"/>
-	</notification>
-	<notification name="AssignDangerousAbilityWarning">
-		Sie sind im Begriff, der Rolle „[ROLE_NAME]“ die Fähigkeit „[ACTION_NAME]“ zuzuweisen.
-
- *ACHTUNG*
- Mitglieder in einer Rolle mit dieser Fähigkeit können sich selbst -
- und allen anderen Mitgliedern – alle Fähigkeiten zuweisen und
- damit fast Eigentümerrechte erreichen.
-
-Der Rolle „[ROLE_NAME]“ diese Fähigkeit zuweisen?
-		<usetemplate name="okcancelbuttons" notext="Nein" yestext="Ja"/>
-	</notification>
-	<notification name="ClickPublishHelpLand">
-		Auswahl von „In Suche veröffentlichen“
-Dieses Kontrollkästchen zeigt Folgendes an:
-- diese Parzelle in den Suchergebnissen
-- die öffentlichen Objekte dieser Parzelle
-- diese Parzelle in der Websuche
-	</notification>
-	<notification name="ClickSoundHelpLand">
-		Medien und Musik können nur innerhalb der Parzelle abgespielt werden. Sound- und Voice-Chat-Optionen können auf die Parzelle beschränkt werden oder von Einwohnern außerhalb der Parzelle, entsprechend ihrer Alterseinstufung, gehört werden. Möchten Sie unsere Knowledgebase besuchen, um mehr darüber zu erfahren, wie diese Optionen eingestellt werden können?
-		<url name="url">
-			http://wiki.secondlife.com/wiki/Medien_auf_Parzellen_(KB)
-		</url>
-		<usetemplate name="okcancelbuttons" notext="Schließen" yestext="Zur Knowledgbase"/>
-	</notification>
-	<notification name="ClickSearchHelpAll">
-		Die Suchergebnisse wurde aufgrund der entsprechenden Registerkarte, Ihrer Alterseinstufung, der gewählten Kategorie und anderen Faktoren geordnet. Bitte besuchen Sie unsere Knowledgebase, um weitere Informationen zu erhalten.
-		<url name="url">
-			http://wiki.secondlife.com/wiki/FAQ_zur_Suchfunktion_(KB)
-		</url>
-		<usetemplate name="okcancelbuttons" notext="Schließen" yestext="Zur Knowledgbase"/>
-	</notification>
-	<notification name="ClickPublishHelpLandDisabled">
-		Diese Parzelle kann nicht in der Suche angezeigt werden, da sie sich in einer Region befindet, die das verbietet.
-	</notification>
-	<notification name="ClickPublishHelpAvatar">
-		Auswahl von „In Suche anzeigen“ zeigt Folgendes an:
-- Ihr Profil in den Suchergebnissen
-- einen Link auf Ihr Profil in den öffentlichen Gruppenseiten
-	</notification>
-	<notification name="ClickPartnerHelpAvatar">
-		Auf der [SECOND_LIFE] Website können Sie anderen Einwohnern eine Partnerschaft vorschlagen und bestehende Partnerschaften lösen.
-
-Die Second Life Website für weitere Informationen über Partnerschaften öffnen?
-		<usetemplate name="okcancelbuttons" notext="Abbrechen" yestext="Gehe zu Seite"/>
-	</notification>
-	<notification name="ClickUploadHelpPermissions">
-		Ihre Standardberechtigung funktionieren in älteren Regionen möglicherweise nicht.
-	</notification>
-	<notification name="ClickWebProfileHelpAvatar">
-		Wenn dieser Einwohner einen Webprofil-URL angegeben hat, können Sie:
- * Auf „Laden“ klicken und die Seite in dieser Web-Registerkarte anzeigen.
- * Auf Laden &gt; „In externem Browser“ klicken und die Seite im Standard-Browser anzeigen.
- * Auf Laden &gt; „Start-URL“ klicken und zum Webprofil des Bewohners zurückkehren.
-
-In Ihrem eigenen Profil können Sie jeden beliebigen URL als Ihr Webprofil eingeben und mit OK übernehmen.
-Wenn sich andere Einwohner Ihr Profil ansehen, können sie diesen URL besuchen.
-	</notification>
-	<notification name="JoinGroupCanAfford">
-		Der Beitritt zu dieser Gruppe kostet [COST] L$.
-Fortfahren?
-		<usetemplate name="okcancelbuttons" notext="Abbrechen" yestext="Beitreten"/>
-	</notification>
-	<notification name="JoinGroupCannotAfford">
-		Der Beitritt zu dieser Gruppe kostet [COST] L$.
-Sie haben nicht genug L$, um dieser Gruppe beizutreten.
-	</notification>
-	<notification name="LandBuyPass">
-		Sie können dieses Land („[PARCEL_NAME]“) für [COST] L$
-[TIME] Stunden lang betreten.  Pass kaufen?
-		<usetemplate name="okcancelbuttons" notext="Abbrechen" yestext="OK"/>
-	</notification>
-	<notification name="SalePriceRestriction">
-		Der Verkaufspreis muss beim allgemeinen Verkauf über 0 L$ liegen.
-Wählen Sie eine bestimmte Person aus, wenn Sie für 0 L$ verkaufen.
-	</notification>
-	<notification name="ConfirmLandSaleChange">
-		Die ausgewählten [LAND_SIZE] qm Land werden zum Verkauf freigegeben.
-Der Verkaufspreis beträgt [SALE_PRICE] L$ und wird automatisch für den Verkauf an [NAME] autorisiert.
-		<usetemplate name="okcancelbuttons" notext="Abbrechen" yestext="OK"/>
-	</notification>
-	<notification name="ConfirmLandSaleToAnyoneChange">
-		ACHTUNG: Wenn Sie auf „An jeden verkaufen“ klicken, kann jeder in Second Life Ihr Land kaufen, auch Einwohner in anderen Regionen.
-
-Die ausgewählten [LAND_SIZE] qm Land werden zum Verkauf freigegeben.
-Der Verkaufspreis beträgt [SALE_PRICE] L$ und wird automatisch für den Verkauf an [NAME] autorisiert.
-		<usetemplate name="okcancelbuttons" notext="Abbrechen" yestext="OK"/>
-	</notification>
-	<notification name="ReturnObjectsDeededToGroup">
-		Möchten Sie alle Ihre Objekte auf dieser Parzelle, die der Gruppe „[NAME]“ gehören, zurück in das jeweilige Inventar ihrer vorherigen Eigentümer transferieren?
-
-*WARNUNG* Alle nicht transferierbaren Objekte, die der Gruppe übertragen wurden, werden dabei gelöscht!
-
-Objekte: [N]
-		<usetemplate name="okcancelbuttons" notext="Abbrechen" yestext="OK"/>
-	</notification>
-	<notification name="ReturnObjectsOwnedByUser">
-		Möchten Sie alle Objekte auf dieser Parzelle, die dem Einwohner „[NAME]“ gehören, in das jeweilige Inventar ihrer Eigentümer transferieren?
-
-Objekte: [N]
-		<usetemplate name="okcancelbuttons" notext="Abbrechen" yestext="OK"/>
-	</notification>
-	<notification name="ReturnObjectsOwnedBySelf">
-		Möchten Sie alle Objekte auf dieser Parzelle, die Ihnen gehören, zurück in Ihr Inventar transferieren?
-
-Objekte: [N]
-		<usetemplate name="okcancelbuttons" notext="Abbrechen" yestext="OK"/>
-	</notification>
-	<notification name="ReturnObjectsNotOwnedBySelf">
-		Möchten Sie alle Objekte auf dieser Parzelle, die NICHT Ihnen gehören, in das Inventar ihrer Eigentümer transferieren?
-Transferierbare Objekte, die an eine Gruppe übertragen wurden, werden ihren vorherigen Eigentümern zurückgegeben.
-
-*WARNUNG* Alle nicht transferierbaren Objekte, die der Gruppe übertragen wurden, werden dabei gelöscht!
-
-Objekte: [N]
-		<usetemplate name="okcancelbuttons" notext="Abbrechen" yestext="OK"/>
-	</notification>
-	<notification name="ReturnObjectsNotOwnedByUser">
-		Möchten Sie alle Objekte auf dieser Parzelle, die NICHT [NAME] gehören, in das Inventar ihrer Eigentümer transferieren?
-Transferierbare Objekte, die an eine Gruppe übertragen wurden, werden ihren vorherigen Eigentümern zurückgegeben.
-
-*WARNUNG* Alle nicht transferierbaren Objekte, die der Gruppe übertragen wurden, werden dabei gelöscht!
-
-Objekte: [N]
-		<usetemplate name="okcancelbuttons" notext="Abbrechen" yestext="OK"/>
-	</notification>
-	<notification name="ReturnAllTopObjects">
-		Möchten Sie alle aufgeführten Objekte ihren Eigentümern zurückgeben?
-		<usetemplate name="okcancelbuttons" notext="Abbrechen" yestext="OK"/>
-	</notification>
-	<notification name="DisableAllTopObjects">
-		Möchten Sie alle Objekte in dieser Region deaktivieren?
-		<usetemplate name="okcancelbuttons" notext="Abbrechen" yestext="OK"/>
-	</notification>
-	<notification name="ReturnObjectsNotOwnedByGroup">
-		Objekte auf dieser Parzelle, die von der Gruppe [NAME] nicht gemeinsam genutzt werden, an ihre Eigentümer zurückgeben?
-
-Objekte: [N]
-		<usetemplate name="okcancelbuttons" notext="Abbrechen" yestext="OK"/>
-	</notification>
-	<notification name="UnableToDisableOutsideScripts">
-		Skriptdeaktivierung nicht möglich.
-Für die gesamte Region ist Schaden aktiviert.
-Damit Waffen funktionieren, müssen Skripts erlaubt sein.
-	</notification>
-	<notification name="MustBeInParcel">
-		Sie müssen auf einer Landparzelle stehen, um ihren Landepunkt festzulegen.
-	</notification>
-	<notification name="PromptRecipientEmail">
-		Bitte geben Sie für den/die Empfänger eine gültige Email-Adresse ein.
-	</notification>
-	<notification name="PromptSelfEmail">
-		Geben Sie Ihre E-Mail-Adresse ein.
-	</notification>
-	<notification name="PromptMissingSubjMsg">
-		Foto mit Standardbetreff bzw. -nachricht als E-Mail versenden?
-		<usetemplate name="okcancelbuttons" notext="Abbrechen" yestext="OK"/>
-	</notification>
-	<notification name="ErrorProcessingSnapshot">
-		Fehler beim Verarbeiten der Fotodaten
-	</notification>
-	<notification name="ErrorEncodingSnapshot">
-		Fehler beim Erstellen des Fotos!
-	</notification>
-	<notification name="ErrorUploadingPostcard">
-		Ein Foto konnte aus folgendem Grund nicht gesendet werden: [REASON]
-	</notification>
-	<notification name="ErrorUploadingReportScreenshot">
-		Ein Report-Screenshot konnte aus folgendem Grund nicht hochgeladen werden: [REASON]
-	</notification>
-	<notification name="MustAgreeToLogIn">
-		Bevor Sie sich in [SECOND_LIFE] anmelden können, müssen Sie den Nutzungsbedingungen zustimmen.
-	</notification>
-	<notification name="CouldNotPutOnOutfit">
-		Outfit konnte nicht angezogen werden.
-Der Outfit-Ordner enthält keine Kleidung, Körperteile oder Anhänge.
-	</notification>
-	<notification name="CannotWearTrash">
-		Kleider oder Körperteile im Papierkorb können nicht getragen werden
-	</notification>
-	<notification name="CannotWearInfoNotComplete">
-		Sie können das Objekt nicht anziehen, weil es noch nicht geladen wurde. Warten Sie kurz und versuchen Sie es dann noch einmal.
-	</notification>
-	<notification name="MustHaveAccountToLogIn">
-		Hoppla! Da fehlt noch etwas.
-Geben Sie bitte den Vor- und den Nachnamen Ihres Avatars ein.
-
-Sie benötigen ein Benutzerkonto, um [SECOND_LIFE] betreten zu können. Möchten Sie jetzt ein Benutzerkonto anlegen?
-		<usetemplate name="okcancelbuttons" notext="Erneut versuchen" yestext="Neues Benutzerkonto anlegen"/>
-	</notification>
-	<notification name="AddClassified">
-		Anzeigen erscheinen für eine Woche unter „Anzeigen“ im Suchverzeichnis. Füllen Sie Ihre Anzeige aus und klicken Sie auf „Veröffentlichen...“, um sie zum Verzeichnis hinzuzufügen. Sie werden gebeten, einen Preis zu bezahlen, wenn Sie auf „Veröffentlichen“ klicken. Wenn Sie mehr bezahlen oder ein Benutzer nach Ihren Suchbegriffen sucht, erscheint Ihre Anzeige weiter oben in der Liste.
-		<usetemplate ignoretext="Beim Hinzufügen einer neuen Anzeige" name="okcancelignore" notext="Abbrechen" yestext="OK"/>
-	</notification>
-	<notification name="DeleteClassified">
-		Anzeige „[NAME]“ löschen?
-Gebühren werden nicht rückerstattet.
-		<usetemplate name="okcancelbuttons" notext="Abbrechen" yestext="OK"/>
-	</notification>
-	<notification name="ClassifiedSave">
-		Änderung an Anzeige [NAME] speichern?
-		<usetemplate canceltext="Abbrechen" name="yesnocancelbuttons" notext="Nicht speichern" yestext="Speichern"/>
-	</notification>
-	<notification name="DeleteAvatarPick">
-		Auswahl [PICK] löschen?
-		<usetemplate name="okcancelbuttons" notext="Abbrechen" yestext="OK"/>
-	</notification>
-	<notification name="PromptGoToEventsPage">
-		Zur [SECOND_LIFE] Events-Webseite?
-		<usetemplate name="okcancelbuttons" notext="Abbrechen" yestext="OK"/>
-	</notification>
-	<notification name="SelectProposalToView">
-		Wählen Sie ein Angebot zur Ansicht.
-	</notification>
-	<notification name="SelectHistoryItemToView">
-		Wählen Sie ein Element zur Ansicht.
-	</notification>
-	<notification name="ResetShowNextTimeDialogs">
-		Möchten Sie alle Popups wieder aktivieren, die Sie zuvor auf „Nicht mehr anzeigen“ gesetzt haben?
-		<usetemplate name="okcancelbuttons" notext="Abbrechen" yestext="OK"/>
-	</notification>
-	<notification name="SkipShowNextTimeDialogs">
-		Möchten Sie alle Popups, die übersprungen werden können, deaktivieren?
-		<usetemplate name="okcancelbuttons" notext="Abbrechen" yestext="OK"/>
-	</notification>
-	<notification name="CacheWillClear">
-		Der Cache wird nach einem Neustart von [SECOND_LIFE] geleert.
-	</notification>
-	<notification name="CacheWillBeMoved">
-		Der Cache wird nach einem Neustart von [SECOND_LIFE] verschoben.
-Hinweis: Der Cache wird dabei gelöscht/geleert.
-	</notification>
-	<notification name="ChangeConnectionPort">
-		Die Port-Einstellungen werden nach einem Neustart von [SECOND_LIFE] wirksam.
-	</notification>
-	<notification name="ChangeSkin">
-		Die neue Benutzeroberfläche wird nach einem Neustart von [SECOND_LIFE] angewendet.
-	</notification>
-	<notification name="GoToAuctionPage">
-		Zur [SECOND_LIFE]-Webseite, um Auktionen anzuzeigen oder ein Gebot abzugeben?
-		<usetemplate name="okcancelbuttons" notext="Abbrechen" yestext="OK"/>
-	</notification>
-	<notification name="SaveChanges">
-		Änderungen speichern?
-		<usetemplate canceltext="Abbrechen" name="yesnocancelbuttons" notext="Nicht speichern" yestext="Speichern"/>
-	</notification>
-	<notification name="GestureSaveFailedTooManySteps">
-		Speichern der Geste fehlgeschlagen.
-Die Geste besteht aus zu vielen Schritten.
-Löschen Sie einige Schritte und versuchen Sie es erneut.
-	</notification>
-	<notification name="GestureSaveFailedTryAgain">
-		Speichern der Geste fehlgeschlagen.  Warten Sie kurz und versuchen Sie es dann noch einmal.
-	</notification>
-	<notification name="GestureSaveFailedObjectNotFound">
-		Geste konnte nicht gespeichert werden, da das Objekt oder das zugehörige Objektinventar nicht gefunden wurden.
-Das Objekt ist möglicherweise außer Reichweite oder wurde gelöscht.
-	</notification>
-	<notification name="GestureSaveFailedReason">
-		Eine Geste konnte aus folgendem Grund nicht gespeichert werden: [REASON].  Speichern Sie die Geste bitte später.
-	</notification>
-	<notification name="SaveNotecardFailObjectNotFound">
-		Notizkarte konnte nicht gespeichert werden, da das Objekt oder das zugehörige Objektinventar nicht gefunden wurden.
-Das Objekt ist möglicherweise außer Reichweite oder wurde gelöscht.
-	</notification>
-	<notification name="SaveNotecardFailReason">
-		Eine Notizkarte konnte aus folgendem Grund nicht gespeichert werden: [REASON].  Speichern Sie die Notizkarte bitte später.
-	</notification>
-	<notification name="ScriptCannotUndo">
-		Es konnten nicht alle Änderungen in Ihrer Skriptversion rückgängig gemacht werden.
-Möchten Sie die letzte gespeicherte Version vom Server laden?
-(**Warnung** Dieser Vorgang kann nicht rückgängig gemacht werden.)
-		<usetemplate name="okcancelbuttons" notext="Abbrechen" yestext="OK"/>
-	</notification>
-	<notification name="SaveScriptFailReason">
-		Ein Skript konnte aus folgendem Grund nicht gespeichert werden: [REASON].  Speichern Sie das Skript bitte später.
-	</notification>
-	<notification name="SaveScriptFailObjectNotFound">
-		Skript konnte nicht gespeichert werden, weil das zugehörige Objekt nicht gefunden wurde.
-Das Objekt ist möglicherweise außer Reichweite oder wurde gelöscht.
-	</notification>
-	<notification name="SaveBytecodeFailReason">
-		Ein kompiliertes Skript konnte aus folgendem Grund nicht gespeichert werden: [REASON].  Speichern Sie das Skript bitte später.
-	</notification>
-	<notification name="CouldNotStartStopScript">
-		Skript konnte nicht gestartet oder beendet werden, weil das zugehörige Objekt nicht gefunden wurde.
-Das Objekt ist möglicherweise außer Reichweite oder wurde gelöscht.
-	</notification>
-	<notification name="CannotDownloadFile">
-		Dateidownload nicht möglich
-	</notification>
-	<notification name="CannotWriteFile">
-		Datei [[FILE]] kann nicht geschrieben werden
-	</notification>
-	<notification name="UnsupportedHardware">
-		Achtung: Ihr System erfüllt nicht die Mindestanforderungen von Second Life. Dies kann eine schlechte Darstellungsleistung in Second Life zur Folge haben. Für nicht unterstützte Systemkonfigurationen bieten wir keinen technischen Support.
-
-MINSPECS
-Die Seite [_URL] für weitere Informationen öffnen?
-		<url name="url" option="0">
-			http://secondlife.com/support/sysreqs.php?lang=de
-		</url>
-		<usetemplate ignoretext="Bei Entdeckung nicht unterstützter Hardware" name="okcancelignore" notext="Nein" yestext="Ja"/>
-	</notification>
-	<notification name="UnknownGPU">
-		Ihr System verwendet eine uns zurzeit unbekannte Grafikkarte.
-Dies ist häufig der Fall bei neuer Hardware, die wir noch nicht testen konnten.
-Second Life funktioniert aller Voraussicht nach normal, möglicherweise müssen Sie aber die Grafikeinstellungen anpassen.
-(Bearbeiten &gt; Einstellungen &gt; Grafik).
-		<form name="form">
-			<ignore name="ignore" text="Bei Entdeckung einer unbekannten Grafikkarte"/>
-		</form>
-	</notification>
-	<notification name="DisplaySettingsNoShaders">
-		[SECOND_LIFE] ist bei der Initialisierung der Grafiktreiber abgestürzt.
-Die Grafikqualität wird auf eine niedrige Stufe zurückgesetzt, um einige typische Treiberfehler zu vermeiden.
-Einige Grafikfunktionen werden ausgeschaltet.
-Wir empfehlen die Aktualisierung Ihrer Grafikkartentreiber.
-Sie können die Grafikqualität unter „Einstellungen“ &gt; „Grafik“ wieder erhöhen.
-	</notification>
-	<notification name="RegionNoTerraforming">
-		Die Region [REGION] erlaubt kein Terraforming.
-	</notification>
-	<notification name="CannotCopyWarning">
-		Sie sind nicht berechtigt, dieses Objekt zu kopieren und verlieren es aus Ihrem Inventar, wenn Sie es weggeben. Möchten Sie dieses Objekt anbieten?
-		<usetemplate name="okcancelbuttons" notext="Nein" yestext="Ja"/>
-	</notification>
-	<notification name="CannotGiveItem">
-		Inventarobjekt kann nicht übergeben werden.
-	</notification>
-	<notification name="TransactionCancelled">
-		Transaktion abgebrochen.
-	</notification>
-	<notification name="TooManyItems">
-		Es können maximal 42 Objekte auf einmal in das Inventar transferiert werden.
-	</notification>
-	<notification name="NoItems">
-		Sie sind nicht berechtigt, die ausgewählten Objekte zu kopieren.
-	</notification>
-	<notification name="CannotCopyCountItems">
-		Sie sind nicht berechtigt, [COUNT] der ausgewählten Objekte zu kopieren. Diese Objekte werden aus Ihrem Inventar gelöscht.
-Möchten Sie diese Objekte weggeben?
-		<usetemplate name="okcancelbuttons" notext="Nein" yestext="Ja"/>
-	</notification>
-	<notification name="CannotGiveCategory">
-		Sie sind nicht berechtigt, den ausgewählten Ordner zu kopieren.
-	</notification>
-	<notification name="FreezeAvatar">
-		Diesen Avatar einfrieren?
-Der Avatar wird außer Gefecht gesetzt und kann sich nicht mehr bewegen, chatten oder mit der Welt interagieren.
-		<usetemplate canceltext="Abbrechen" name="yesnocancelbuttons" notext="Auftauen" yestext="Einfrieren"/>
-	</notification>
-	<notification name="FreezeAvatarFullname">
-		[AVATAR_NAME] einfrieren?
-Der Avatar wird außer Gefecht gesetzt und kann sich nicht mehr bewegen, chatten oder mit der Welt interagieren.
-		<usetemplate canceltext="Abbrechen" name="yesnocancelbuttons" notext="Auftauen" yestext="Einfrieren"/>
-	</notification>
-	<notification name="EjectAvatarFullname">
-		[AVATAR_NAME] von Ihrem Land werfen?
-		<usetemplate canceltext="Abbrechen" name="yesnocancelbuttons" notext="Ausschließen und Verbannen" yestext="Ausschließen"/>
-	</notification>
-	<notification name="EjectAvatarNoBan">
-		Diesen Avatar aus Ihrem Land werfen?
-		<usetemplate name="okcancelbuttons" notext="Abbrechen" yestext="Hinauswerfen"/>
-	</notification>
-	<notification name="EjectAvatarFullnameNoBan">
-		[AVATAR_NAME] aus Ihrem Land werfen?
-		<usetemplate name="okcancelbuttons" notext="Abbrechen" yestext="Hinauswerfen"/>
-	</notification>
-	<notification name="AcquireErrorTooManyObjects">
-		FEHLER: Zu viele Objekte ausgewählt.
-	</notification>
-	<notification name="AcquireErrorObjectSpan">
-		FEHLER: Die Objekte überspannen mehrere Regionen.
-Verschieben Sie alle betreffenden Objekte in dieselbe Region.
-	</notification>
-	<notification name="PromptGoToCurrencyPage">
-		[EXTRA]
-
-[URL] für Informationen zum Deviseneinkauf öffnen?
-		<usetemplate name="okcancelbuttons" notext="Abbrechen" yestext="OK"/>
-	</notification>
-	<notification name="UnableToLinkObjects">
-		Verknüpfung dieser [COUNT] Objekte nicht möglich.
-Sie können maximal [MAX] Objekte verknüpfen.
-	</notification>
-	<notification name="CannotLinkIncompleteSet">
-		Sie können nur vollständige Objektsätze verknüpfen und Sie müssen mehr als ein Objekt auswählen.
-	</notification>
-	<notification name="CannotLinkModify">
-		Verknüpfung nicht möglich, da Sie nicht alle Objekte bearbeiten dürfen.
-
-Stellen Sie sicher, dass kein Objekt gesperrt ist und alle Objekte Ihnen gehören.
-	</notification>
-	<notification name="CannotLinkDifferentOwners">
-		Verknüpfung nicht möglich, da nicht alle Objekte denselben Eigentümer haben.
-
-Stellen Sie sicher, dass alle ausgewählten Objekte Ihnen gehören.
-	</notification>
-	<notification name="NoFileExtension">
-		Kein Dateityp für Datei: „[FILE]“
-
-Vergewissern Sie sich, dass die Datei den richtigen Dateityp hat.
-	</notification>
-	<notification name="InvalidFileExtension">
-		Ungültige Datei-Endung [EXTENSION]
-Erwartet wurde [VALIDS]
-		<usetemplate name="okbutton" yestext="OK"/>
-	</notification>
-	<notification name="CannotUploadSoundFile">
-		Sounddatei konnte nicht hochgeladen werden:
-[FILE]
-	</notification>
-	<notification name="SoundFileNotRIFF">
-		Die Datei ist anscheinend keine RIFF WAVE-Datei:
-[FILE]
-	</notification>
-	<notification name="SoundFileNotPCM">
-		Die Datei ist anscheinend keine PCM WAVE-Audiodatei:
-[FILE]
-	</notification>
-	<notification name="SoundFileInvalidChannelCount">
-		Die Datei hat eine ungültige Anzahl Tonkanäle (muss Mono oder Stereo sein):
-[FILE]
-	</notification>
-	<notification name="SoundFileInvalidSampleRate">
-		Die Sample-Rate dieser Datei wird nicht unterstützt (muss 44,1 K sein):
-[FILE]
-	</notification>
-	<notification name="SoundFileInvalidWordSize">
-		Die Word-Größe dieser Datei wird nicht unterstützt (muss 8 oder 16 Bit sein):
-[FILE]
-	</notification>
-	<notification name="SoundFileInvalidHeader">
-		„Daten“-Chunk in WAV-Header nicht gefunden:
-[FILE]
-	</notification>
-	<notification name="SoundFileInvalidTooLong">
-		Audiodatei ist zu lang (max. 10 Sekunden):
-[FILE]
-	</notification>
-	<notification name="ProblemWithFile">
-		Problem mit Datei [FILE]:
-
-[ERROR]
-	</notification>
-	<notification name="CannotOpenTemporarySoundFile">
-		Temporäre komprimierte Sounddatei konnte nicht geöffnet werden: [FILE]
-	</notification>
-	<notification name="UnknownVorbisEncodeFailure">
-		Unbekannter Vorbis-Kodierungsfehler in: [FILE]
-	</notification>
-	<notification name="CannotEncodeFile">
-		Datei konnte nicht kodiert werden: [FILE]
-	</notification>
-	<notification name="CorruptResourceFile">
-		Ressourcendatei beschädigt: [FILE]
-	</notification>
-	<notification name="UnknownResourceFileVersion">
-		Unbekannte Linden-Ressourcenversion in Datei: [FILE]
-	</notification>
-	<notification name="UnableToCreateOutputFile">
-		Ausgabedatei konnte nicht erstellt werden: [FILE]
-	</notification>
-	<notification name="DoNotSupportBulkAnimationUpload">
-		Der Mehrfach-Upload von Animationsdateien wird zurzeit nicht unterstützt.
-	</notification>
-	<notification name="CannotUploadReason">
-		Datei [FILE] kann aus folgendem Grund nicht hochgeladen werden: [REASON]
-Bitte versuchen Sie es erneut.
-	</notification>
-	<notification name="CannotCreateLandmarkNotOwner">
-		Sie können hier keine Landmarke erstellen, da der Landeigentümer dies verboten hat.
-	</notification>
-	<notification name="CannotRecompileSelectObjectsNoScripts">
-		„Rekompilieren“ nicht möglich.
-Objekt mit Skript wählen.
-	</notification>
-	<notification name="CannotRecompileSelectObjectsNoPermission">
-		„Rekompilieren“ nicht möglich.
-
-Wählen Sie Objekte mit Skripts, die Sie bearbeiten dürfen.
-	</notification>
-	<notification name="CannotResetSelectObjectsNoScripts">
-		„Zurücksetzen“ nicht möglich.
-
-Wählen Sie Objekte mit Skripts.
-	</notification>
-	<notification name="CannotResetSelectObjectsNoPermission">
-		„Zurücksetzen“ nicht möglich.
-
-Wählen Sie Objekte mit Skripts, die Sie bearbeiten dürfen.
-	</notification>
-	<notification name="CannotSetRunningSelectObjectsNoScripts">
-		„Ausführen“ von Skripts nicht möglich.
-
-Wählen Sie Objekte mit Skripts.
-	</notification>
-	<notification name="CannotSetRunningNotSelectObjectsNoScripts">
-		„Deaktivieren“ von Skripts nicht möglich.
-
-Wählen Sie Objekte mit Skripts.
-	</notification>
-	<notification name="NoFrontmostFloater">
-		Kein vorderster Floater zum Speichern.
-	</notification>
-	<notification name="SeachFilteredOnShortWords">
-		Ihre Suchanfrage wurde geändert.
-Zu kurze Begriffe wurden entfernt.
-
-Ihre Suchanfrage: [FINALQUERY]
-	</notification>
-	<notification name="SeachFilteredOnShortWordsEmpty">
-		Ihre Suchbegriffe sind zu kurz.
-Es wurde keine Suche durchgeführt.
-	</notification>
-	<notification name="CouldNotTeleportReason">
-		Teleport fehlgeschlagen.
-[REASON]
-	</notification>
-	<notification name="invalid_tport">
-		Bei der Bearbeitung Ihrer Teleport-Anfrage ist ein Problem aufgetreten. Sie müssen sich zum Teleportieren eventuell neu anmelden. Wenn Sie diese Nachricht weiterhin erhalten, konsultieren Sie bitte die Tech-Support-FAQ unter:
-www.secondlife.com/support
-	</notification>
-	<notification name="invalid_region_handoff">
-		Bei der Bearbeitung Ihres Regionswechsels ist ein Problem aufgetreten. Sie müssen sich zum Wechsel der Region eventuell neu anmelden. Wenn Sie diese Nachricht weiterhin erhalten, konsultieren Sie bitte die Tech-Support-FAQ unter:
-www.secondlife.com/support
-	</notification>
-	<notification name="blocked_tport">
-		Teleportieren ist zurzeit leider nicht möglich. Versuchen Sie es später noch einmal.
-Wenn der Teleport dann immer noch nicht funktioniert, melden Sie sich bitte ab und wieder an.
-	</notification>
-	<notification name="nolandmark_tport">
-		Das System konnte das Landmarken-Ziel nicht finden.
-	</notification>
-	<notification name="timeout_tport">
-		Das System konnte keine Teleport-Verbindung herstellen.
-Versuchen Sie es später noch einmal.
-	</notification>
-	<notification name="noaccess_tport">
-		Sie haben leider keinen Zugang zu diesem Teleport-Ziel.
-	</notification>
-	<notification name="missing_attach_tport">
-		Ihre Anhänge sind noch nicht eingetroffen. Warten Sie kurz oder melden Sie sich ab und wieder an, bevor Sie einen neuen Teleport-Versuch unternehmen.
-	</notification>
-	<notification name="too_many_uploads_tport">
-		Die Asset-Warteschlange in dieser Region ist zurzeit überlastet.
-Ihre Teleport-Anfrage kann nicht sofort bearbeitet werden. Versuchen Sie es in einigen Minuten erneut oder besuchen Sie eine weniger überfüllte Region.
-	</notification>
-	<notification name="expired_tport">
-		Das System konnte Ihre Teleport-Anfrage nicht rechtzeitig bearbeiten. Versuchen Sie es in einigen Minuten erneut.
-	</notification>
-	<notification name="expired_region_handoff">
-		Das System konnte Ihre Anfrage zum Regionswechsel nicht rechtzeitig bearbeiten. Versuchen Sie es in einigen Minuten erneut.
-	</notification>
-	<notification name="no_host">
-		Teleport-Ziel wurde nicht gefunden. Das Ziel ist entweder im Moment nicht verfügbar oder existiert nicht mehr. Versuchen Sie es in einigen Minuten erneut.
-	</notification>
-	<notification name="no_inventory_host">
-		Das Inventarsystem ist zurzeit nicht verfügbar.
-	</notification>
-	<notification name="CannotSetLandOwnerNothingSelected">
-		Landeigentümer kann nicht festgelegt werden:
-Keine Parzelle ausgewählt.
-	</notification>
-	<notification name="CannotSetLandOwnerMultipleRegions">
-		Eine erzwungene Landübertragung ist nicht möglich, da die Auswahl mehrere Regionen umfasst. Wählen Sie ein kleineres Gebiet und versuchen Sie es erneut.
-	</notification>
-	<notification name="ForceOwnerAuctionWarning">
-		Diese Parzelle steht zur Auktion. Eine zwangsweise Eigentumsübertragung beendet die Auktion und verärgert womöglich Einwohner, die bereits ein Gebot abgegeben haben. Eigentumsübertragung erzwingen?
-		<usetemplate name="okcancelbuttons" notext="Abbrechen" yestext="OK"/>
-	</notification>
-	<notification name="CannotContentifyNothingSelected">
-		Inhaltsidentifizierung nicht möglich:
-Keine Parzelle ausgewählt.
-	</notification>
-	<notification name="CannotContentifyNoRegion">
-		Inhaltsidentifizierung nicht möglich:
-Keine Region ausgewählt.
-	</notification>
-	<notification name="CannotReleaseLandNothingSelected">
-		Land kann nicht aufgegeben werden:
-Keine Parzelle ausgewählt.
-	</notification>
-	<notification name="CannotReleaseLandNoRegion">
-		Land kann nicht aufgegeben werden:
-Region nicht gefunden.
-	</notification>
-	<notification name="CannotBuyLandNothingSelected">
-		Land kann nicht gekauft werden:
-Keine Parzelle ausgewählt.
-	</notification>
-	<notification name="CannotBuyLandNoRegion">
-		Land kann nicht gekauft werden:
-Kann die Region nicht finden, in der sich dieses Land befindet.
-	</notification>
-	<notification name="CannotCloseFloaterBuyLand">
-		Das Fenster „Land kaufen“ kann erst geschlossen werden,
-nachdem Second Life den Transaktionspreis geschätzt hat.
-	</notification>
-	<notification name="CannotDeedLandNothingSelected">
-		Land kann nicht übertragen werden:
-Keine Parzelle ausgewählt.
-	</notification>
-	<notification name="CannotDeedLandNoGroup">
-		Land kann nicht übertragen werden:
-Keine Gruppe ausgewählt.
-	</notification>
-	<notification name="CannotDeedLandNoRegion">
-		Land kann nicht übertragen werden:
-Kann die Region nicht finden, in der sich dieses Land befindet.
-Bitte melden Sie dies über „Hilfe“ &gt; „Fehler melden“.
-	</notification>
-	<notification name="CannotDeedLandMultipleSelected">
-		Land kann nicht übertragen werden:
-Mehrere Parzellen ausgewählt.
-
-Wählen Sie eine einzelne Parzelle.
-	</notification>
-	<notification name="ParcelCanPlayMedia">
-		Dieser Ort kann Streaming-Medien abspielen.
-Streaming-Medien erfordern eine schnelle Internet-Verbindung.
-
-Streaming-Medien abspielen, wenn verfügbar?
-(Sie können diese Option später unter „Einstellungen“ &gt; „Audio &amp; Video“ ändern.)
-		<usetemplate name="okcancelbuttons" notext="Deaktivieren" yestext="Medien wiedergeben"/>
-	</notification>
-	<notification name="CannotDeedLandWaitingForServer">
-		Land kann nicht übertragen werden:
-Warte auf Server für Eigentümerinformationen.
-
-Bitte versuchen Sie es erneut.
-	</notification>
-	<notification name="CannotDeedLandNoTransfer">
-		Land kann nicht übertragen werden:
-Die Region [REGION] erlaubt keine Landübertragung.
-	</notification>
-	<notification name="CannotReleaseLandWatingForServer">
-		Land kann nicht aufgegeben werden:
-Server muss Parzelleninformation aktualisieren.
-
-Versuchen Sie es in einigen Sekunden erneut.
-	</notification>
-	<notification name="CannotReleaseLandSelected">
-		Land kann nicht aufgegeben werden:
-Die ausgewählten Parzellen gehören Ihnen nicht.
-
-Wählen Sie eine einzelne Parzelle.
-	</notification>
-	<notification name="CannotReleaseLandDontOwn">
-		Land kann nicht aufgegeben werden:
-Ihnen fehlt die Berechtigung zur Freigabe dieser Parzelle.
-Parzellen, die Ihnen gehören, werden grün dargestellt.
-	</notification>
-	<notification name="CannotReleaseLandRegionNotFound">
-		Land kann nicht aufgegeben werden:
-Kann die Region nicht finden, in der sich dieses Land befindet.
-
-Bitte melden Sie dies über „Hilfe“ &gt; „Fehler melden“.
-	</notification>
-	<notification name="CannotReleaseLandNoTransfer">
-		Land kann nicht aufgegeben werden:
-Die Region [REGION] erlaubt keine Landübertragung.
-	</notification>
-	<notification name="CannotReleaseLandPartialSelection">
-		Land kann nicht aufgegeben werden:
-Zum Freigeben müssen Sie eine ganze Parzelle auswählen.
-
-Wählen Sie eine ganze Parzelle oder teilen Sie Ihre Parzelle.
-	</notification>
-	<notification name="ReleaseLandWarning">
-		Sie sind im Begriff, [AREA] qm Land aufzugeben.
-Wenn Sie diese Parzelle aufgeben, wird sie ohne L$-Erstattung von Ihrem Landbesitz entfernt.
-
-Dieses Land aufgeben?
-		<usetemplate name="okcancelbuttons" notext="Abbrechen" yestext="OK"/>
-	</notification>
-	<notification name="CannotDivideLandNothingSelected">
-		Land kann nicht aufgeteilt werden:
-
-Keine Parzellen ausgewählt.
-	</notification>
-	<notification name="CannotDivideLandPartialSelection">
-		Land kann nicht aufgeteilt werden:
-
-Sie haben eine ganze Parzelle ausgewählt.
-Wählen Sie einen Parzellenabschnitt aus.
-	</notification>
-	<notification name="LandDivideWarning">
-		Wenn Sie dieses Land teilen, wird diese Parzelle in zwei geteilt, jede mit ihren eigenen Einstellungen. Einige dieser Einstellungen werden aufgrund dieses Vorgangs zurückgesetzt.
-
-Land teilen?
-		<usetemplate name="okcancelbuttons" notext="Abbrechen" yestext="OK"/>
-	</notification>
-	<notification name="CannotDivideLandNoRegion">
-		Land kann nicht aufgeteilt werden:
-Kann die Region nicht finden, in der sich dieses Land befindet.
-
-Bitte melden Sie dies über „Hilfe“ &gt; „Fehler melden“.
-	</notification>
-	<notification name="CannotJoinLandNoRegion">
-		Land kann nicht zusammengelegt werden:
-Kann die Region nicht finden, in der sich dieses Land befindet.
-
-Bitte melden Sie dies über „Hilfe“ &gt; „Fehler melden“.
-	</notification>
-	<notification name="CannotJoinLandNothingSelected">
-		Land kann nicht zusammengelegt werden:
-Keine Parzellen ausgewählt.
-	</notification>
-	<notification name="CannotJoinLandEntireParcelSelected">
-		Land kann nicht zusammengelegt werden:
-Sie haben nur eine Parzelle ausgewählt.
-
-Wählen Sie Land auf beiden Parzellen aus.
-	</notification>
-	<notification name="CannotJoinLandSelection">
-		Land kann nicht zusammengelegt werden:
-Sie müssen mehrere Parzellen auswählen.
-
-Wählen Sie Land auf beiden Parzellen aus.
-	</notification>
-	<notification name="JoinLandWarning">
-		Beim Zusammenlegen entsteht aus den vom Auswahlrechteck
-erfassten Parzellen eine große Parzelle.
-Sie müssen der neuen Parzelle einen Namen geben und ihre Optionen festlegen.
-
-Land zusammenlegen?
-		<usetemplate name="okcancelbuttons" notext="Abbrechen" yestext="OK"/>
-	</notification>
-	<notification name="ShowOwnersHelp">
-		Eigentümer anzeigen:
-Parzellen farblich kennzeichnen, um Eigentumsart anzuzeigen.
-
-Grün = Ihr Land
-Blau = Das Land Ihrer Gruppe
-Rot = Im Eigentum anderer
-Geld = Zum Verkauf
-Lila = Zur Auktion
-Grau = Öffentlich
-	</notification>
-	<notification name="ConfirmNotecardSave">
-		Um das Objekt kopieren oder anzeigen zu können, müssen Sie zuerst diese Notizkarte speichern. Notizkarte speichern?
-		<usetemplate name="okcancelbuttons" notext="Abbrechen" yestext="OK"/>
-	</notification>
-	<notification name="ConfirmItemCopy">
-		Dieses Objekt in Ihr Inventar kopieren?
-		<usetemplate name="okcancelbuttons" notext="Abbrechen" yestext="Kopieren"/>
-	</notification>
-	<notification name="ResolutionSwitchFail">
-		Auflösung konnte nicht auf [RESX] x [RESY] gesetzt werden
-	</notification>
-	<notification name="ErrorUndefinedGrasses">
-		Fehler: Nicht definierte Gräser: [SPECIES]
-	</notification>
-	<notification name="ErrorUndefinedTrees">
-		Fehler: Nicht definierte Bäume: [SPECIES]
-	</notification>
-	<notification name="CannotSaveWearableOutOfSpace">
-		„[NAME]“ konnte nicht in Kleidungsdatei gespeichert werden.  Geben Sie Speicherplatz auf dem Computer frei und speichern Sie das Kleidungsstück erneut.
-	</notification>
-	<notification name="CannotSaveToAssetStore">
-		[NAME] kann nicht in Zentral-Asset-Speicher geladen werden.
-Dies ist ein temporärer Fehler. Bitte passen Sie das Kleidungsstück in einigen Minuten noch einmal an und speichern Sie es erneut.
-
-Tritt dieses Problem wiederholt auf, klicken Sie auf das Pulldown-Menü „Hilfe“ &gt; „Fehler melden“ und geben Sie Details zu Ihrem Netzwerk-Setup an.
-	</notification>
-	<notification name="YouHaveBeenLoggedOut">
-		Sie wurden von [SECOND_LIFE] abgemeldet:
-            [MESSAGE]
-Klicken Sie auf „IM &amp; Chat anzeigen“, um vorhandene Nachrichten und Chat weiterhin anzuzeigen. Klicken Sie andernfalls auf „Beenden“, um [SECOND_LIFE] sofort zu beenden.
-		<usetemplate name="okcancelbuttons" notext="Beenden" yestext="IM &amp; Chat anzeigen"/>
-	</notification>
-	<notification name="OnlyOfficerCanBuyLand">
-		Landkauf für Gruppe nicht möglich:
-Sie sind nicht berechtigt, Land für die aktive Gruppe zu kaufen.
-	</notification>
-	<notification label="Freund hinzufügen" name="AddFriend">
-		Freunde können sich gegenseitig die Berechtigung erteilen, sich auf der Karte zu verfolgen und Online-Status Benachrichtigungen zu empfangen.
-
-[NAME] Freundschaft anbieten?
-		<usetemplate name="okcancelbuttons" notext="Abbrechen" yestext="OK"/>
-	</notification>
-	<notification label="Freund hinzufügen" name="AddFriendWithMessage">
-		Freunde können sich gegenseitig die Berechtigung erteilen, sich auf der Karte zu verfolgen und Online-Status Benachrichtigungen zu empfangen.
-
-[NAME] Freundschaft anbieten?
-		<form name="form">
-			<input name="message" type="text">
-				Wollen wir Freunde sein?
-			</input>
-			<button name="Offer" text="OK"/>
-			<button name="Cancel" text="Abbrechen"/>
-		</form>
-	</notification>
-	<notification name="RemoveFromFriends">
-		Möchten Sie [NAME] aus Ihrer Freundesliste entfernen?
-		<usetemplate name="okcancelbuttons" notext="Abbrechen" yestext="OK"/>
-	</notification>
-	<notification name="RemoveMultipleFromFriends">
-		Möchten Sie mehrere Freunde aus Ihrer Freundesliste entfernen?
-		<usetemplate name="okcancelbuttons" notext="Abbrechen" yestext="OK"/>
-	</notification>
-	<notification name="GodDeleteAllScriptedPublicObjectsByUser">
-		Möchten Sie alle geskripteten Objekte von
-** [AVATAR_NAME] **
-auf allen anderen Ländern in diesem Sim löschen?
-		<usetemplate name="okcancelbuttons" notext="Abbrechen" yestext="OK"/>
-	</notification>
-	<notification name="GodDeleteAllScriptedObjectsByUser">
-		Möchten Sie ALLE geskripteten Objekte von
-** [AVATAR_NAME] **
-auf ALLEN LÄNDERN in diesem Sim LÖSCHEN?
-		<usetemplate name="okcancelbuttons" notext="Abbrechen" yestext="OK"/>
-	</notification>
-	<notification name="GodDeleteAllObjectsByUser">
-		Möchten Sie ALLE Objekte (einschließlich geskriptete) von
-** [AVATAR_NAME] **
-auf ALLEN LÄNDERN in diesem Sim LÖSCHEN?
-		<usetemplate name="okcancelbuttons" notext="Abbrechen" yestext="OK"/>
-	</notification>
-	<notification name="BlankClassifiedName">
-		Geben Sie einen Namen für die Anzeige ein.
-	</notification>
-	<notification name="MinClassifiedPrice">
-		Der Mindestbetrag für die Listung ist [MIN_PRICE] L$.
-
-Geben sie einen höheren Betrag ein.
-	</notification>
-	<notification name="ConfirmObjectDeleteLock">
-		Mindestens ein ausgewähltes Objekt ist gesperrt.
-
-Möchten Sie diese Objekte löschen?
-		<usetemplate name="okcancelbuttons" notext="Abbrechen" yestext="OK"/>
-	</notification>
-	<notification name="ConfirmObjectDeleteNoCopy">
-		Mindestens ein ausgewähltes Objekt kann nicht kopiert werden.
-
-Möchten Sie diese Objekte löschen?
-		<usetemplate name="okcancelbuttons" notext="Abbrechen" yestext="OK"/>
-	</notification>
-	<notification name="ConfirmObjectDeleteNoOwn">
-		Mindestens eines der ausgewählten Objekt gehört nicht Ihnen.
-
-Möchten Sie diese Objekte löschen?
-		<usetemplate name="okcancelbuttons" notext="Abbrechen" yestext="OK"/>
-	</notification>
-	<notification name="ConfirmObjectDeleteLockNoCopy">
-		Mindestens ein Objekt ist gesperrt.
-Mindestens ein Objekt kann nicht kopiert werden.
-
-Möchten Sie diese Objekte löschen?
-		<usetemplate name="okcancelbuttons" notext="Abbrechen" yestext="OK"/>
-	</notification>
-	<notification name="ConfirmObjectDeleteLockNoOwn">
-		Mindestens ein Objekt ist gesperrt.
-Mindestens ein Objekt gehört nicht Ihnen.
-
-Möchten Sie diese Objekte löschen?
-		<usetemplate name="okcancelbuttons" notext="Abbrechen" yestext="OK"/>
-	</notification>
-	<notification name="ConfirmObjectDeleteNoCopyNoOwn">
-		Mindestens ein Objekt kann nicht kopiert werden.
-Mindestens ein Objekt gehört nicht Ihnen.
-
-Möchten Sie diese Objekte löschen?
-		<usetemplate name="okcancelbuttons" notext="Abbrechen" yestext="OK"/>
-	</notification>
-	<notification name="ConfirmObjectDeleteLockNoCopyNoOwn">
-		Mindestens ein Objekt ist gesperrt.
-Mindestens ein Objekt kann nicht kopiert werden.
-Mindestens ein Objekt gehört nicht Ihnen.
-
-Möchten Sie diese Objekte löschen?
-		<usetemplate name="okcancelbuttons" notext="Abbrechen" yestext="OK"/>
-	</notification>
-	<notification name="ConfirmObjectTakeLock">
-		Mindestens ein Objekt ist gesperrt.
-
-Möchten Sie diese Objekte nehmen?
-		<usetemplate name="okcancelbuttons" notext="Abbrechen" yestext="OK"/>
-	</notification>
-	<notification name="ConfirmObjectTakeNoOwn">
-		Nicht alle Objekte, die Sie aufgenommen haben, gehören Ihnen.
-Wenn Sie fortfahren, werden die Rechte für den nächsten Eigentümer angewandt und Sie können die Objekte möglicherweise nicht bearbeiten oder kopieren.
-
-Möchten Sie diese Objekte nehmen?
-		<usetemplate name="okcancelbuttons" notext="Abbrechen" yestext="OK"/>
-	</notification>
-	<notification name="ConfirmObjectTakeLockNoOwn">
-		Mindestens ein Objekt ist gesperrt.
-Nicht alle Objekte, die Sie aufgenommen haben, gehören Ihnen.
-Wenn Sie fortfahren, werden die Rechte für den nächsten Eigentümer abgefragt und Sie können die Objekte möglicherweise nicht bearbeiten oder kopieren.
-Die aktuelle Auswahl können Sie jedoch aufnehmen.
-
-Möchten Sie diese Objekte nehmen?
-		<usetemplate name="okcancelbuttons" notext="Abbrechen" yestext="OK"/>
-	</notification>
-	<notification name="CantBuyLandAcrossMultipleRegions">
-		Landkauf nicht möglich, da die Auswahl mehrere Regionen umfasst.
-
-Wählen Sie ein kleineres Gebiet und versuchen Sie es erneut.
-	</notification>
-	<notification name="DeedLandToGroup">
-		Die Schenkung dieser Parzelle setzt voraus, dass die Gruppe über ausreichende Landnutzungsrechte verfügt.
-Dem Eigentümer wird der Kaufpreis für das Land nicht rückerstattet. Bei Verkauf der übertragenen Parzelle wird der Erlös zwischen den Gruppenmitgliedern aufgeteilt.
-
-Der Gruppe „[GROUP_NAME]“
- [AREA] m² Land schenken?
-		<usetemplate name="okcancelbuttons" notext="Abbrechen" yestext="OK"/>
-	</notification>
-	<notification name="DeedLandToGroupWithContribution">
-		Die Schenkung dieser Parzelle setzt voraus, dass die Gruppe über ausreichende Landnutzungsrechte verfügt.
-Die Schenkung beinhaltet eine Landübertragung an die Gruppe von „[FIRST_NAME] [LAST_NAME]“.
-Dem Eigentümer wird der Kaufpreis für das Land nicht rückerstattet. Bei Verkauf der übertragenen Parzelle wird der Erlös zwischen den Gruppenmitgliedern aufgeteilt.
-
-Der Gruppe „[GROUP_NAME]“
- [AREA] m² Land schenken?
-		<usetemplate name="okcancelbuttons" notext="Abbrechen" yestext="OK"/>
-	</notification>
-	<notification name="DisplaySetToSafe">
-		Es wurden sichere Anzeige-Einstellungen gewählt, da die Option -safe verwendet wurde.
-	</notification>
-	<notification name="DisplaySetToRecommended">
-		Es wurden die für Ihre Systemkonfiguration empfohlenen Anzeige-Einstellungen gewählt.
-	</notification>
-	<notification name="ErrorMessage">
-		[ERROR_MESSAGE]
-	</notification>
-	<notification name="AvatarMoved">
-		Ihr [TYPE]-Ort ist zurzeit nicht verfügbar. [HELP]
-Sie wurden zur nächstgelegenen Region teleportiert.
-	</notification>
-	<notification name="ClothingLoading">
-		Ihre Kleidung wird noch heruntergeladen.
-Sie können [SECOND_LIFE] normal verwenden. Andere Benutzer können Sie korrekt dargestellt sehen.
-		<form name="form">
-			<ignore name="ignore" text="Wenn das Herunterladen von Kleidung lange dauert"/>
-		</form>
-	</notification>
-	<notification name="FirstRun">
-		Die Installation von [SECOND_LIFE] ist abgeschlossen.
-
-Wenn Sie [SECOND_LIFE] das erste Mal verwenden, müssen Sie ein Konto anlegen, bevor Sie sich anmelden können.
-Möchten Sie auf www.secondlife.com ein Konto erstellen?
-		<usetemplate name="okcancelbuttons" notext="Weiter" yestext="Neues Konto..."/>
-	</notification>
-	<notification name="LoginPacketNeverReceived">
-		Die Verbindung kann nicht hergestellt werden. Möglicherweise besteht ein Problem mit Ihrer Internetverbindung oder den Second Life-Servern.
-
-Überprüfen Sie Ihre Internetverbindung und versuchen Sie es dann erneut, oder klicken Sie auf „Hilfe“, um zu unserer Supportseite zu gelangen, oder klicken Sie auf „Teleportieren“, um nach Hause zu teleportieren.
-		<form name="form">
-			<button name="OK" text="OK"/>
-			<button name="Help" text="Hilfe"/>
-			<button name="Teleport" text="Teleportieren"/>
-		</form>
-	</notification>
-	<notification name="WelcomeChooseSex">
-		Ihr Avatar erscheint jeden Moment.
-
-Benutzen Sie die Pfeiltasten, um sich fortzubewegen.
-Drücken Sie F1 für Hilfe oder für weitere Informationen über [SECOND_LIFE].
-Bitte wählen Sie einen männlichen oder weiblichen Avatar.
-Sie können sich später noch umentscheiden.
-		<usetemplate name="okcancelbuttons" notext="Weiblich" yestext="Männlich"/>
-	</notification>
-	<notification name="NotEnoughCurrency">
-		[NAME] [PRICE] L$  Sie haben nicht genügend L$, um diese Aktion auszuführen.
-	</notification>
-	<notification name="GrantedModifyRights">
-		Sie verfügen über Änderungsrechte für die Objekte von [NAME].
-	</notification>
-	<notification name="RevokedModifyRights">
-		Ihnen wurden die Änderungsrechte für die Objekte von [NAME] entzogen.
-	</notification>
-	<notification name="FlushMapVisibilityCaches">
-		Der Kartencache dieser Region wird geleert.
-Diese Aktion ist nur beim Debugging sinnvoll.
-(Auf dem Produktionssystem warten Sie einfach 5 Minuten. Die Karten werden nach erneuter Anmeldung automatisch aktualisiert.)
-		<usetemplate name="okcancelbuttons" notext="Abbrechen" yestext="OK"/>
-	</notification>
-	<notification name="BuyOneObjectOnly">
-		Sie können jeweils nur ein Objekt kaufen.  Wählen Sie ein einzelnes Objekt aus und versuchen Sie es erneut.
-	</notification>
-	<notification name="OnlyCopyContentsOfSingleItem">
-		Es kann nur jeweils der Inhalt von einem Objekt kopiert werden.
-Wählen Sie ein einzelnes Objekt aus und versuchen Sie es erneut.
-		<usetemplate name="okcancelbuttons" notext="Abbrechen" yestext="OK"/>
-	</notification>
-	<notification name="KickUsersFromRegion">
-		Alle Einwohner in dieser Region nach Hause teleportieren?
-		<usetemplate name="okcancelbuttons" notext="Abbrechen" yestext="OK"/>
-	</notification>
-	<notification name="EstateObjectReturn">
-		Möchten Sie wirklich alle Objekte zurückgeben, die [USER_NAME] gehören?
-		<usetemplate name="okcancelbuttons" notext="Abbrechen" yestext="OK"/>
-	</notification>
-	<notification name="InvalidTerrainBitDepth">
-		Die Regionstexturen konnten nicht festgelegt werden:
-Die Terraintextur [TEXTURE_NUM] hat eine ungültige Bit-Tiefe [TEXTURE_BIT_DEPTH].
-
-Ersetzen Sie die Textur [TEXTURE_NUM] mit einer Bilddatei von maximal 512x512 und 24 Bit und klicken Sie dann erneut auf „Übernehmen“.
-	</notification>
-	<notification name="InvalidTerrainSize">
-		Die Regionstexturen konnten nicht festgelegt werden:
-Die Terraintextur [TEXTURE_NUM] ist mit [TEXTURE_SIZE_X]x[TEXTURE_SIZE_Y] zu groß.
-
-Ersetzen Sie die Textur [TEXTURE_NUM] mit einer Bilddatei von maximal 512x512 und 24 Bit und klicken Sie dann erneut auf „Übernehmen“.
-	</notification>
-	<notification name="RawUploadStarted">
-		Hochladen gestartet. Je nach Verbindungsgeschwindigkeit kann der Vorgang bis zu 2 Minuten dauern.
-	</notification>
-	<notification name="ConfirmBakeTerrain">
-		Möchten Sie das aktuelle Terrain formen, es zum Mittelpunkt der oberen und unteren Terraingrenzen und zum Standard des „Zurücksetzen“-Tools machen?
-		<usetemplate name="okcancelbuttons" notext="Abbrechen" yestext="OK"/>
-	</notification>
-	<notification name="MaxAllowedAgentOnRegion">
-		Es sind maximal [MAX_AGENTS] zulässige Einwohner erlaubt.
-	</notification>
-	<notification name="MaxBannedAgentsOnRegion">
-		Es sind maximal [MAX_BANNED] verbannte Einwohner erlaubt.
-	</notification>
-	<notification name="MaxAgentOnRegionBatch">
-		Fehler beim Versuch, [NUM_ADDED] Agenten hinzuzufügen:
-Überschreitet den Grenzwert [MAX_AGENTS] [LIST_TYPE] um [NUM_EXCESS].
-	</notification>
-	<notification name="MaxAllowedGroupsOnRegion">
-		Es sind maximal [MAX_GROUPS] zulässige Gruppen erlaubt.
-		<usetemplate name="okcancelbuttons" notext="Abbrechen" yestext="Formen"/>
-	</notification>
-	<notification name="MaxManagersOnRegion">
-		Es sind maximal [MAX_MANAGER]  verbannte Einwohner erlaub.
-	</notification>
-	<notification name="OwnerCanNotBeDenied">
-		Der Eigentümer des Grundstücks kann nicht zur Liste der „Verbannten Einwohner“ hinzugefügt werden.
-	</notification>
-	<notification name="CanNotChangeAppearanceUntilLoaded">
-		Das Aussehen lässt sich erst ändern, wenn Kleider und Form/Gestalt geladen sind.
-	</notification>
-	<notification name="ClassifiedMustBeAlphanumeric">
-		Der Name der Anzeige muss mit einem Buchstaben von A bis Z oder einer Ziffer beginnen.  Satzzeichen sind nicht erlaubt.
-	</notification>
-	<notification name="CantSetBuyObject">
-		„Objekt kaufen“ nicht möglich, da das Objekt nicht zum Verkauf freigegeben ist.
-Geben Sie das Objekt zum Verkauf frei und versuchen Sie es erneut.
-	</notification>
-	<notification name="FinishedRawDownload">
-		Raw-Terrain-Datei wurde heruntergeladen nach:
-[DOWNLOAD_PATH].
-	</notification>
-	<notification name="DownloadWindowsMandatory">
-		Eine neue Version von [SECOND_LIFE] ist verfügbar.
-[MESSAGE]
-Sie müssen das Update herunterladen, um [SECOND_LIFE] weiter verwenden zu können.
-		<usetemplate name="okcancelbuttons" notext="Beenden" yestext="Herunterladen"/>
-	</notification>
-	<notification name="DownloadWindows">
-		Eine aktualisierte Version von [SECOND_LIFE] ist verfügbar.
-[MESSAGE]
-Dieses Update ist nicht erforderlich, für bessere Leistung und Stabilität sollte es jedoch installiert werden.
-		<usetemplate name="okcancelbuttons" notext="Weiter" yestext="Herunterladen"/>
-	</notification>
-	<notification name="DownloadWindowsReleaseForDownload">
-		Eine aktualisierte Version von [SECOND_LIFE] ist verfügbar.
-[MESSAGE]
-Dieses Update ist nicht erforderlich, für bessere Leistung und Stabilität sollte es jedoch installiert werden.
-		<usetemplate name="okcancelbuttons" notext="Weiter" yestext="Herunterladen"/>
-	</notification>
-	<notification name="DownloadMacMandatory">
-		Eine neue Version von [SECOND_LIFE] ist verfügbar.
-[MESSAGE]
-Sie müssen das Update herunterladen, um [SECOND_LIFE] weiter verwenden zu können.
-
-In Ihren Anwendungsordner herunterladen?
-		<usetemplate name="okcancelbuttons" notext="Beenden" yestext="Herunterladen"/>
-	</notification>
-	<notification name="DownloadMac">
-		Eine aktualisierte Version von [SECOND_LIFE] ist verfügbar.
-[MESSAGE]
-Dieses Update ist nicht erforderlich, für bessere Leistung und Stabilität sollte es jedoch installiert werden.
-
-In Ihren Anwendungsordner herunterladen?
-		<usetemplate name="okcancelbuttons" notext="Weiter" yestext="Herunterladen"/>
-	</notification>
-	<notification name="DownloadMacReleaseForDownload">
-		Eine aktualisierte Version von [SECOND_LIFE] ist verfügbar.
-[MESSAGE]
-Dieses Update ist nicht erforderlich, für bessere Leistung und Stabilität sollte es jedoch installiert werden.
-
-In Ihren Anwendungsordner herunterladen?
-		<usetemplate name="okcancelbuttons" notext="Weiter" yestext="Herunterladen"/>
-	</notification>
-	<notification name="DeedObjectToGroup">
-		Bei Übertragung dieses Objekts erhält die Gruppe:
-* An das Objekt bezahlte L$
-		<usetemplate ignoretext="Beim Übertragen von Objekten an Gruppen" name="okcancelignore" notext="Abbrechen" yestext="Übertragung"/>
-	</notification>
-	<notification name="WebLaunchExternalTarget">
-		Den System-Webbrowser öffnen, um diesen Inhalt anzuzeigen?
-		<usetemplate ignoretext="Wenn der System-Webbrowser zur Anzeige einer Webseite geöffnet wird" name="okcancelignore" notext="Abbrechen" yestext="OK"/>
-	</notification>
-	<notification name="WebLaunchJoinNow">
-		Zu www.secondlife.com, um Ihr Konto zu verwalten?
-		<usetemplate ignoretext="Beim Starten eines Browsers, um Ihr Konto zu verwalten" name="okcancelignore" notext="Abbrechen" yestext="OK"/>
-	</notification>
-	<notification name="WebLaunchBugReport101">
-		Informieren Sie sich im [SECOND_LIFE] Wiki, wie man Fehler richtig meldet.
-		<usetemplate ignoretext="Beim Starten eines Browsers, um das Fehlermeldungs-Wiki anzuzeigen" name="okcancelignore" notext="Abbrechen" yestext="OK"/>
-	</notification>
-	<notification name="WebLaunchSecurityIssues">
-		Informieren Sie sich im [SECOND_LIFE] Wiki, wie man Sicherheitsprobleme richtig meldet.
-		<usetemplate ignoretext="Beim Starten eines Browsers, um das Sicherheitsfragen-Wiki anzuzeigen" name="okcancelignore" notext="Abbrechen" yestext="OK"/>
-	</notification>
-	<notification name="WebLaunchQAWiki">
-		Besuchen Sie das [SECOND_LIFE] QA-Wiki.
-		<usetemplate ignoretext="Beim Starten eines Browsers, um das QA-Wiki anzuzeigen" name="okcancelignore" notext="Abbrechen" yestext="OK"/>
-	</notification>
-	<notification name="WebLaunchPublicIssue">
-		Im [SECOND_LIFE] Allgemeine-Fragen-Tracker können Sie Fehler und andere Probleme melden.
-		<usetemplate ignoretext="Beim Starten eines Browsers, um den Allgemeine Probleme Tracker anzuzeigen" name="okcancelignore" notext="Abbrechen" yestext="Gehe zu Seite"/>
-	</notification>
-	<notification name="WebLaunchPublicIssueHelp">
-		Informieren Sie sich im [SECOND_LIFE] Wiki über den Allgemeine Fragen-Tracker.
-		<usetemplate ignoretext="Beim Starten eines Browsers, um das Allgemeine Fragen-Wiki anzuzeigen" name="okcancelignore" notext="Abbrechen" yestext="Gehe zu Seite"/>
-	</notification>
-	<notification name="WebLaunchSupportWiki">
-		Im offiziellen Linden-Blog finden Sie die neuesten Nachrichten und Informationen.
-		<usetemplate ignoretext="Beim Starten eines Browsers, um das Blog anzuzeigen" name="okcancelignore" notext="Abbrechen" yestext="OK"/>
-	</notification>
-	<notification name="WebLaunchLSLGuide">
-		Zur Scripting-Anleitung, um Scripting-Hilfe zu erhalten?
-		<usetemplate ignoretext="Beim Starten eines Browsers, um die Scripting-Anleitung anzuzeigen" name="okcancelignore" notext="Abbrechen" yestext="OK"/>
-	</notification>
-	<notification name="WebLaunchLSLWiki">
-		Zum LSL-Portal, um Scripting-Hilfe zu erhalten?
-		<usetemplate ignoretext="Beim Starten eines Browsers, um das LSL-Portal anzuzeigen" name="okcancelignore" notext="Abbrechen" yestext="Gehe zu Seite"/>
-	</notification>
-	<notification name="ReturnToOwner">
-		Möchten Sie die ausgewählten Objekte an ihre Eigentümer zurückgeben? Transferierbare übertragene Objekte werden ihren früheren Eigentümern zurückgegeben.
-
-*WARNUNG* Nicht transferierbare übertragene Objekte werden dabei gelöscht!
-		<usetemplate ignoretext="Beim Zurückgeben von Objekten an ihre Eigentümer" name="okcancelignore" notext="Abbrechen" yestext="OK"/>
-	</notification>
-	<notification name="GroupLeaveConfirmMember">
-		Sie sind Mitglied der Gruppe [GROUP].
-Diese Gruppe verlassen?
-		<usetemplate name="okcancelbuttons" notext="Abbrechen" yestext="OK"/>
-	</notification>
-	<notification name="ConfirmKick">
-		Möchten Sie WIRKLICH alle Benutzer aus dem Grid werfen?
-		<usetemplate name="okcancelbuttons" notext="Abbrechen" yestext="Alle Benutzer hinauswerfen"/>
-	</notification>
-	<notification name="MuteLinden">
-		Lindens können nicht stummgeschaltet werden.
-		<usetemplate name="okbutton" yestext="OK"/>
-	</notification>
-	<notification name="CannotStartAuctionAlreadyForSale">
-		Eine Parzelle, die bereits zum Verkauf freigegeben ist, kann nicht versteigert werden.  Deaktivieren Sie den Landverkauf, wenn Sie das Land zur Versteigerung freigeben möchten.
-	</notification>
-	<notification label="Objekt nach Name stummschalten fehlgeschlagen" name="MuteByNameFailed">
-		Dieser Name ist bereits stummgeschaltet.
-		<usetemplate name="okbutton" yestext="OK"/>
-	</notification>
-	<notification name="RemoveItemWarn">
-		Diese Aktion ist zwar erlaubt, aber beim Löschen von Inhalten wird das Objekt beschädigt. Möchten Sie dieses Element löschen?
-		<usetemplate name="okcancelbuttons" notext="Abbrechen" yestext="OK"/>
-	</notification>
-	<notification name="CantOfferCallingCard">
-		Sie können gerade keine Visitenkarte übergeben. Warten Sie kurz und versuchen Sie es dann noch einmal.
-		<usetemplate name="okbutton" yestext="OK"/>
-	</notification>
-	<notification name="CantOfferFriendship">
-		Sie können gerade keine Freundschaft anbieten. Warten Sie kurz und versuchen Sie es dann noch einmal.
-		<usetemplate name="okbutton" yestext="OK"/>
-	</notification>
-	<notification name="BusyModeSet">
-		Beschäftigt-Modus aktiviert.
-Chat und Instant Messages werden ausgeblendet. Instant Messages erhalten Ihre Beschäftigt-Antwort. Alle Teleport-Angebote werden ausgeschlagen. Alle Inventar-Angebote werden in den Papierkorb verschoben.
-		<usetemplate ignoretext="Beim Aktivieren des Beschäftigt-Modus" name="okignore" yestext="OK"/>
-	</notification>
-	<notification name="JoinedTooManyGroupsMember">
-		Sie sind bereits in zu vielen Gruppen Mitglied und können keiner weiteren beitreten. Bitte verlassen Sie eine Gruppe, bevor Sie dieser beitreten oder lehnen Sie das Angebot ab.
-Die Option zum Austritt aus einer Gruppe finden Sie unter „Bearbeiten“ &gt; „Gruppen...“.
-[NAME] hat Sie eingeladen, einer Gruppe beizutreten.
-[INVITE]
-		<usetemplate name="okcancelbuttons" notext="Ablehnen" yestext="Beitreten"/>
-	</notification>
-	<notification name="KickUser">
-		Beim Hinauswerfen dieses Benutzers welche Meldung anzeigen?
-		<form name="form">
-			<input name="message" type="text">
-				Sie wurden von einem Administrator abgemeldet.
-			</input>
-			<button name="OK" text="OK"/>
-			<button name="Cancel" text="Abbrechen"/>
-		</form>
-	</notification>
-	<notification name="KickAllUsers">
-		Beim Hinauswerfen aller Personen vom Grid welche Meldung anzeigen?
-		<form name="form">
-			<input name="message" type="text">
-				Sie wurden von einem Administrator abgemeldet.
-			</input>
-			<button name="OK" text="OK"/>
-			<button name="Cancel" text="Abbrechen"/>
-		</form>
-	</notification>
-	<notification name="FreezeUser">
-		Beim Einfrieren dieses Benutzers welche Meldung anzeigen?
-		<form name="form">
-			<input name="message" type="text">
-				Sie wurden eingefroren. Bewegen oder Chatten ist nicht mehr möglich. Ein Administrator wird sich über IM an Sie wenden
-			</input>
-			<button name="OK" text="OK"/>
-			<button name="Cancel" text="Abbrechen"/>
-		</form>
-	</notification>
-	<notification name="UnFreezeUser">
-		Beim Auftauen dieses Benutzers welche Meldung anzeigen?
-		<form name="form">
-			<input name="message" type="text">
-				Sie sind nicht mehr eingefroren.
-			</input>
-			<button name="OK" text="OK"/>
-			<button name="Cancel" text="Abbrechen"/>
-		</form>
-	</notification>
-	<notification name="OfferTeleport">
-		Teleport an Ihre Position mit der folgenden Meldung anbieten?
-		<form name="form">
-			<input name="message" type="text">
-				Triff mich in [REGION]
-			</input>
-			<button name="OK" text="OK"/>
-			<button name="Cancel" text="Abbrechen"/>
-		</form>
-	</notification>
-	<notification name="OfferTeleportFromGod">
-		Benutzer an Ihrem Standort herbeirufen?
-		<form name="form">
-			<input name="message" type="text">
-				Triff mich in [REGION]
-			</input>
-			<button name="OK" text="OK"/>
-			<button name="Cancel" text="Abbrechen"/>
-		</form>
-	</notification>
-	<notification name="TeleportFromLandmark">
-		Möchten Sie sich wirklich teleportieren?
-		<usetemplate ignoretext="Beim Teleportieren von einer Landmarke im Inventar" name="okcancelignore" notext="Abbrechen" yestext="Teleportieren"/>
-	</notification>
-	<notification label="Nachricht an alle auf diesem Grundstück" name="MessageEstate">
-		Geben Sie eine kurze Nachricht ein, die an jede Person auf Ihrem Grundstück gesendet wird.
-		<form name="form">
-			<input name="message" type="text"/>
-			<button name="OK" text="OK"/>
-			<button name="Cancel" text="Abbrechen"/>
-		</form>
-	</notification>
-	<notification label="Linden-Grundstück ändern" name="ChangeLindenEstate">
-		Sie sind im Begriff, ein Grundstück in Linden-Besitz (Mainland, Teen-Raster, Orientierung usw.) zu verändern.
-
-Dies ist ÄUSSERST GEFÄHRLICH, da es grundlegende Auswirkungen auf das Benutzererlebnis hat.  Auf dem Mainland werden tausende Regionen geändert, was den Spaceserver stark belastet.
-
-Fortfahren?
-		<usetemplate name="okcancelbuttons" notext="Abbrechen" yestext="OK"/>
-	</notification>
-	<notification label="Zugang zu Linden-Grundstück ändern" name="ChangeLindenAccess">
-		Sie sind im Begriff, die Zugangsliste für ein Grundstück in Linden-Besitz (Mainland, Teen-Raster, Orientierung usw.) zu verändern.
-
-Dies ist GEFÄHRLICH und sollte nur erfolgen, um Objekte/L$ per Hack in und aus dem Raster zu entfernen.
-Tausende Regionen werden verändert und der Spaceserver wird dadurch stark belastet.
-		<usetemplate name="okcancelbuttons" notext="Abbrechen" yestext="OK"/>
-	</notification>
-	<notification label="Grundstück wählen" name="EstateAllowedAgentAdd">
-		Nur für dieses Grundstück oder für alle [ALL_ESTATES] zur Erlaubnisliste hinzufügen?
-		<usetemplate canceltext="Abbrechen" name="yesnocancelbuttons" notext="Alle Grundstücke" yestext="Dieses Grundstück"/>
-	</notification>
-	<notification label="Grundstück wählen" name="EstateAllowedAgentRemove">
-		Nur für dieses Grundstück oder für alle [ALL_ESTATES] von Erlaubnisliste entfernen?
-		<usetemplate canceltext="Abbrechen" name="yesnocancelbuttons" notext="Alle Grundstücke" yestext="Dieses Grundstück"/>
-	</notification>
-	<notification label="Grundstück wählen" name="EstateAllowedGroupAdd">
-		Nur für dieses Grundstück oder für alle [ALL_ESTATES] zur Gruppen-Erlaubnisliste hinzufügen?
-		<usetemplate canceltext="Abbrechen" name="yesnocancelbuttons" notext="Alle Grundstücke" yestext="Dieses Grundstück"/>
-	</notification>
-	<notification label="Grundstück wählen" name="EstateAllowedGroupRemove">
-		Nur für dieses Grundstück oder für alle [ALL_ESTATES] von Gruppen-Erlaubnisliste entfernen?
-		<usetemplate canceltext="Abbrechen" name="yesnocancelbuttons" notext="Alle Grundstücke" yestext="Dieses Grundstück"/>
-	</notification>
-	<notification label="Grundstück wählen" name="EstateBannedAgentAdd">
-		Zugang nur für dieses Grundstück oder für [ALL_ESTATES] verweigern?
-		<usetemplate canceltext="Abbrechen" name="yesnocancelbuttons" notext="Alle Grundstücke" yestext="Dieses Grundstück"/>
-	</notification>
-	<notification label="Grundstück wählen" name="EstateBannedAgentRemove">
-		Einwohner nur für dieses Grundstück oder für alle [ALL_ESTATES] von der Bannliste entfernen?
-		<usetemplate canceltext="Abbrechen" name="yesnocancelbuttons" notext="Alle Grundstücke" yestext="Dieses Grundstück"/>
-	</notification>
-	<notification label="Grundstück wählen" name="EstateManagerAdd">
-		Verwalter nur für dieses Grundstück oder für [ALL_ESTATES] festlegen?
-		<usetemplate canceltext="Abbrechen" name="yesnocancelbuttons" notext="Alle Grundstücke" yestext="Dieses Grundstück"/>
-	</notification>
-	<notification label="Grundstück wählen" name="EstateManagerRemove">
-		Verwalter nur für dieses Grundstück oder für [ALL_ESTATES] entfernen?
-		<usetemplate canceltext="Abbrechen" name="yesnocancelbuttons" notext="Alle Grundstücke" yestext="Dieses Grundstück"/>
-	</notification>
-	<notification label="Rauswurf bestätigen" name="EstateKickUser">
-		Benutzer [EVIL_USER] von diesem Grundstück werfen?
-		<usetemplate name="okcancelbuttons" notext="Abbrechen" yestext="OK"/>
-	</notification>
-	<notification name="EstateChangeCovenant">
-		Möchten Sie den Grundstücksvertrag wirklich ändern?
-		<usetemplate name="okcancelbuttons" notext="Abbrechen" yestext="OK"/>
-	</notification>
-	<notification name="RegionEntryAccessBlocked">
-		Sie dürfen diese Region aufgrund Ihrer Alterseinstufung nicht betreten. Der Grund hierfür ist möglicherweise, dass Sie nicht altersüberprüft sind.
-
-Bitte vergewissern Sie sich, dass Sie den aktuellsten Viewer installiert haben und besuchen Sie unsere Knowledgebase, um mehr über Regionen mit dieser Altereinstufung zu erfahren.
-		<usetemplate name="okbutton" yestext="OK"/>
-	</notification>
-	<notification name="RegionEntryAccessBlocked_KB">
-		Sie dürfen diese Region aufgrund Ihrer Alterseinstufung nicht betreten.
-
-Möchten Sie unsere Knowledgebase besuchen, um mehr Informationen über Altereinstufung zu erhalten?
-		<url name="url">
-			http://wiki.secondlife.com/wiki/Alterseinstufung:_Ein_%C3%9Cberblick_(KB)
-		</url>
-		<usetemplate ignoretext="Wenn Regionzugang aufgrund von Alterseinstufung gesperrt ist" name="okcancelignore" notext="Schließen" yestext="Zur Knowledgbase"/>
-	</notification>
-	<notification name="RegionEntryAccessBlocked_Notify">
-		Aufgrund Ihrer Alterseinstufung dürfen Sie diese Region nicht betreten.
-	</notification>
-	<notification name="RegionEntryAccessBlocked_Change">
-		Sie dürfen diese Region aufgrund der Einstellung Ihrer Alterseinstufung nicht betreten.
-
-Klicken Sie auf „Einstellung ändern“, um Ihre Einstellung für Altereinstufung sofort zu ändern und Zugang zu erhalten. Sie können ab sofort [REGIONMATURITY]-Inhalt suchen und auf diesen zugreifen. Falls Sie diese Einstellung später rückgängig machen möchten, gehen Sie zu Bearbeiten &gt; Einstellungen... &gt; Allgemein.
-	<form name="form">
-      <button
-       name="OK"
-       text="Einstellung ändern"/>
-      <button
-       name="Cancel"
-       text="Schließen"/>
-       <ignore name="ignore" text="Wenn Regionzugang aufgrund von Einstellung für Alterseinstufung gesperrt ist"/>
-    </form>
-	</notification>
-	<notification name="LandClaimAccessBlocked">
-		Sie haben aufgrund Ihrer Alterseinstufung keinen Anspruch auf dieses Land. Der Grund hierfür ist möglicherweise, dass Sie nicht altersüberprüft sind.
-
-Bitte vergewissern Sie sich, dass Sie den aktuellsten Viewer installiert haben und besuchen Sie unsere Knowledgebase, um mehr über Regionen mit dieser Altereinstufung zu erfahren.
-		<usetemplate name="okbutton" yestext="OK"/>
-	</notification>
-	<notification name="LandClaimAccessBlocked_KB">
-		Sie haben aufgrund Ihrer Alterseinstufung keinen Anspruch auf dieses Land.
-
-Möchten Sie unsere Knowledgebase besuchen, um mehr Informationen über Altereinstufung zu erhalten?
-		<url name="url">
-			http://wiki.secondlife.com/wiki/Alterseinstufung:_Ein_%C3%9Cberblick_(KB)
-		</url>
-		<usetemplate ignoretext="Wenn Landanspruch aufgrund von Alterseinstufung gesperrt ist" name="okcancelignore" notext="Schließen" yestext="Zur Knowledgbase"/>
-	</notification>
-	<notification name="LandClaimAccessBlocked_Notify">
-		Sie haben aufgrund Ihrer Alterseinstufung keinen Anspruch auf dieses Land.
-	</notification>
-	<notification name="LandClaimAccessBlocked_Change">
-		Sie haben aufgrund der Einstellung Ihrer Alterseinstufung keinen Anspruch auf dieses Land.
-
-Klicken Sie auf „Einstellung ändern“, um Ihre Einstellung für Altereinstufung sofort zu ändern und Zugang zu erhalten. Sie können ab sofort [REGIONMATURITY]-Inhalt suchen und auf diesen zugreifen. Falls Sie diese Einstellung später rückgängig machen möchten, gehen Sie zu Bearbeiten &gt; Einstellungen... &gt; Allgemein.
-		<usetemplate ignoretext="Wenn Landanspruch aufgrund von Einstellung der Alterseinstufung gesperrt ist" name="okcancelignore" notext="Schließen" yestext="Einstellung ändern"/>
-	</notification>
-	<notification name="LandBuyAccessBlocked">
-		Sie können aufgrund Ihrer Alterseinstufung dieses Land nicht kaufen. Der Grund hierfür ist möglicherweise, dass Sie nicht altersüberprüft sind.
-
-Bitte vergewissern Sie sich, dass Sie den aktuellsten Viewer installiert haben und besuchen Sie unsere Knowledgebase, um mehr über Regionen mit dieser Altereinstufung zu erfahren.
-		<usetemplate name="okbutton" yestext="OK"/>
-	</notification>
-	<notification name="LandBuyAccessBlocked_KB">
-		Sie können aufgrund Ihrer Alterseinstufung dieses Land nicht kaufen.
-
-Möchten Sie unsere Knowledgebase besuchen, um mehr Informationen über Altereinstufung zu erhalten?
-		<url name="url">
-			http://wiki.secondlife.com/wiki/Alterseinstufung:_Ein_%C3%9Cberblick_(KB)
-		</url>
-		<usetemplate ignoretext="Wenn Landkauf aufgrund von Alterseinstufung gesperrt ist" name="okcancelignore" notext="Schließen" yestext="Zur Knowledgbase"/>
-	</notification>
-	<notification name="LandBuyAccessBlocked_Notify">
-		Sie können aufgrund Ihrer Alterseinstufung dieses Land nicht kaufen.
-	</notification>
-	<notification name="LandBuyAccessBlocked_Change">
-		Sie können aufgrund Ihrer Einstellung für Alterseinstufung dieses Land nicht kaufen.
-
-Klicken Sie auf „Einstellung ändern“, um Ihre Einstellung für Altereinstufung sofort zu ändern und Zugang zu erhalten. Sie können ab sofort [REGIONMATURITY]-Inhalt suchen und auf diesen zugreifen. Falls Sie diese Einstellung später rückgängig machen möchten, gehen Sie zu Bearbeiten &gt; Einstellungen... &gt; Allgemein.
-		<usetemplate ignoretext="Wenn Landkauf aufgrund von Einstellung für Alterseinstufung gesperrt ist" name="okcancelignore" notext="Schließen" yestext="Einstellung ändern"/>
-	</notification>
-	<notification name="TooManyPrimsSelected">
-		&quot;Zu viele Prims wurden ausgewählt.  Bitte wählen Sie höchstens [MAX_PRIM_COUNT] Prims aus und versuchen Sie es erneut.&quot;
-	</notification>
-	<notification name="ProblemImportingEstateCovenant">
-		Problem beim Import des Grundstückvertrags.
-		<usetemplate name="okbutton" yestext="OK"/>
-	</notification>
-	<notification name="ProblemAddingEstateManager">
-		Es gibt Probleme beim Hinzufügen eines neuen Grundstücksverwalters.  Bei mindestens einem Grundstück ist die Verwalterliste voll.
-	</notification>
-	<notification name="ProblemAddingEstateGeneric">
-		Problem beim Hinzufügen zu dieser Grundstücksliste.  Bei mindestens einem Grundstück ist die Liste voll.
-	</notification>
-	<notification name="UnableToLoadNotecardAsset">
-		Notizkarten-Asset konnte nicht geladen werden.
-		<usetemplate name="okbutton" yestext="OK"/>
-	</notification>
-	<notification name="NotAllowedToViewNotecard">
-		Unzureichende Rechte, um die mit der angeforderten Asset-ID verbundene Notizkarte anzuzeigen.
-		<usetemplate name="okbutton" yestext="OK"/>
-	</notification>
-	<notification name="MissingNotecardAssetID">
-		Asset-ID für Notizkarte fehlt in Datenbank.
-		<usetemplate name="okbutton" yestext="OK"/>
-	</notification>
-	<notification name="PublishClassified">
-		Hinweis: Anzeigengebühren werden nicht zurückerstattet.
-
-Anzeige für [AMOUNT] L$ veröffentlichen?
-		<usetemplate name="okcancelbuttons" notext="Abbrechen" yestext="OK"/>
-	</notification>
-	<notification name="SetClassifiedMature">
-		Enthält diese Anzeige Mature-Inhalte?
-		<usetemplate canceltext="Abbrechen" name="yesnocancelbuttons" notext="Nein" yestext="Ja"/>
-	</notification>
-	<notification name="SetGroupMature">
-		Beschäftigt sich diese Gruppe mit Mature-Inhalten?
-		<usetemplate canceltext="Abbrechen" name="yesnocancelbuttons" notext="Nein" yestext="Ja"/>
-	</notification>
-	<notification label="Neustart bestätigen" name="ConfirmRestart">
-		Möchten Sie diese Region in 2 Minuten neu starten?
-		<usetemplate name="okcancelbuttons" notext="Abbrechen" yestext="OK"/>
-	</notification>
-	<notification label="Nachricht an alle in dieser Region" name="MessageRegion">
-		Geben Sie eine kurze Nachricht ein, die an jede Person in dieser Region gesendet wird.
-		<form name="form">
-			<input name="message" type="text"/>
-			<button name="OK" text="OK"/>
-			<button name="Cancel" text="Abbrechen"/>
-		</form>
-	</notification>
-	<notification label="Terraformen blockieren" name="HelpRegionBlockTerraform">
-		Wenn diese Option aktiviert ist, können Landeigentümer Ihr Land nicht terraformen. Ausgenommen davon ist die parzelleneigene Einstellung „Terrain bearbeiten“.
-
-Standard: deaktiviert
-	</notification>
-	<notification label="Fliegen blockieren" name="HelpRegionBlockFly">
-		Wenn diese Option aktiviert ist, ist Fliegen in dieser Region nicht möglich, auch wenn für die Parzelle eine andere Einstellung aktiv ist.
-
-Standard: deaktiviert
-	</notification>
-	<notification label="Mehrere Inhaltsberechtigungen ändern" name="HelpBulkPermission">
-		Mit dem Werkzeug „Mehrere Berechtigungen“ können Sie Berechtigungen für mehrere Objekte in den Inhalten des ausgewählten Objekts schnell ändern.  Bitte beachten Sie, dass Sie nur Berechtigungen an den Objekten im Inhalt der ausgewählten Objekte einstellen, nicht Berechtigungen an dem/den Container-Objekt(en=) selbst.  
-
-Bitte beachten Sie auch, dass die Berechtigungen nicht auf eingebettete Inhalte der enthaltenen Objekte angewandt werden.  Ihre Auftrag wird nur an Objekten ausgeführt, die sie sich in diesem Level befinden.
-
-Sie können auswählen, welche Objektarten Sie ändern möchten, indem Sie diese in der Liste unter „Inhaltsarten“ auswählen. Wenn Sie Texturen auswählen, sind Fotos mit eingeschlossen.
-
-* Mit diesem Werkzeug können Sie nur an Objekten, die Sie ändern dürfen, Änderungen vornehmen.
-* Sie können dem nächsten Eigentümer keine Berechtigungen geben, die Sie nicht besitzen.
-* Die Berechtigungen für den nächsten Eigentümer sind nur Anfragen. Wenn ein Objekt nicht alle Berechtigungen annehmen kann, dann werden keine seiner Berechtigungen geändert.
-
-Wenn Sie bereit sind, die Berechtigungen mehrfach zu ändern, klicken Sie auf Übernehmen und warten Sie, bis die Ergebnisse angezeigt werden.
-
-Wenn Sie das Fenster „Mehrfach-Berechtigungen“ schließen, während die Berechtigungen geändert werden, wird der Vorgang gestoppt.
-	</notification>
-	<notification label="Schaden zulassen" name="HelpRegionAllowDamage">
-		Wenn diese Option aktiviert ist, ist das Gesundheitssystem auf allen Parzellen aktiviert, unabhängig von den Parzelleneinstellungen. Ist die Option links deaktiviert, können die Parzelleneigentümer das Gesundheitssystem individuell einschalten.
-
-Standard: deaktiviert
-	</notification>
-	<notification label="Avatar-Limit" name="HelpRegionAgentLimit">
-		Legt die maximale Anzahl an Avataren für diese Region fest.
-Die Leistung hängt von der Anzahl der Avatare in der Region ab.
-
-Standard: 40
-	</notification>
-	<notification label="Objektbonus" name="HelpRegionObjectBonus">
-		Der Objektbonus ist ein Multiplikator für die Anzahl an zulässigen Primitiven auf einer Parzelle. Gültig sind Werte zwischen 1 und 10. „1“ erlaubt auf einer 512 qm großen Parzelle 117 Objekte. „2“ erlaubt auf einer 512 qm großen Parzelle 234 Objekte, also die doppelte Menge. Die maximale Objektanzahl in einer Region beträgt unabhängig vom Objektbonus 15.000.
-Eine nachträglich Senkung des Objektbonus führt dazu, dass Objekte zurückgegeben oder gelöscht werden.
-
-Standard: 1.0
-	</notification>
-	<notification label="Alterseinstufung" name="HelpRegionMaturity">
-		Legt die Alterseinstufung für die Region fest. Dies wird in der Menüleiste oben im Viewer angezeigt und auch in den Kurzinfos auf der Weltkarte, wenn der Cursor über diese Region schwebt. Diese Einstellung wirkt sich auch auf den Zugang zu dieser Region und die Suchergebnisse aus. Andere Einwohner können Regionen nur dann betreten oder Suchergebnisse anzeigen, wenn Ihre Alterseinstufung in Ihren Einstellungen der Alterseinstellung der Region bzw. Suchergebnisse entsprechen.
-
-Es kann eine Weile dauern, bis diese Änderung auf der Karte angezeigt wird.
-	</notification>
-	<notification label="Stoßen beschränken" name="HelpRegionRestrictPushObject">
-		Aktivieren sie diese Option, um in der gesamten Region das Stoßen zu beschränken. Wenn aktiviert, können Einwohner nur von sich selbst oder vom Parzelleneigentümer gestoßen werden.
-(Stoßen meint die LSL-Funktion llPushObject().)
-
-Standard: deaktiviert
-	</notification>
-	<notification label="Parzelle zusammenlegen/teilen" name="HelpParcelChanges">
-		Dieses Kontrollkästchen steuert, ob Parzellen des Grundstückseigentümers zusammengelegt bzw. unterteilt werden können. Wenn deaktiviert:
- * Nur Grundstückseigentümer bzw. –verwalter können Parzellen zusammenlegen/teilen.  * Sie können nur Parzellen zusammenlegen/teilen, die dem Eigentümer oder einer Gruppe gehören, bei der sie entsprechende Gruppenrechte innehaben.
-Wenn aktiviert:
- * Die Parzelleneigentümer können ihre Parzellen selbst zusammenlegen/teilen.
- * Parzellen in Gruppeneigentum können von Mitgliedern mit den entsprechenden Rechten zusammengelegt bzw. unterteilt werden.
-
-Standard: aktiviert
-	</notification>
-	<notification label="Nicht in Suche anzeigen" name="HelpRegionSearch">
-		Wenn Sie diese Option auswählen, können Parzelleneigentümer ihre Parzellen nicht in der Suche anzeigen lassen
-
-Standard: deaktiviert
-	</notification>
-	<notification label="Alterseinstufung der Region ändern" name="RegionMaturityChange">
-		Die Alterseinstufung dieser Region wurde aktualisiert.
-Es kann eine Weile dauern, bis sich die Änderung auf die Karte auswirkt.
-	</notification>
-	<notification label="Landwiederverkauf" name="HelpRegionLandResell">
-		Grundstückseigentümer und -verwalter können jedes Land im Besitz des Grundstückseigentümers verkaufen.
-Ist diese Option deaktiviert, können Käufer ihr Land in dieser Region nicht weiterverkaufen.
-Ist die Option aktiviert, können Käufer ihr Land in dieser Region weiterverkaufen.
-
-Standard: deaktiviert
-	</notification>
-	<notification label="Skripts deaktivieren" name="HelpRegionDisableScripts">
-		Schlechte Sim-Performance ist oftmals auf ein Skript zurückzuführen. Öffnen Sie die Statistikleiste (Strg-Umschalt-1). Sehen Sie sich den Wert für „Simulator Physics FPS“ (Simulator Physik-FPS) an.
-Wenn der Wert unter 45 liegt, öffnen Sie den Bereich „Time“ (Zeit) ganz unten in der Statistikleiste. Wenn der Wert für „Script Time“ (Skriptzeit) 25 ms oder höher ist, klicken Sie auf „Top-Skripts“. Der Name und die Position der Skripts, die für die schlechte Performance verantwortlich sind, werden angezeigt.
-Wenn Sie das Kontrollkästchen „Skripts deaktivieren“ aktivieren und auf „Übernehmen“ klicken, werden alle Skripts in der Region zeitweilig deaktiviert. Dieser Schritt ist eventuell notwendig, damit Sie an die Position des gemeldeten „Top-Skripts“ reisen können. Sobald Sie dort angekommen sind, sollten Sie das Skript auf die Ursache des Problems hin untersuchen. Möglicherweise müssen Sie sich an den Skript-Eigentümer wenden oder das Objekt löschen bzw. zurückgeben. Um die Skripte in der Region wieder zu aktivieren, deaktivieren Sie „Skript deaktivieren“ und klicken Sie auf „Übernehmen“.
-
-Standard: deaktiviert
-	</notification>
-	<notification label="Kollisionen deaktivieren" name="HelpRegionDisableCollisions">
-		Schlechte Sim-Performance ist oftmals auf physische Objekte zurückzuführen.
-Öffnen Sie die Statistikleiste (Strg-Umschalt-1). Sehen Sie sich den Wert „Simulator Physics FPS“ an. Liegt dieser unter 45, öffnen Sie unten in der Statistikleiste den „Time“-Bereich. Liegt die „Sim Time (Physics)“ bei 20 ms oder darüber, klicken Sie auf „Top-Kollisionsobjekte“.
-Der Name und der Standort der physischen Objekte, die das Problem verursachen, werden angezeigt.
-
-Wenn Sie das Kontrollkästchen „Kollisionen deaktivieren“ aktivieren und auf „Übernehmen“ klicken, werden alle Objekt-Objekt-Kollisionen in der Region zeitweilig deaktiviert. Dieser Schritt ist eventuell notwendig, damit Sie an die Position des gemeldeten „Top-Kollisionsobjekts“ reisen können. Überprüfen Sie das Objekt an der angegebenen Position.
-Kollidiert es ständig mit anderen Objekten? Wenden Sie sich eventuell an den Eigentümer des Objekts, löschen Sie es oder geben Sie es zurück.
-Deaktivieren Sie die Option „Kollisionen deaktivieren“ und klicken Sie auf „Übernehmen“, um Kollisionen in dieser Region wieder zu aktivieren.
-
-Standard: deaktiviert
-	</notification>
-	<notification label="Physik deaktivieren" name="HelpRegionDisablePhysics">
-		Das Deaktivieren der Physik ähnelt dem Deaktivieren von Kollisionen, außer dass die gesamte Physiksimulation ausgeschaltet wird.  Das hat nicht nur zur Folge, dass Objekte nicht mehr kollidieren, sondern dass Avatare sich nicht mehr bewegen können.
-
-Diese Option sollte nur verwendet werden, wenn das Deaktivieren von Kollisionen keine ausreichende Leistungssteigerung bringt, um Physikprobleme in der Region oder die Top-Kollisionsobjekte zu erkennen.
-
-Schalten Sie die Physiksimulation hinterher wieder ein. Andernfalls können sich Avatare nicht mehr bewegen.
-
-Standard: deaktiviert
-	</notification>
-	<notification label="Top-Kollisionsobjekte" name="HelpRegionTopColliders">
-		Zeigt eine Liste der Objekte mit den potenziell meisten Objekt-Objekt-Kollisionen an.  Diese Objekte können die Leistung beeinträchtigen.  Wählen Sie „Ansicht“ &gt; „Statistikleiste“ aus und sehen Sie unter „Simulator“ &gt; „Time“ &gt; „Sim Time (Physics)“ nach, ob die Physikberechnung länger als 20 ms dauert.
-	</notification>
-	<notification label="Top-Skripts" name="HelpRegionTopScripts">
-		Zeigt eine Liste der Objekte an, die die meiste Zeit benötigen, um LSL-Skripts auszuführen.  Diese Objekte können die Leistung beeinträchtigen.
-Wählen Sie „Ansicht“ &gt; „Statistikleiste“ und sehen Sie unter „Simulator“ &gt; „Time“ &gt; „Script Time“ nach, ob mehr als 25 ms für Skripts benötigt werden.
-	</notification>
-	<notification label="Region neu starten" name="HelpRegionRestart">
-		Starten Sie den Serverprozess für diese Region nach der 2-Minuten-Warnung neu. Die Verbindung aller Einwohner in dieser Region wird getrennt.  Die Region wird gespeichert und sollte nach 90 Sekunden wieder verfügbar sein.
-
-Der Neustart der Region behebt die meisten Leistungs-probleme, sollte aber nur nach Anweisung erfolgen.
-	</notification>
-	<notification label="Wasserhöhe" name="HelpRegionWaterHeight">
-		Die Höhe der Wasserlinie in Metern. Liegt dieser Wert unter 20 und haben Sie Wasser nahe am Rand der Welt oder „offenes“ Wasser definiert, wird eine deutliche Lücke sichtbar.
-
-Standard: 20
-	</notification>
-	<notification label="Obere Terraingrenze" name="HelpRegionTerrainRaise">
-		Der maximale Betrag in Metern, um den Parzelleneigentümer ihr Terrain über die Standardhöhe des „geformten“ Terrains erhöhen können.
-
-Standard: 4
-	</notification>
-	<notification label="Untere Terraingrenze" name="HelpRegionTerrainLower">
-		Der maximale Betrag in Metern, um den Parzelleneigentümer ihr Terrain unter die Standardhöhe des „geformten“ Terrains absenken können.
-
-Standard: -4
-	</notification>
-	<notification label="RAW-Terrain hochladen" name="HelpRegionUploadRaw">
-		Mit dieser Schaltfläche laden Sie eine RAW-Datei in die Region hoch, in der Sie sich befinden.
-Die Datei muss die korrekten Maße (RGB, 256x256) und 13 Kanäle haben.  Um eine neue Terraindatei zu erstellen, laden Sie am besten die vorhandene RAW-Datei herunter.  Beginnen Sie damit, den Rot-Kanal (Höhe des Landes) zu bearbeiten und laden Sie die Datei wieder hoch.
-
-Der Ladevorgang kann bis zu 45 Sekunden dauern. Beachten Sie, dass beim Hochladen einer Terraindatei die Objekte auf dem Land *nicht* verschoben werden, sondern nur das Land und die mit den Parzellen verbundenen Berechtigungen.  Dies kann dazu führen, dass Objekte unter dem Terrain verschwinden.
-
-Weitere Informationen zur Bearbeitung der Höhendaten der Region enthält die F1-Hilfe.
-	</notification>
-	<notification label="RAW-Terrain herunterladen" name="HelpRegionDownloadRaw">
-		Mit dieser Schaltfläche laden Sie eine Datei herunter, welche die Höhendaten, Maße, den Verkaufsstatus der Parzelle und einige Parzellenrechte für diese Region enthält. Wenn Sie diese Datei in einem Programm wie Photoshop öffnen, müssen Sie die Bilddaten eingeben. Diese sind: RGB, 256x256 mit 13 Kanälen. Anders lässt sich diese Terraindatei nicht öffnen.
-
-Weitere Informationen zur Bearbeitung der Höhendaten der Region enthält die F1-Hilfe.
-	</notification>
-	<notification label="Grundstücksonne verwenden" name="HelpRegionUseEstateSun">
-		Aktivieren Sie diese Option, um in dieser Region denselben Sonnenstand wie auf dem restlichen Grundstück einzustellen.
-
-Standard: aktiviert
-	</notification>
-	<notification label="Sonne fest" name="HelpRegionFixedSun">
-		Aktivieren Sie diese Option, um den Sonnenstand auf die im Regler definierte Position festzulegen und die Animation auszuschalten.
-
-Standard: deaktiviert
-	</notification>
-	<notification label="Terrain formen" name="HelpRegionBakeTerrain">
-		Mit dieser Schaltfläche speichern Sie die aktuelle Terrain-Form als neuen Standard für die Region. Nach der Formung können Sie und andere das Land mit der Option „Terrain bearbeiten“ &gt; „Zurücksetzen“ in den ursprünglichen Zustand zurückversetzen. Das geformte Terrain ist auch das Zentrum für die oberen und unteren Terraingrenzen.
-	</notification>
-	<notification label="Grundstücksverwalter" name="HelpEstateEstateManager">
-		Ein Grundstücksverwalter ist ein Einwohner, dem Sie die Kontrolle über die Regions- und Grundstückseinstellungen übertragen haben.  Ein Grundstücksverwalter kann alle Einstellungen ändern, außer das Hochladen, Herunterladen und Formen von Terrain.  Vor allem kann er Einwohner auf dem Grundstück erlauben und davon verbannen.
-
-Nur der Eigentümer kann den Grundstücksverwalter bestimmen und entlassen. Der Verwalter hat dieses Recht nicht.  Wählen Sie nur vertrauenswürdige Einwohner als Grundstücksverwalter, da Sie letztlich für deren Handlungen verantwortlich sind.
-	</notification>
-	<notification label="Globale Zeit verwenden" name="HelpEstateUseGlobalTime">
-		Aktivieren Sie diese Option, um auf Ihrem Grundstück denselben Sonnenstand wie auf dem Linden-„Mainland“ einzustellen.
-
-Standard: aktiviert
-	</notification>
-	<notification label="Sonne fest" name="HelpEstateFixedSun">
-		Aktivieren Sie diese Option, um den Sonnenstand auf die im Regler definierte Position festzulegen und die Animation auszuschalten.
-	</notification>
-	<notification label="Öffentlich" name="HelpEstateExternallyVisible">
-		Aktivieren Sie diese Option, um Einwohnern den Zugang zu diesem Grundstück zu erlauben, ohne auf der Zugangsliste zu stehen.
-
-Standard: aktiviert
-	</notification>
-	<notification label="Direktteleport zulassen" name="HelpEstateAllowDirectTeleport">
-		Wenn aktiviert, können sich Einwohner an jede Stelle auf Ihrem Grundstück teleportieren.  Wenn deaktiviert, werden Einwohner zum nächstgelegenen Telehub teleportiert.
-
-Standard: deaktiviert
-	</notification>
-	<notification label="Zugang erlauben" name="HelpEstateAllowResident">
-		Der Zugang zu diesem Grundstück wird auf die hier aufgeführten Einwohner und Gruppen beschränkt.  Diese Einstellung ist nur verfügbar, wenn „Öffentlich“ deaktiviert ist.
-	</notification>
-	<notification label="Gruppenzugang erlauben" name="HelpEstateAllowGroup">
-		Der Zugang zu diesem Grundstück wird auf die hier aufgeführten Einwohner und Gruppen beschränkt.  Diese Einstellung ist nur verfügbar, wenn „Öffentlich“ deaktiviert ist.
-	</notification>
-	<notification label="E-Mail-Adresse für Missbrauchsmeldungen" name="HelpEstateAbuseEmailAddress">
-		Geben Sie hier eine E-Mail-Adresse ein, an die Missbrauchsmeldungen von diesem Grundstück gesendet werden.
-Wenn dieses Feld leer ist, werden Missbrauchsmeldungen nur an Linden Lab gesendet.
-	</notification>
-	<notification label="Zugang verweigern" name="HelpEstateBanResident">
-		Einwohnern auf dieser Liste wird der Zugang zum Grundstück verwehrt, unabhängig von etwaigen anderen Einstellungen.
-	</notification>
-	<notification label="Voice-Chat erlauben" name="HelpEstateVoiceChat">
-		Die Parzellen auf diesem Grundstück können über eigene Voice-Channel verfügen, die es Einwohnern ermöglichen, sich mit anderen Personen in der Nähe zu unterhalten.
-
-Standard: deaktiviert
-	</notification>
-	<notification label="Falsche Voice-Version" name="VoiceVersionMismatch">
-		Diese Version von Second ist mit dem Voice-Chat-Feature in dieser Region nicht kompatibel. Damit Voice-Chat funktioniert, müssen Sie Second Life aktualisieren.
-	</notification>
-	<notification label="Grunstücksvertrag" name="HelpEstateCovenant">
-		Ein Grundstücksvertrag ermöglicht es Ihnen, Grundstücksparzellen zu verkaufen. Ohne Vertrag können Sie kein Land verkaufen. Wenn Sie keine Regeln festlegen oder Käufern vor dem Kauf keine anderen Informationen über das Land bereitstellen möchten, können Sie die Vertrags-Notizkarte auch leer lassen.
-
-Ein Vertrag kann Regeln und Richtlinien, kulturelle Informationen oder einfach nur Ihre eigenen Erwartungen bezüglich der Landnutzung durch den Käufer enthalten. Das kann Zoning, Baubeschränkungen, Zahloptionen und alle möglichen anderen Informationen betreffen, die der neue Eigentümer Ihrer Meinung nach kennen und akzeptieren sollte.
-
-Der Käufer muss dem Vertrag durch Auswahl dieses Kontrollkästchens zustimmen, bevor der Kauf abgeschlossen werden kann. Grundstücksverträge sind jederzeit unter „Land-Info“ für jede Parzelle einsehbar, für die ein Vertrag definiert wurde.
-	</notification>
-	<notification label="Objekte können nicht gekauft werden" name="BuyObjectOneOwner">
-		Objekte können nicht von mehreren Eigentümern gleichzeitig gekauft werden.
-Wählen Sie ein einzelnes Objekt aus und versuchen Sie es erneut.
-	</notification>
-	<notification label="Inhalte können nicht gekauft werden" name="BuyContentsOneOnly">
-		Inhalte können jeweils nur für ein Objekt gekauft werden.
-Wählen Sie ein einzelnes Objekt aus und versuchen Sie es erneut.
-	</notification>
-	<notification label="Inhalte können nicht gekauft werden" name="BuyContentsOneOwner">
-		Objekte können nicht von mehreren Eigentümern gleichzeitig gekauft werden.
-Wählen Sie ein einzelnes Objekt aus und versuchen Sie es erneut.
-	</notification>
-	<notification name="BuyOriginal">
-		Von [OWNER] Originalobjekt für [PRICE] L$ kaufen?
-Sie werden der Eigentümer dieses Objekts.
-Sie können das Objekt:
- Bearbeiten: [MODIFYPERM]
- Kopieren: [COPYPERM]
- Verkaufen oder weggeben: [RESELLPERM]
-		<usetemplate name="okcancelbuttons" notext="Abbrechen" yestext="OK"/>
-	</notification>
-	<notification name="BuyOriginalNoOwner">
-		Originalobjekt für [PRICE] L$ kaufen?
-Sie werden der Eigentümer dieses Objekts.
-Sie können das Objekt:
- Bearbeiten: [MODIFYPERM]
- Kopieren: [COPYPERM]
- Verkaufen oder weggeben: [RESELLPERM]
-		<usetemplate name="okcancelbuttons" notext="Abbrechen" yestext="OK"/>
-	</notification>
-	<notification name="BuyCopy">
-		Von [OWNER] Kopie für [PRICE] L$ kaufen?
-Das Objekt wird in Ihr Inventar kopiert.
-Sie können das Objekt:
- Bearbeiten: [MODIFYPERM]
- Kopieren: [COPYPERM]
- Verkaufen oder weggeben: [RESELLPERM]
-		<usetemplate name="okcancelbuttons" notext="Abbrechen" yestext="OK"/>
-	</notification>
-	<notification name="BuyCopyNoOwner">
-		Kopie für [PRICE] L$ kaufen?
-Das Objekt wird in Ihr Inventar kopiert.
-Sie können das Objekt:
- Bearbeiten: [MODIFYPERM]
- Kopieren: [COPYPERM]
- Verkaufen oder weggeben: [RESELLPERM]
-		<usetemplate name="okcancelbuttons" notext="Abbrechen" yestext="OK"/>
-	</notification>
-	<notification name="BuyContents">
-		Von [OWNER] Inhalte für [PRICE] L$ kaufen?
-Die Inhalte werden in Ihr Inventar kopiert.
-		<usetemplate name="okcancelbuttons" notext="Abbrechen" yestext="OK"/>
-	</notification>
-	<notification name="BuyContentsNoOwner">
-		Inhalte für [PRICE] L$ kaufen?
-Die Inhalte werden in Ihr Inventar kopiert.
-		<usetemplate name="okcancelbuttons" notext="Abbrechen" yestext="OK"/>
-	</notification>
-	<notification name="ConfirmPurchase">
-		Transaktion:
-[ACTION]
-
-Möchten Sie diesen Kauf fortsetzen?
-		<usetemplate name="okcancelbuttons" notext="Abbrechen" yestext="OK"/>
-	</notification>
-	<notification name="ConfirmPurchasePassword" type="password">
-		Transaktion:
-[ACTION]
-
-Möchten Sie diesen Kauf fortsetzen?
-Geben Sie Ihr Kennwort erneut ein und klicken Sie auf OK.
-		<form name="form">
-			<input name="message" type="password"/>
-			<button name="ConfirmPurchase" text="OK"/>
-			<button name="Cancel" text="Abbrechen"/>
-		</form>
-	</notification>
-	<notification name="SetPickLocation">
-		Hinweis:
-Sie haben die Position dieser Auswahl aktualisiert, aber die anderen Daten behalten ihre ursprünglichen Werte.
-		<usetemplate name="okbutton" yestext="OK"/>
-	</notification>
-	<notification name="MoveInventoryFromObject">
-		Sie haben „nicht kopierfähige“ Inventarobjekte ausgewählt.
-Diese Objekte werden nicht kopiert, sondern in Ihr Inventar verschoben.
-
-Inventarobjekt(e) verschieben?
-		<usetemplate ignoretext="Beim Verschieben von nicht-kopierfähigem Inventar von Objekten" name="okcancelignore" notext="Abbrechen" yestext="OK"/>
-	</notification>
-	<notification name="MoveInventoryFromScriptedObject">
-		Sie haben „nicht kopierfähige“ Inventarobjekte ausgewählt.  Diese Objekte werden nicht kopiert, sondern in Ihr Inventar verschoben.
-Da es sich um ein geskriptetes Objekt handelt, geht die Skriptfunktion beim Verschieben in das Inventar möglicherweise verloren.
-
-Inventarobjekt(e) verschieben?
-		<usetemplate ignoretext="Beim Verschieben von nicht-kopierfähigem Inventar von geskripteten Objekten" name="okcancelignore" notext="Abbrechen" yestext="OK"/>
-	</notification>
-	<notification name="ClickActionNotPayable">
-		Achtung: Die Klick-Aktion „Objekt bezahlen“ wurde definiert, sie funktioniert aber nur, wenn ein Skript mit einem money() Ereignis hinzugefügt wird.
-		<form name="form">
-			<ignore name="ignore" text="Beim Einrichten von Events mit „Objektbezahlung“ ohne Geld"/>
-		</form>
-	</notification>
-	<notification name="OpenObjectCannotCopy">
-		Sie haben keine Berechtigung zum Kopieren von Elementen in diesem Objekt.
-	</notification>
-	<notification name="WebLaunchAccountHistory">
-		Zur Second Life-Website, um Ihre Kontostatistik anzuzeigen?
-		<usetemplate ignoretext="Beim Laden der Kontostatistik-Website" name="okcancelignore" notext="Abbrechen" yestext="Gehe zu Seite"/>
-	</notification>
-	<notification name="ClickOpenF1Help">
-		Die Support-Website von Second Life öffnen?
-		<usetemplate ignoretext="Bei Besuch der Second Life Support-Website." name="okcancelignore" notext="Abbrechen" yestext="Los"/>
-	</notification>
-	<notification name="ConfirmQuit">
-		Wirklich beenden?
-		<usetemplate ignoretext="Beim Beenden von Second Life." name="okcancelignore" notext="Weiter" yestext="Beenden"/>
-	</notification>
-	<notification name="HelpReportAbuseEmailLL">
-		Verwenden Sie dieses Tool, um Verletzungen der Servicebedingungen und Community-Standards zu melden. Siehe:
-
-http://secondlife.com/corporate/tos.php
-http://secondlife.com/corporate/cs.php
-
-Alle gemeldeten Verletzungen der Servicebedingungen und Community-Standards werden geprüft und geklärt Sie können den Prozess im Incident Report (Vorfallsbericht) verfolgen:
-
-http://secondlife.com/support/incidentreport.php
-	</notification>
-	<notification name="HelpReportAbuseEmailEO">
-		WICHTIG: Diese Meldung wird an den Eigentümer der Region gesendet, in der Sie sich gerade befinden, nicht an Linden Lab.
--
-Als besonderen Service für Einwohner und Besucher übernimmt der Eigentümer dieser Region die Bearbeitung aller anfallenden Meldungen. Von diesem Standort aus eingereichte Meldungen werden nicht von Linden Lab bearbeitet. Der Eigentümer der Region bearbeitet Meldungen auf Grundlage der Richtlinien, die im für diese Region geltenden Grundstücksvertrag festgelegt sind.
-(Den Vertrag können Sie unter „Welt“ &gt; „Land-Info“ einsehen.)
--
-Das Resultat, das sich aus dieser Meldung ergibt, betrifft nur diese Region; der Einwohnerzugang zu anderen Bereichen von Second Life ist davon nicht betroffen. Nur Linden Lab kann den Zugang zu Second Life beschränken.
-	</notification>
-	<notification name="HelpReportBug">
-		Verwenden Sie dieses Tool *nur*, um technische Features zu melden, die nicht wie beschrieben oder erwartet funktionieren. Bitte machen Sie so viele Angaben wie möglich. Sie können auf die automatische Antwort-E-Mail antworten, um Ihre Meldung noch zu ergänzen.
-Alle gemeldeten Fehler werden geprüft und bewertet. Sie erhalten keine persönliche Antwort auf Ihre E-Mail.
--
-Bei technischen Problemen wenden Sie sich bitte an den Support unter:
-http://secondlife.com/community/support.php
--
-Hinweis: Unvollständige Meldungen werden nicht bearbeitet.
-	</notification>
-	<notification name="HelpReportAbuseSelectCategory">
-		Wählen Sie eine Missbrauchskategorie aus.
-Die Angabe einer Kategorie hilft uns bei der Bearbeitung des Berichts.
-	</notification>
-	<notification name="HelpReportBugSelectCategory">
-		Wählen Sie eine Fehler-Kategorie aus.
-Die Angabe einer Kategorie hilft uns bei der Bearbeitung des Berichts.
-	</notification>
-	<notification name="HelpReportAbuseAbuserNameEmpty">
-		Geben Sie den Namen des Täters ein.
-Eine genaue Angabe hilft uns, Fälle von Missbrauch zu ahnden.
-	</notification>
-	<notification name="HelpReportAbuseAbuserLocationEmpty">
-		Bitte geben Sie den Ort an, an dem der Missbrauch stattgefunden hat.
-Eine genaue Angabe hilft uns, Fälle von Missbrauch zu ahnden.
-	</notification>
-	<notification name="HelpReportAbuseSummaryEmpty">
-		Bitte geben Sie eine Zusammenfassung des Vorfalls ein.
-Eine genaue Zusammenfassung hilft uns, Fälle von Missbrauch zu ahnden.
-	</notification>
-	<notification name="HelpReportBugSummaryEmpty">
-		Bitte geben Sie eine Zusammenfassung des Fehlers ein.
-Eine genaue Zusammenfassung hilft uns, Fehler schneller zu beseitigen.
-	</notification>
-	<notification name="HelpReportAbuseDetailsEmpty">
-		Bitte geben Sie eine ausführliche Beschreibung des Vorfalls ein.
-Eine möglichst genaue Beschreibung mit Namen und Einzelheiten hilft uns, Fälle von Missbrauch zu ahnden.
-	</notification>
-	<notification name="HelpReportBugDetailsEmpty">
-		Bitte geben Sie eine ausführliche Fehlerbeschreibung ein.
-Eine möglichst genaue Beschreibung mit Schritten zur Reproduktion des Fehlers hilft uns, Fehler schneller zu beseitigen.
-	</notification>
-	<notification name="HelpReportAbuseContainsCopyright">
-		Sehr geehrte(r) Einwohner(in),
-
-Sie melden eine Urheberrechtsverletzung. Sind Sie wirklich sicher, dass Sie eine Verletzung des Urheberrechts melden möchten?
-
-1. Missbrauch melden. Wenn Sie der Meinung sind, ein Einwohner nutzt das Berechtigungssystem von Second Life auf unerlaubte Weise zu seinem Vorteil aus, indem er zum Beispiel einen CopyBot oder ähnliche Kopiertools verwendet und damit eine Urheberrechtsverletzung begeht, können Sie diesen Missbrauch melden. Das Missbrauchsteam untersucht etwaige Verstöße gegen die Second Life Community Standards oder die Nutzungsbedingungen und verhängt entsprechende Strafen. Das Missbrauchsteam ist jedoch nicht dafür zuständig, Inhalte aus der Second Life-Welt zu entfernen und reagiert auch nicht auf entsprechende Anfragen.
-
-2. Der DMCA oder das Entfernen von Inhalten. Sie können das Entfernen von Inhalten aus Second Life beantragen. Dazu MÜSSEN Sie eine Urheberrechtsverletzung gemäß den in unserer DMCA-Richtlinie unter http://secondlife.com/corporate/dmca.php dargelegten Anweisungen einreichen.
-
-Wenn Sie mit der Missbrauchmeldung jetzt fortfahren möchten, schließen Sie bitte dieses Fenster und senden Sie Ihren Bericht ein.  Möglicherweise müssen Sie Kategorie „CopyBot oder Berechtigungs-Exploit“ auswählen.
-
-Vielen Dank,
-
-Linden Lab
-	</notification>
-	<notification name="FailedRequirementsCheck">
-		Die folgenden erforderlichen Komponenten fehlen in [FLOATER]:
-[COMPONENTS]
-	</notification>
-	<notification label="Vorhandenen Anhang ersetzen" name="ReplaceAttachment">
-		An dieser Körperstelle ist bereits ein Objekt angebracht.
-Möchten Sie es mit dem ausgewählten Objekt ersetzen?
-		<form name="form">
-			<ignore name="ignore" save_option="true" text="Beim Wechseln von Anhängen"/>
-			<button ignore="Automatisch ersetzen" name="Yes" text="OK"/>
-			<button ignore="Nie ersetzen" name="No" text="Abbrechen"/>
-		</form>
-	</notification>
-	<notification label="Beschäftigt-Modus-Warnung" name="BusyModePay">
-		Sie sind im Beschäftigt-Modus, sodass Sie im Austausch für diese Zahlung keine Objekte erhalten können.
-
-Möchten Sie den Bechäftigt-Modus verlassen, bevor Sie diese Transaktion abschließen?
-		<form name="form">
-			<ignore name="ignore" save_option="true" text="Beim Bezahlen einer Person oder eines Objekts im Beschäftigt-Modus"/>
-			<button ignore="Beschäftigt-Modus immer deaktivieren" name="Yes" text="OK"/>
-			<button ignore="Beschäftigt-Modus aktiviert lassen" name="No" text="Abbrechen"/>
-		</form>
-	</notification>
-	<notification name="ConfirmEmptyTrash">
-		Möchten Sie den Inhalt Ihres Papierkorbs wirklich löschen?
-		<usetemplate ignoretext="Beim Leeren des Inventar-Papierkorbs" name="okcancelignore" notext="Abbrechen" yestext="OK"/>
-	</notification>
-	<notification name="ConfirmClearBrowserCache">
-		Möchten Sie Ihren Browser-Cache wirklich leeren?
-		<usetemplate name="okcancelbuttons" notext="Abbrechen" yestext="Ja"/>
-	</notification>
-	<notification name="ConfirmClearCookies">
-		Sind Sie sicher, dass Sie Ihre Cookies löschen möchten?
-		<usetemplate name="okcancelbuttons" notext="Abbrechen" yestext="Ja"/>
-	</notification>
-	<notification name="ConfirmClearMediaUrlList">
-		Die Liste mit gespeicherten URLs wirklich löschen?
-		<usetemplate name="okcancelbuttons" notext="Abbrechen" yestext="Ja"/>
-	</notification>
-	<notification name="ConfirmEmptyLostAndFound">
-		Möchten Sie den Inhalt Ihres Fundstücke-Ordners wirklich permanent löschen?
-		<usetemplate ignoretext="Beim Leeren von Inventar und Fundstückeordner-" name="okcancelignore" notext="Nein" yestext="Ja"/>
-	</notification>
-	<notification name="CopySLURL">
-		Die folgende SLURL wurde in die Zwischenablage kopiert:
- [SLURL]
-
-Veröffentlichen Sie sie auf einer Website, um anderen den Zugang zu diesem Ort zu erleichtern, oder testen Sie sie, indem Sie sie in die Adressleiste Ihres Browsers kopieren.
-		<form name="form">
-			<ignore name="ignore" text="Beim Kopieren einer SLURL in die Zwischenablage"/>
-		</form>
-	</notification>
-	<notification name="GraphicsPreferencesHelp">
-		Die Optionen in diesem Dialog steuern Fenstergröße und Auflösung sowie die Qualität der Grafikdarstellung im Client.  Im Fenster „Einstellungen“ &gt; „Grafik“ stehen vier Grafikeinstellungen zur Wahl: Niedrig, Mittel, Hoch und Ultra. Die Grafikeinstellungen lassen sich auch individuell anpassen; aktivieren Sie das Kontrollkästchen „Benutzerdefiniert“, um die folgenden Einstellungen zu bearbeiten:
-
-Shader: Aktivieren oder deaktivieren Sie die verschiedenen Pixel-Shader.
-
-Spiegelung: Legen Sie hier fest, welche Objekte sich in Wasser spiegeln.
-
-Avatar-Darstellung: Einige Optionen, die über die Darstellung Ihres Avatars bestimmen.
-
-Sichtweite: Legt fest, bis zu welcher Entfernung von Ihrem Avatar die Objekte in der Szene berechnet und dargestellt werden.
-
-Max. Partikelzahl: Legt fest, wie viele Partikel gleichzeitig berechnet und angezeigt werden.
-
-Post-Processing-Qualität: Legt fest, mit welcher Auflösung der Glüheffekt berechnet wird.
-
-Gitterdetails: Legt den Detailgrad bzw. die Anzahl an Dreiecken bei der Berechnung bestimmter Objekte fest. Höhere Werte führen zu einer genaueren Darstellung, dauern aber länger in der Berechnung.
-
-Beleuchtungsdetails: Legt fest, welche Lichtquellen berechnet werden.
-
-Terraindetails: Legt den Detailgrad bei der Berechnung der Terraintextur fest.
-	</notification>
-	<notification name="WLSavePresetAlert">
-		Die gespeicherte Voreinstellung überschreiben?
-		<usetemplate name="okcancelbuttons" notext="Nein" yestext="Ja"/>
-	</notification>
-	<notification name="WLDeletePresetAlert">
-		[SKY] löschen?
-		<usetemplate name="okcancelbuttons" notext="Nein" yestext="Ja"/>
-	</notification>
-	<notification name="WLNoEditDefault">
-		Standardvoreinstellungen können nicht bearbeitet oder gelöscht werden.
-	</notification>
-	<notification name="WLMissingSky">
-		Diese Tageszyklusdatei verweist auf eine fehlende Himmel-Datei: [SKY].
-	</notification>
-	<notification name="PPSaveEffectAlert">
-		Post-Processing-Effekt bereits vorhanden. Möchten Sie ihn überschreiben?
-		<usetemplate name="okcancelbuttons" notext="Nein" yestext="Ja"/>
-	</notification>
-	<notification name="HelpEditSky">
-		Verschieben Sie die WindLight-Regler, um verschiedene Himmelsansichten zu erstellen und zu speichern.
-	</notification>
-	<notification name="HelpEditDayCycle">
-		Wählen Sie für jede Tageszeit eine Himmelsansicht aus.
-	</notification>
-	<notification name="EnvSettingsHelpButton">
-		Diese Einstellungen haben Auswirkung auf die lokale Darstellung der Umwelt auf Ihrem Computer. Zugriff auf alle Einstellungen haben Sie nur, wenn Ihre Grafikkarte Atmosphären-Shader unterstützt.
-
-Mit dem Regler „Tageszeit“ stellen Sie die lokal in Ihrem Viewer dargestellte Tageszeit ein.
-
-Mit dem Regler „Wolkendecke“ steuern Sie die Wolkendichte am Himmel.
-
-Unter „Wasserfarbe“ können Sie eine Farbe für die Wasserdarstellung auswählen.
-
-Mit dem Regler „Wassertrübung“ steuern Sie die Sichtweite unter Wasser.
-
-Klicken Sie auf „Grundstückszeit verw.“, um die aktuelle Zeit in der Region fest als Tageszeit einzustellen.
-
-Klicken Sie auf „Himmel (erweitert)“, um einen Editor mit erweiterten Einstellungen für die Himmeldarstellung anzuzeigen.
-
-Klicken Sie auf „Wasser (erweitert)“, um einen Editor mit erweiterten Einstellungen für die Wasserdarstellung anzuzeigen.
-	</notification>
-	<notification name="HelpDayCycle">
-		Im Tageszyklus-Editor steuern Sie den Tag-/Nachtzyklus am Second Life Himmel. Dabei handelt es sich um den Zyklus, der mit dem Tageszeit-Regler im Umwelt-Basiseditor gesteuert wird.
-
-Der Tageszyklus-Editor verwendet sogenannte Keyframes zur Steuerung des Tag-/Nachtablaufs. Dabei handelt es sich um „Schlüsselbilder“ (die grauen Kreise auf der Zeitskala), für die bestimmte Himmelseinstellungen definiert wurden. Bei voranschreitender Tageszeit interpoliert WindLight den Übergang zwischen diesen Keyframes und erzeugt eine entsprechende Himmelsanimation.
-
-Der gelbe Pfeil über der Zeitskala repräsentiert die aktuelle Tageszeit-Darstellung. Ziehen Sie den Pfeil, um die Tagesanimation anzuzeigen. Mit „Key hinzu“ und „Key löschen“ rechts neben der Zeitskala können Sie neue Keys einfügen und vorhandene löschen.
-
-Keyframes lassen sich einfach entlang der Zeitskala verschieben, oder Sie geben die Werte manuell unter „Keyframe-Einstellungen“ ein. Hier wählen Sie auch eine WindLight-Voreinstellung für den Keyframe aus.
-
-„Zykluslänge“ bestimmt die Gesamtlänge eines „Tages“. Ein niedriger Wert (z.B. 2 Minuten) führt dazu, dass ein ganzer 24-Stunden-Tag innerhalb von zwei Minuten Echtzeit abgespult wird! Wenn Sie alle Einstellungen auf der Zeitskala und für die einzelnen Keyframes vorgenommen haben, können Sie mit „Start“ und „Stopp“ die Animation anzeigen. Das funktioniert natürlich genauso interaktiv, indem Sie den gelben Pfeil über der Zeitskala verschieben. Mit der Schaltfläche „Grundstückszeit verw.“ synchronisieren Sie die Tageszeit und -länge mit den auf dem Grundstück geltenden Einstellungen.
-
-Ihre Tageszyklus-Einstellungen lassen sich mit den Schaltflächen „Testtag speichern“ und „Testtag laden“ speichern bzw. laden. Bis dato kann nur ein Tageszyklus gleichzeitig in Verwendung sein.
-	</notification>
-	<notification name="HelpBlueHorizon">
-		Mit den Reglern für Rot/Grün/Blau (RGB) steuern Sie die Farbe des Himmels. Verwenden Sie den Intensitätsregler (I), um alle drei RGB-Regler gleichzeitig zu verschieben.
-	</notification>
-	<notification name="HelpHazeHorizon">
-		Horizonttrübung ist einer der wichtigsten Parameter, um die Gesamtlichtsituation in der Szene zu steuern.  Damit lassen sich viele Belichtungseinstellungen simulieren, z.B. ein Überstrahlen durch die Sonne oder starker Dunst.
-	</notification>
-	<notification name="HelpBlueDensity">
-		Farbintensität steuert die Gesamtfarbsättigung von Himmel und Nebel. Je weiter Sie den Intensitätsregler (I) nach rechts verschieben, desto heller und lebendiger werden die Farben. Wenn Sie ihn ganz nach links verschieben, verlieren die Farben an Intensität und gehen in Schwarz oder Weiß über. Volle Kontrolle über die Farbsättigung des Himmels bieten ihnen die Regler für Rot/Grün/Blau (RGB).
-	</notification>
-	<notification name="HelpHazeDensity">
-		Trübungsintensität steuert die Stärke des grauen Dunsts in der Atmosphäre.  Damit lassen sich zum Beispiel starker Rauch oder Luftverschmutzung simulieren.  Auch für Nebel und Sprühregen geeignet.
-	</notification>
-	<notification name="HelpDensityMult">
-		Der Dichtemultiplikator beeinflusst die Gesamtdichte der Atmosphäre. Niedrige Einstellungen erzeugen den Eindruck dünner, sauberer Luft, hohe Einstellungen erzeugen den Eindruck schweren Smogs.
-	</notification>
-	<notification name="HelpDistanceMult">
-		Steuert die Entfernungswirkung von WindLight.  Ein Wert von Null schaltet den Einfluss von WindLight auf Terrain und Objekte praktisch aus.  Werte über 1 simulieren größere Entfernungen und verstärken den Atmosphäreneffekt.
-	</notification>
-	<notification name="HelpMaxAltitude">
-		Max. Höhe steuert die Höhenberechnungen von WindLight bei der Berechnung der atmosphärischen Beleuchtung. Zu späteren Tageszeiten lässt sich damit zum Beispiel die „Intensität“ des Sonnenuntergangs beeinflussen.
-	</notification>
-	<notification name="HelpSunlightColor">
-		Steuert Farbe und Intensität von direktem Licht in der Szene.
-	</notification>
-	<notification name="HelpSunAmbient">
-		Steuert Farbe und Intensität von atmosphärischem Umgebungslicht in der Szene.
-	</notification>
-	<notification name="HelpSunGlow">
-		Der Regler „Größe“ steuert die Größe der Sonne.
-Der Regler „Fokus“ steuert, wie unscharf die Sonne am Himmel erscheint.
-	</notification>
-	<notification name="HelpSceneGamma">
-		Regelt den Hell/Dunkel-Wert des Bildschirms.
-	</notification>
-	<notification name="HelpStarBrightness">
-		Regelt die Helligkeit der Sterne am Himmel.
-	</notification>
-	<notification name="HelpTimeOfDay">
-		Steuert die Sonnenstellung am Himmel.
-Entspricht der Elevation.
-	</notification>
-	<notification name="HelpEastAngle">
-		Steuert die Sonnenstellung am Himmel.
-Entspricht dem Azimut.
-	</notification>
-	<notification name="HelpCloudColor">
-		Steuert die Wolkenfarbe. Generell empfiehlt sich hier ein Weißton, aber hey, warum nicht ein bisschen Spaß haben?
-	</notification>
-	<notification name="HelpCloudDetail">
-		Steuert das Detailbild, welches über das Wolken-Hauptbild gelegt wird.  X und Y bestimmen seine Position.  D (Dichte) regelt, wie ausgebeult oder zerrissen die Wolken wirken.
-	</notification>
-	<notification name="HelpCloudDensity">
-		Mit den X- und Y-Reglern steuern Sie die Position der Wolken, mit dem Regler D die Wolkendichte.
-	</notification>
-	<notification name="HelpCloudCoverage">
-		Steuert, wie stark die Wolken den Himmel bedecken.
-	</notification>
-	<notification name="HelpCloudScale">
-		Steuert die Skalierung des Wolkenbilds auf der Himmelskuppel.
-	</notification>
-	<notification name="HelpCloudScrollX">
-		Steuert die Bewegungsgeschwindigkeit der Wolken in X-Richtung.
-	</notification>
-	<notification name="HelpCloudScrollY">
-		Steuert die Bewegungsgeschwindigkeit der Wolken in Y-Richtung.
-	</notification>
-	<notification name="HelpClassicClouds">
-		Aktivieren Sie dieses Kontrollkästchen, um die Darstellung der klassischen Second Life Wolken zusätzlich zu den WindLight-Wolken zu erzwingen.
-	</notification>
-	<notification name="HelpWaterFogColor">
-		Steuert die Farbe der Wassertrübung
-	</notification>
-	<notification name="HelpWaterFogDensity">
-		Steuert die Dichte der Wassertrübung und wie weit Sie unter Wasser sehen können.
-	</notification>
-	<notification name="HelpUnderWaterFogMod">
-		Beeinflusst die Auswirkung des Wassertrübungs-Exponenten und regelt die Sichtweite Ihres Avatars unter Wasser.
-	</notification>
-	<notification name="HelpWaterGlow">
-		Steuert, wie groß der Anteil der leuchtenden Wasseroberfläche ist.
-	</notification>
-	<notification name="HelpWaterNormalScale">
-		Steuert die Skalierung der drei Elementarwellen, die das Wasser ausmachen.
-	</notification>
-	<notification name="HelpWaterFresnelScale">
-		Steuert die winkelabhängige Lichtreflexion.
-	</notification>
-	<notification name="HelpWaterFresnelOffset">
-		Steuert die Intensität des reflektierten Lichts.
-	</notification>
-	<notification name="HelpWaterScaleAbove">
-		Steuert die Stärke der Lichtbrechung von oberhalb der Wasseroberfläche aus gesehen.
-	</notification>
-	<notification name="HelpWaterScaleBelow">
-		Steuert die Stärke der Lichtbrechung von unterhalb der Wasseroberfläche aus gesehen.
-	</notification>
-	<notification name="HelpWaterBlurMultiplier">
-		Steuert die Mischung von Wellen und Reflexionen.
-	</notification>
-	<notification name="HelpWaterNormalMap">
-		Ermöglicht die Auswahl einer Normal-Map zur Berechnung von Reflexionen/Brechungen auf dem Wasser.
-	</notification>
-	<notification name="HelpWaterWave1">
-		Steuert die Bewegungsgeschwindigkeit und -richtung der großen Normal-Map-Version in X- und Y-Richtung.
-	</notification>
-	<notification name="HelpWaterWave2">
-		Steuert die Bewegungsgeschwindigkeit und -richtung der kleinen Normal-Map-Version in X- und Y-Richtung.
-	</notification>
-	<notification name="NewSkyPreset">
-		Wählen Sie einen Namen für den neuen Himmel.
-		<form name="form">
-			<input name="message" type="text">
-				Neue Voreinstellung
-			</input>
-			<button name="OK" text="OK"/>
-			<button name="Cancel" text="Abbrechen"/>
-		</form>
-	</notification>
-	<notification name="ExistsSkyPresetAlert">
-		Voreinstellung bereits vorhanden!
-	</notification>
-	<notification name="NewWaterPreset">
-		Wählen Sie einen Namen für die neue Wasservoreinstellung.
-		<form name="form">
-			<input name="message" type="text">
-				Neue Voreinstellung
-			</input>
-			<button name="OK" text="OK"/>
-			<button name="Cancel" text="Abbrechen"/>
-		</form>
-	</notification>
-	<notification name="ExistsWaterPresetAlert">
-		Voreinstellung bereits vorhanden!
-	</notification>
-	<notification name="WaterNoEditDefault">
-		Standardvoreinstellungen können nicht bearbeitet oder gelöscht werden.
-	</notification>
-	<notification name="ChatterBoxSessionStartError">
-		Neue Chat-Sitzung mit [RECIPIENT] konnte nicht gestartet werden.
-[REASON]
-		<usetemplate name="okbutton" yestext="OK"/>
-	</notification>
-	<notification name="ChatterBoxSessionEventError">
-		[EVENT]
-[REASON]
-		<usetemplate name="okbutton" yestext="OK"/>
-	</notification>
-	<notification name="ForceCloseChatterBoxSession">
-		Ihre Chat-Sitzung mit [NAME] muss beendet werden.
-[REASON]
-		<usetemplate name="okbutton" yestext="OK"/>
-	</notification>
-	<notification name="Cannot_Purchase_an_Attachment">
-		Objekte können nicht gekauft werden, solange sie Teil eines Anhangs sind.
-	</notification>
-	<notification label="Info zur Abfrage der Abbucherlaubnis" name="DebitPermissionDetails">
-		Wenn Sie dieser Anfrage zustimmen, erhält das Skript die Erlaubnis, regelmäßig Linden-Dollar (L$) von Ihrem Konto abzubuchen. Diese Erlaubnis kann nur zurückgezogen werden, wenn der Eigentümer das Objekt löscht oder die Skripts in dem Objekt zurücksetzt.
-		<usetemplate name="okbutton" yestext="OK"/>
-	</notification>
-	<notification name="AutoWearNewClothing">
-		Möchten Sie das neu erstellte Kleidungsstück automatisch anziehen?
-		<usetemplate ignoretext="Neue Kleidung automatisch tragen" name="okcancelignore" notext="Nein" yestext="Ja"/>
-	</notification>
-	<notification name="NotAgeVerified">
-		Um Zugang zu dieser Parzelle zu erhalten, müssen Sie sich einer Altersprüfung unterziehen.
-Möchten Sie auf der Second Life Website eine Altersüberprüfung durchführen?
-
-[_URL]
-		<url name="url" option="0">
-			https://secondlife.com/account/verification.php?lang=de
-		</url>
-		<usetemplate ignoretext="Auf fehlende Altersprüfung aufmerksam machen" name="okcancelignore" notext="Nein" yestext="Ja"/>
-	</notification>
-	<notification name="Cannot enter parcel: no payment info on file">
-		Um Zugang zu dieser Parzelle zu erhalten, müssen Sie Zahlungsinformationen hinterlegt haben.
-Möchten Sie die Second Life Website öffnen, um diese Angaben zu hinterlegen?
-
-[_URL]
-		<url name="url" option="0">
-			https://secondlife.com/account/index.php?lang=de
-		</url>
-		<usetemplate ignoretext="Auf fehlende Zahlungsinformationen aufmerksam machen" name="okcancelignore" notext="Nein" yestext="Ja"/>
-	</notification>
-	<notification name="MissingString">
-		Der String „[STRING_NAME]“ fehlt in strings.xml
-	</notification>
-	<notification name="SystemMessageTip">
-		[MESSAGE]
-	</notification>
-	<notification name="Cancelled">
-		Abgebrochen
-	</notification>
-	<notification name="CancelledSit">
-		Sitzen beendet
-	</notification>
-	<notification name="CancelledAttach">
-		Anhängen abgebrochen
-	</notification>
-	<notification name="ReplacedMissingWearable">
-		Fehlende(s) Kleidung/Körperteil mit Standard ersetzt.
-	</notification>
-	<notification name="GroupNotice">
-		Betreff: [SUBJECT], Nachricht: [MESSAGE]
-	</notification>
-	<notification name="FriendOnline">
-		[NAME] ist online
-	</notification>
-	<notification name="FriendOffline">
-		[NAME] ist offline
-	</notification>
-	<notification name="AddSelfFriend">
-		Sie können sich nicht selbst als Freund hinzufügen.
-	</notification>
-	<notification name="UploadingAuctionSnapshot">
-		In-Welt- und Website-Fotos werden hochgeladen...
-(Dauert ca. 5 Minuten.)
-	</notification>
-	<notification name="UploadPayment">
-		Sie haben für das Hochladen [AMOUNT] L$ bezahlt.
-	</notification>
-	<notification name="UploadWebSnapshotDone">
-		Das Website-Foto wurde hochgeladen.
-	</notification>
-	<notification name="UploadSnapshotDone">
-		In-Welt-Foto hochgeladen
-	</notification>
-	<notification name="TerrainDownloaded">
-		Terrain.raw heruntergeladen
-	</notification>
-	<notification name="GestureMissing">
-		Geste [NAME] fehlt in Datenbank.
-	</notification>
-	<notification name="UnableToLoadGesture">
-		Geste [NAME] konnte nicht geladen werden.
-Bitte versuchen Sie es erneut.
-	</notification>
-	<notification name="LandmarkMissing">
-		Landmarke fehlt in Datenbank.
-	</notification>
-	<notification name="UnableToLoadLandmark">
-		Landmarke konnte nicht geladen werden.  Bitte versuchen Sie es erneut.
-	</notification>
-	<notification name="CapsKeyOn">
-		Die Feststelltaste ist aktiv.
-Da dies Auswirkung auf die Kennworteingabe hat, sollten Sie die Taste besser ausschalten.
-	</notification>
-	<notification name="NotecardMissing">
-		Notizkarte fehlt in Datenbank.
-	</notification>
-	<notification name="NotecardNoPermissions">
-		Unzureichende Rechte zur Anzeige der Notizkarte.
-	</notification>
-	<notification name="RezItemNoPermissions">
-		Keine Berechtigung zum Rezzen von Objekten.
-	</notification>
-	<notification name="UnableToLoadNotecard">
-		Notizkarten-Asset konnte nicht geladen werden.
-	</notification>
-	<notification name="ScriptMissing">
-		Skript fehlt in Datenbank.
-	</notification>
-	<notification name="ScriptNoPermissions">
-		Unzureichende Rechte zur Anzeige des Skripts.
-	</notification>
-	<notification name="UnableToLoadScript">
-		Skript konnte nicht geladen werden.  Bitte versuchen Sie es erneut.
-	</notification>
-	<notification name="IncompleteInventory">
-		Die von Ihnen angebotenen Inhalte sind noch nicht vollständig lokal verfügbar. Warten Sie kurz und wiederholen Sie dann das Angebot.
-	</notification>
-	<notification name="CannotModifyProtectedCategories">
-		Geschützte Kategorien können nicht geändert werden.
-	</notification>
-	<notification name="CannotRemoveProtectedCategories">
-		Geschützte Kategorien können nicht entfernt werden.
-	</notification>
-	<notification name="OfferedCard">
-		Sie haben [FIRST] [LAST] eine Visitenkarte angeboten.
-	</notification>
-	<notification name="UnableToBuyWhileDownloading">
-		Kauf nicht möglich. Objektdaten werden noch geladen.
-Bitte versuchen Sie es erneut.
-	</notification>
-	<notification name="UnableToLinkWhileDownloading">
-		Verknüpfung nicht möglich. Objektdaten werden noch geladen.
-Bitte versuchen Sie es erneut.
-	</notification>
-	<notification name="CannotBuyObjectsFromDifferentOwners">
-		Objekte können nicht von mehreren Eigentümern gleichzeitig gekauft werden.
-Wählen Sie ein einzelnes Objekt aus.
-	</notification>
-	<notification name="ObjectNotForSale">
-		Objekt ist nicht zu verkaufen.
-	</notification>
-	<notification name="EnteringGodMode">
-		Gott-Modus aktiviert, Level [LEVEL]
-	</notification>
-	<notification name="LeavingGodMode">
-		Gott-Modus deaktiviert, Level [LEVEL]
-	</notification>
-	<notification name="CopyFailed">
-		Kopieren aufgrund fehlender Kopierrechte fehlgeschlagen
-	</notification>
-	<notification name="InventoryAccepted">
-		[NAME] hat Ihr Inventarangebot akzeptiert.
-	</notification>
-	<notification name="InventoryDeclined">
-		[NAME] hat Ihr Inventarangebot abgelehnt.
-	</notification>
-	<notification name="ObjectMessage">
-		[NAME]: [MESSAGE]
-	</notification>
-	<notification name="CallingCardAccepted">
-		Ihre Visitenkarte wurde akzeptiert.
-	</notification>
-	<notification name="CallingCardDeclined">
-		Ihre Visitenkarte wurde abgelehnt.
-	</notification>
-	<notification name="TeleportToLandmark">
-		Jetzt, nachdem Sie das Mainland erreicht haben, können Sie sich an Positionen wie „[NAME]“ teleportieren, indem Sie unten rechts im Fenster auf „Inventar“ klicken und den Ordner „Landmarken“ auswählen.
-Klicken Sie eine Landmarke doppelt an und wählen Sie „Teleportieren“, um an diesen Ort zu gelangen.
-	</notification>
-	<notification name="TeleportToPerson">
-		Jetzt, nachdem Sie das Mainland erreicht haben, können Sie mit Einwohnern wie „[NAME]“ Kontakt aufnehmen, indem Sie unten rechts im Fenster auf „Inventar“ klicken und den Ordner „Visitenkarten“ auswählen.
-Klicken Sie die Karte doppelt an, wählen Sie „Instant Message“ und geben Sie eine Nachricht ein.
-	</notification>
-	<notification name="CantSelectLandFromMultipleRegions">
-		Land kann nicht über Servergrenzen hinweg ausgewählt werden.
-Wählen Sie eine kleinere Landfläche.
-	</notification>
-	<notification name="SearchWordBanned">
-		Einige Begriffe in Ihrer Suchanfrage wurden ausgeschlossen, aufgrund von in den Community Standards definierten Inhaltsbeschränkungen.
-	</notification>
-	<notification name="NoContentToSearch">
-		Bitte wählen Sie mindestens eine Inhaltsart für die Suche aus (PG, Mature oder Adult).
-	</notification>
-	<notification name="GroupVote">
-		[NAME] hat eine Abstimmung vorgeschlagen über:
-[MESSAGE]
-		<form name="form">
-			<button name="VoteNow" text="Abstimmen"/>
-			<button name="Later" text="Später"/>
-		</form>
-	</notification>
-	<notification name="SystemMessage">
-		[MESSAGE]
-	</notification>
-	<notification name="EventNotification">
-		Event-Benachrichtigung:
-
-[NAME]
-[DATE]
-		<form name="form">
-			<button name="Teleport" text="Teleportieren"/>
-			<button name="Description" text="Beschreibung"/>
-			<button name="Cancel" text="Abbrechen"/>
-		</form>
-	</notification>
-	<notification name="TransferObjectsHighlighted">
-		Alle Objekte auf dieser Parzelle, die an den Käufer der Parzelle übertragen werden, sind jetzt markiert.
-
-* Übertragene Bäume und Gräser sind nicht markiert.
-		<form name="form">
-			<button name="Done" text="Fertig"/>
-		</form>
-	</notification>
-	<notification name="DeactivatedGesturesTrigger">
-		Gesten mit demselben Trigger wurden deaktiviert:
-[NAMES]
-	</notification>
-	<notification name="NoQuickTime">
-		Apple QuickTime ist auf Ihrem System anscheinend nicht installiert.
-Laden Sie QuickTime von der QuickTime-Webseite (http://www.apple.com/de/quicktime) herunter, um auf Parzellen, die diese Funktion unterstützen, Streaming-Inhalte wiederzugeben.
-	</notification>
-	<notification name="OwnedObjectsReturned">
-		Ihre Objekte auf der ausgewählten Parzelle wurden in Ihr Inventar transferiert.
-	</notification>
-	<notification name="OtherObjectsReturned">
-		Die Objekte von [FIRST] [LAST] auf dieser Parzelle wurden in das Inventar dieser Person transferiert.
-	</notification>
-	<notification name="OtherObjectsReturned2">
-		Die Objekte von [FIRST] [LAST] auf dieser
-Parzelle von „[NAME]“ wurden an ihren Eigentümer zurückgegeben.
-	</notification>
-	<notification name="GroupObjectsReturned">
-		Die mit der Gruppe [GROUPNAME] gemeinsam genutzten Objekte auf dieser Parzelle wurden in das Inventar ihrer Eigentümer transferiert.
-Transferierbare übertragene Objekte wurden an ihre früheren Eigentümer zurückgegeben.
-Nicht transferierbare an die Gruppe übertragene Objekte wurden gelöscht.
-	</notification>
-	<notification name="UnOwnedObjectsReturned">
-		Alle Objekte auf der ausgewählten Parzelle, die NICHT Ihnen gehören, wurden ihren Eigentümern zurückgegeben.
-	</notification>
-	<notification name="NotSafe">
-		Auf diesem Land ist Schaden aktiviert („Unsicher“).
-Verletzungen sind möglich. Wenn Sie sterben, werden Sie zu Ihrem Heimatstandort teleportiert.
-	</notification>
-	<notification name="NoFly">
-		Auf diesem Land ist Fliegen deaktiviert („Fliegen aus“).
-Fliegen ist hier nicht möglich.
-	</notification>
-	<notification name="PushRestricted">
-		Auf diesem Land gilt „Kein Stoßen“.
-Sie können keine anderen Personen stoßen, außer Ihnen gehört das Land.
-	</notification>
-	<notification name="NoVoice">
-		Auf diesem Land ist Voice deaktiviert.
-	</notification>
-	<notification name="NoBuild">
-		Auf diesem Land ist Bauen deaktiviert („Bauen aus“).
-Sie können hier keine Objekte erstellen.
-	</notification>
-	<notification name="SeeAvatars">
-		Dieses Land versteckt Sichtbarkeit von Avataren und Chat von einem anderen Land aus. Sie können keine Einwohner außerhalb von diesem Land sehen und Einwohner außerhalb können Sie nicht sehen. Normaler Text auf Kanal 0 wird ebenfalls geblockt.
-	</notification>
-	<notification name="ScriptsStopped">
-		Ein Administrator hat die Skriptausführung in dieser Region vorübergehend deaktiviert.
-	</notification>
-	<notification name="ScriptsNotRunning">
-		In dieser Region werden keine Skipts ausgeführt.
-	</notification>
-	<notification name="NoOutsideScripts">
-		Auf diesem Land sind externe Skripts deaktiviert
-(„Externe Skripts aus“).
-Nur Skripts, die dem Landeigentümer gehören, funktionieren.
-	</notification>
-	<notification name="ClaimPublicLand">
-		Öffentliches Land kann nur in der Region in Besitz genommen werden, in der Sie sich befinden.
-	</notification>
-	<notification name="RegionTPAccessBlocked">
-		Sie dürfen diese Region aufgrund Ihrer Alterseinstufung nicht betreten. Sie müssen eventuell eine Altersüberprüfung vornehmen und/oder den aktuellsten Viewer installieren.
-
-Bitte besuchen Sie unsere Knowledgebase, um mehr Details über Zugang zu Regionen mit dieser Alterseinstufung zu erhalten.
-	</notification>
-	<notification name="URBannedFromRegion">
-		Sie dürfen diese Region nicht betreten.
-	</notification>
-	<notification name="NoTeenGridAccess">
-		Ihr Konto kann keine Verbindung zu dieser Teen Grid-Region herstellen.
-	</notification>
-	<notification name="NoHelpIslandTP">
-		Sie können nicht zurück nach Help Island teleportieren. 
-Gehen Sie zu „Help Island Public“ und wiederholen sie das Tutorial.
-	</notification>
-	<notification name="ImproperPaymentStatus">
-		Die für den Zutritt zu dieser Region erforderlichen Zahlungsinformationen liegen nicht vor.
-	</notification>
-	<notification name="MustGetAgeRegion">
-		Sie müssen alterüberprüft sein, um diese Region betreten zu können.
-	</notification>
-	<notification name="MustGetAgeParcel">
-		Sie müssen alterüberprüft sein, um diese Parzelle betreten zu können.
-	</notification>
-	<notification name="NoDestRegion">
-		Keine Zielregion gefunden.
-	</notification>
-	<notification name="NotAllowedInDest">
-		Der Zutritt wurde Ihnen verweigert.
-	</notification>
-	<notification name="RegionParcelBan">
-		Diese Parzelle ist abgesperrt und kann nicht überquert werden. Versuchen Sie einen anderen Weg.
-	</notification>
-	<notification name="TelehubRedirect">
-		Sie wurden zu einem Telehub umgeleitet.
-	</notification>
-	<notification name="CouldntTPCloser">
-		Ein Teleport näher am Ziel ist leider nicht möglich.
-	</notification>
-	<notification name="TPCancelled">
-		Teleport abgebrochen.
-	</notification>
-	<notification name="FullRegionTryAgain">
-		Die Region, die Sie betreten möchten, ist im Moment voll.
-Versuchen Sie es in einigen Minuten erneut.
-	</notification>
-	<notification name="GeneralFailure">
-		Allgemeiner Fehler.
-	</notification>
-	<notification name="RoutedWrongRegion">
-		In falsche Region umgeleitet.  Bitte versuchen Sie es erneut.
-	</notification>
-	<notification name="NoValidAgentID">
-		Keine gültige Agent ID.
-	</notification>
-	<notification name="NoValidSession">
-		Keine gültige Sitzungs-ID.
-	</notification>
-	<notification name="NoValidCircuit">
-		Kein gültiger Verbindungscode.
-	</notification>
-	<notification name="NoValidTimestamp">
-		Kein gültiger Zeitstempel.
-	</notification>
-	<notification name="NoPendingConnection">
-		Verbindung kann nicht hergestellt werden.
-	</notification>
-	<notification name="InternalUsherError">
-		Interner Fehler beim Versuch, Verbindung mit Agent Usher herzustellen.
-	</notification>
-	<notification name="NoGoodTPDestination">
-		In dieser Region konnte kein gültiges Teleportziel gefunden werden.
-	</notification>
-	<notification name="InternalErrorRegionResolver">
-		Interner Fehler bei Teleport.
-	</notification>
-	<notification name="NoValidLanding">
-		Ein gültiger Landpunkt konnte nicht gefunden werden.
-	</notification>
-	<notification name="NoValidParcel">
-		Es konnte keine gültige Parzelle gefunden werden.
-	</notification>
-	<notification name="ObjectGiveItem">
-		Das Objekt [OBJECTFROMNAME] von [FIRST] [LAST] hat Ihnen Folgendes übergeben: [OBJECTTYPE] ([OBJECTNAME]).
-		<form name="form">
-			<button name="Keep" text="Behalten"/>
-			<button name="Discard" text="Verwerfen"/>
-			<button name="Mute" text="Stummschalten"/>
-		</form>
-	</notification>
-	<notification name="ObjectGiveItemUnknownUser">
-		Das Objekt [OBJECTFROMNAME] von (unbekannt) hat Ihnen Folgendes übergeben: [OBJECTTYPE] ([OBJECTNAME]).
-		<form name="form">
-			<button name="Keep" text="Behalten"/>
-			<button name="Discard" text="Verwerfen"/>
-			<button name="Mute" text="Stummschalten"/>
-		</form>
-	</notification>
-	<notification name="UserGiveItem">
-		[NAME] hat Ihnen ein [OBJECTTYPE] namens „[OBJECTNAME]“ gegeben.
-
-(Behalten)/(Verwerfen) sendet keine Benachrichtigung an den Absender.
-		<form name="form">
-			<button name="Keep" text="Behalten"/>
-			<button name="Discard" text="Verwerfen"/>
-			<button name="Mute" text="Stummschalten"/>
-			<button name="(Keep)" text="(Behalten)"/>
-			<button name="(Discard)" text="(Verwerfen)"/>
-<<<<<<< HEAD
-		</form>
-	</notification>
-	<notification name="GodMessage">
-		[NAME]
-[MESSAGE]
-	</notification>
-	<notification name="JoinGroup">
-		[MESSAGE]
-		<form name="form">
-			<button name="Join" text="Beitreten"/>
-			<button name="Decline" text="Ablehnen"/>
-			<button name="Info" text="Info"/>
-		</form>
-	</notification>
-	<notification name="TeleportOffered">
-		[NAME] hat angeboten, Sie zu ihrem/seinem Standort zu teleportieren:
-
-[MESSAGE]
-		<form name="form">
-			<button name="Teleport" text="Teleportieren"/>
-			<button name="Cancel" text="Abbrechen"/>
-		</form>
-	</notification>
-	<notification name="GotoURL">
-		[MESSAGE]
-[URL]
-		<form name="form">
-			<button name="Later" text="Später"/>
-			<button name="GoNow..." text="Jetzt gehen..."/>
-		</form>
-	</notification>
-	<notification name="OfferFriendship">
-		[NAME] bietet Ihnen die Freundschaft an.
-
-[MESSAGE]
-
-(Standardmäßig werden Sie gegenseitig ihren Online-Status sehen können.)
-		<form name="form">
-			<button name="Accept" text="Akzeptieren"/>
-			<button name="Decline" text="Ablehnen"/>
-		</form>
-	</notification>
-	<notification name="OfferFriendshipNoMessage">
-		[NAME] bietet Ihnen die Freundschaft an.
-
-(Sie werden dadurch den gegenseitigen Online-Status sehen können.)
-		<form name="form">
-			<button name="Accept" text="Akzeptieren"/>
-			<button name="Decline" text="Ablehnen"/>
-		</form>
-	</notification>
-	<notification name="FriendshipAccepted">
-		[NAME] hat Ihr Freundschaftsangebot akzeptiert.
-	</notification>
-	<notification name="FriendshipDeclined">
-		[NAME] hat Ihr Freundschaftsangebot abgelehnt.
-	</notification>
-	<notification name="OfferCallingCard">
-		[FIRST] [LAST] bietet Ihnen eine Visitenkarte an.
-Dies erstellt ein Lesezeichen in Ihrem Inventar, damit Sie diesen Einwohner jederzeit über IM erreichen.
-		<form name="form">
-			<button name="Accept" text="Akzeptieren"/>
-			<button name="Decline" text="Ablehnen"/>
-		</form>
-	</notification>
-	<notification name="RegionRestartMinutes">
-		Region wird in [MINUTES] Minuten neu gestartet.
-Wenn Sie in dieser Region bleiben, werden Sie abgemeldet.
-	</notification>
-	<notification name="RegionRestartSeconds">
-		Region wird in [SECONDS] Sekunden neu gestartet.
-Wenn Sie in dieser Region bleiben, werden Sie abgemeldet.
-	</notification>
-	<notification name="LoadWebPage">
-		Webseite [URL] laden?
-
-[MESSAGE]
-
-Von Objekt: [OBJECTNAME], Eigentümer: [NAME]?
-		<form name="form">
-			<button name="Gotopage" text="Zur Seite"/>
-			<button name="Cancel" text="Abbrechen"/>
-		</form>
-	</notification>
-	<notification name="FailedToFindWearableUnnamed">
-		[TYPE] nicht in Datenbank.
-	</notification>
-	<notification name="FailedToFindWearable">
-		[TYPE] namens [DESC] nicht in Datenbank.
-	</notification>
-	<notification name="InvalidWearable">
-		Dieser Artikel verwendet eine Funktion, die Ihr Viewer nicht unterstützt. Bitte aktualisieren Sie Ihre Version von Second Life, um diesen Artikel anziehen zu können.
-	</notification>
-	<notification name="ScriptQuestion">
-		Das Objekt „[OBJECTNAME]“, Eigentum von „[NAME]“, möchte:
-
-[QUESTIONS]
-Ist das OK?
-		<form name="form">
-			<button name="Yes" text="Ja"/>
-			<button name="No" text="Nein"/>
-			<button name="Mute" text="Stummschalten"/>
-		</form>
-	</notification>
-	<notification name="ScriptQuestionCaution">
-		Das Objekt „[OBJECTNAME]“, Eigentum von „[NAME]“, möchte:
-
-[QUESTIONS]
-Wenn Sie diesem Objekt und seinem Ersteller nicht vertrauen, sollten Sie diese Anfrage ablehnen. Klicken Sie für weitere Informationen auf „Info...“.
-
-Anfrage gestatten?
-		<form name="form">
-			<button name="Grant" text="Gewähren"/>
-			<button name="Deny" text="Verweigern"/>
-			<button name="Details" text="Info..."/>
-		</form>
-	</notification>
-	<notification name="ScriptDialog">
-		[FIRST] [LAST]s „[TITLE]“
-[MESSAGE]
-		<form name="form">
-			<button name="Ignore" text="Ignorieren"/>
-		</form>
-	</notification>
-	<notification name="ScriptDialogGroup">
-		[GROUPNAME]s „[TITLE]“
-[MESSAGE]
-		<form name="form">
-			<button name="Ignore" text="Ignorieren"/>
-		</form>
-	</notification>
-	<notification name="FirstBalanceIncrease">
-		Sie haben gerade [AMOUNT] L$ erhalten.
-Objekte und andere Benutzer können Ihnen L$ geben.
-Ihren Kontostand sehen Sie in der oberen rechten Ecke des Bildschirms.
-	</notification>
-	<notification name="FirstBalanceDecrease">
-		Sie haben gerade [AMOUNT] L$ bezahlt.
-Ihren Kontostand sehen Sie in der oberen rechten Ecke des Bildschirms.
-	</notification>
-	<notification name="FirstSit">
-		Sie sitzen.
-Benutzen Sie die Pfeil- oder WASD-Tasten, um die Ansicht zu ändern.
-Klicken Sie auf „Aufstehen“, um aufzustehen.
-	</notification>
-	<notification name="FirstMap">
-		Zum Verschieben der Karte klicken und ziehen.
-Zum Teleportieren doppelklicken.
-Nutzen Sie die Optionen links, um Dinge zu finden und um verschiedene Hintergründe anzuzeigen.
-	</notification>
-	<notification name="FirstBuild">
-		In einigen Bereichen von [SECOND_LIFE] können Sie neue Objekte erstellen.
-Verwenden Sie zum Bauen die Werkzeuge oben links.
-Mit den Strg- und Alt-Tasten können Sie schnell zwischen den Werkzeugen umschalten.
-Drücken Sie Esc, um das Bauen abzubrechen.
-	</notification>
-	<notification name="FirstLeftClickNoHit">
-		Die linke Maustaste ermöglicht Objektinteraktionen.
-Der Mauszeiger zeigt eine Hand, wenn Sie
-mit dem Objekt interagieren können.
-Die rechte Maustaste zeigt immer ein Aktionsmenü an.
-	</notification>
-	<notification name="FirstTeleport">
-		Diese Region unterstützt keine direkten Teleports. Sie wurden zum nächstgelegenen Telehub transportiert.
-Ihr Ziel ist mit einem großen roten Strahl markiert. Folgen Sie dem roten Pfeil zum Strahl oder klicken Sie auf den Pfeil, um den Strahl zu entfernen.
-	</notification>
-	<notification name="FirstOverrideKeys">
-		Ihre Bewegungstasten werden jetzt von einem Objekt gesteuert.
-Probieren Sie die Pfeil- oder WASD-Tasten aus.
-Manche Objekte (wie Waffen) müssen per Mouselook gesteuert werden.
-Drücken Sie dazu „M“.
-	</notification>
-	<notification name="FirstAppearance">
-		Sie bearbeiten gerade Ihr Aussehen.
-Benutzen Sie die Pfeiltasten zum Drehen und Zoomen.
-Klicken Sie auf „Alles speichern“, wenn Sie fertig sind, um Ihr Aussehen zu speichern.
-Sie können Ihr Aussehen jederzeit verändern.
-	</notification>
-	<notification name="FirstInventory">
-		Ihr Inventar. Es enthält Objekte, Notizkarten, Kleidung und andere Dinge in Ihrem Besitz.
-* Zum Anziehen eines Objekts oder Outfit-Ordners ziehen Sie es/ihn auf sich.
-* Um ein Objekt in der Welt abzulegen, ziehen Sie es auf den Boden.
-* Zum Lesen einer Notizkarte klicken Sie sie doppelt an.
-	</notification>
-	<notification name="FirstSandbox">
-		Dies ist eine Sandkastenregion.
-Objekte, die Sie hier bauen, können gelöscht werden, wenn Sie das Gebiet verlassen. Sandkästen werden regelmäßig gereinigt. Weitere Informationen hierzu finden Sie oben im Bild neben dem Regionsnamen.
-
-Sandkastenregionen kommen selten vor und sind entsprechend gekennzeichnet.
-	</notification>
-	<notification name="FirstFlexible">
-		Dieses Objekt ist flexibel.
-Ein flexibles Objekt ist ein Phantom und nicht physisch, bis die Option „Flexibel“ deaktiviert wurde.
-	</notification>
-	<notification name="FirstDebugMenus">
-		Sie haben das Advanced-Menü aktiviert.
-Dieses Menü enthält nützliche Funktionen zum Debuggen von Second Life.
-Drücken Sie in Windows Strg-Alt-D (Mac: Befehl-Opt-Umschalt-D) zum Ein- und Ausschalten dieses Menüs.
-	</notification>
-	<notification name="FirstSculptedPrim">
-		Sie bearbeiten ein geformtes Primitiv.
-Geformte Primitive benötigen eine spezielle Textur, die ihre Form definiert.
-Beispiele für Formtexturen finden Sie in der Inventarbibliothek.
-	</notification>
-	<notification name="FirstMedia">
-		Sie haben die Medienwiedergabe gestartet.  Unter „Audio und Video“ im Fenster „Einstellungen“ können Sie festlegen, dass Medien automatisch wiedergegeben werden. Beachten Sie, dass dies bei nicht vertrauenswürdigen Medienseiten ein Sicherheitsrisiko darstellen kann.
-	</notification>
-	<notification name="MaxListSelectMessage">
-		Sie können maximal [MAX_SELECT] Objekte
-von der Liste auswählen.
-	</notification>
-	<notification name="VoiceInviteP2P">
-		[NAME] lädt Sie zu einem Voice-Chat ein.
-Klicken Sie auf „Akzeptieren“, um dem Gespräch beizutreten, oder auf „Ablehnen“, um die Einladung auszuschlagen. Klicken Sie auf „Stummschalten“, um diesen Anrufer stumm zu schalten.
-		<form name="form">
-			<button name="Accept" text="Akzeptieren"/>
-			<button name="Decline" text="Ablehnen"/>
-			<button name="Mute" text="Stummschalten"/>
-		</form>
-	</notification>
-	<notification name="AutoUnmuteByIM">
-		[NAME] hat eine Instant Message erhalten; die Stummschaltung wurde aufgehoben.
-	</notification>
-	<notification name="AutoUnmuteByMoney">
-		[NAME] hat Geld erhalten; die Stummschaltung wurde aufgehoben.
-	</notification>
-	<notification name="AutoUnmuteByInventory">
-		[NAME] wurde ein Inventarobjekt angeboten; die Stummschaltung wurde aufgehoben.
-	</notification>
-	<notification name="VoiceInviteGroup">
-		[NAME] ist einem Voice-Chat mit der Gruppe [GROUP] beigetreten.
-Klicken Sie auf „Akzeptieren“, um dem Gespräch beizutreten, oder auf „Ablehnen“, um die Einladung auszuschlagen. Klicken Sie auf „Stummschalten“, um diesen Anrufer stumm zu schalten.
-		<form name="form">
-			<button name="Accept" text="Akzeptieren"/>
-			<button name="Decline" text="Ablehnen"/>
-			<button name="Mute" text="Stummschalten"/>
-		</form>
-	</notification>
-	<notification name="VoiceInviteAdHoc">
-		[NAME] ist einem Voice-Konferenz-Chat beigetreten.
-Klicken Sie auf „Akzeptieren“, um dem Gespräch beizutreten, oder auf „Ablehnen“, um die Einladung auszuschlagen. Klicken Sie auf „Stummschalten“, um diesen Benutzer stumm zu schalten.
-		<form name="form">
-			<button name="Accept" text="Akzeptieren"/>
-			<button name="Decline" text="Ablehnen"/>
-			<button name="Mute" text="Stummschalten"/>
-		</form>
-	</notification>
-	<notification name="InviteAdHoc">
-		[NAME] lädt Sie zu einem Konferenz-Chat ein.
-Klicken Sie auf „Akzeptieren“, um dem Chat beizutreten, oder auf „Ablehnen“, um die Einladung auszuschlagen. Klicken Sie auf „Stummschalten“, um diesen Benutzer stumm zu schalten.
-		<form name="form">
-			<button name="Accept" text="Akzeptieren"/>
-			<button name="Decline" text="Ablehnen"/>
-			<button name="Mute" text="Stummschalten"/>
-		</form>
-	</notification>
-	<notification name="VoiceChannelFull">
-		Der Voice-Chat, dem Sie beitreten möchten, [VOICE_CHANNEL_NAME], hat seine maximale Teilnehmerzahl erreicht. Bitte versuchen Sie es erneut.
-	</notification>
-	<notification name="ProximalVoiceChannelFull">
-		Es tut uns Leid.  Dieses Gebiet hat seine maximale Kapazität für Voice-Gespräche erreicht.  Bitte versuchen Sie es in einem anderen Gebiet.
-	</notification>
-	<notification name="VoiceChannelDisconnected">
-		Sie haben [VOICE_CHANNEL_NAME] verlassen.  Sie werden nun wieder mit dem Umgebungs-Voice-Chat verbunden.
-	</notification>
-	<notification name="VoiceChannelDisconnectedP2P">
-		[VOICE_CHANNEL_NAME] hat das Gespräch beendet.  Sie werden nun wieder mit dem Umgebungs-Voice-Chat verbunden.
-	</notification>
-	<notification name="P2PCallDeclined">
-		[VOICE_CHANNEL_NAME] hat Ihren Anruf abgelehnt.  Sie werden nun wieder mit dem Umgebungs-Voice-Chat verbunden.
-	</notification>
-	<notification name="P2PCallNoAnswer">
-		[VOICE_CHANNEL_NAME] ist zurzeit nicht erreichbar.  Sie werden nun wieder mit dem Umgebungs-Voice-Chat verbunden.
-	</notification>
-	<notification name="VoiceChannelJoinFailed">
-		Verbindung zu [VOICE_CHANNEL_NAME] nicht möglich. Bitte versuchen Sie es später.  Sie werden nun wieder mit dem Umgebungs-Voice-Chat verbunden.
-	</notification>
-	<notification name="VoiceLoginRetry">
-		Wir erstellen einen Voice-Kanal für Sie. Bitte warten Sie einen Moment.
-	</notification>
-	<notification name="Cannot enter parcel: not a group member">
-		Zugang zur Parzelle verweigert, Sie gehören keiner berechtigten Gruppe an.
-	</notification>
-	<notification name="Cannot enter parcel: banned">
-		Zugang zur Parzelle verweigert. Sie wurden verbannt.
-	</notification>
-	<notification name="Cannot enter parcel: not on access list">
-		Zugang zur Parzelle verweigert. Sie stehen nicht auf der Zugangsliste.
-	</notification>
-	<notification name="VoiceNotAllowed">
-		Sie sind nicht berechtigt, einem Voice-Chat in [VOICE_CHANNEL_NAME] beizutreten.
-	</notification>
-	<notification name="VoiceCallGenericError">
-		Fehler beim Versuch, eine Voice-Chat-Verbindung zu [VOICE_CHANNEL_NAME] herzustellen.  Bitte versuchen Sie es erneut.
-	</notification>
-	<notification name="ServerVersionChanged">
-		Die Region, die Sie betreten haben, verwendet eine andere Simulatorversion.
-Aktueller Simulator: [NEWVERSION]
-Vorheriger Simulator: [OLDVERSION]
-    <unique>
-      <context key="OLDVERSION"/>
-      <context key="NEWVERSION"/>
-    </unique>
-	</notification>
-	<notification name="UnableToOpenCommandURL">
-		Die URL, die Sie angeklickt haben, kann in diesem Web Browser nicht geöffnet werden.
-	</notification>
-	<global name="UnsupportedCPU">
-		- Ihre CPU-Geschwindigkeit entspricht nicht den Mindestanforderungen.
-	</global>
-	<global name="UnsupportedGLRequirements">
-		Ihr Computer entspricht nicht den Hardwareanforderungen von Second Life. Second Life setzt eine OpenGL-Grafikkarte mit Multitextur-Unterstützung voraus. Falls Ihre Grafikkarte diese Funktion unterstützt, installieren Sie die neuesten Treiber sowie die aktuellen Service Packs und Patches für Ihr Betriebssystem.
-
-Sollte das Problem fortbestehen, finden Sie weitere Hilfestellung unter: http://www.secondlife.com/support
-	</global>
-	<global name="UnsupportedCPUAmount">
-		796
-	</global>
-	<global name="UnsupportedRAMAmount">
-		510
-	</global>
-	<global name="UnsupportedGPU">
-		- Ihre Grafikkarte entspricht nicht den Mindestanforderungen.
-	</global>
-	<global name="UnsupportedRAM">
-		- Ihr Arbeitsspeicher entspricht nicht den Mindestanforderungen.
-	</global>
-	<global name="PermYes">
-		Ja
-	</global>
-	<global name="PermNo">
-		Nein
-	</global>
-</notifications>
-=======
-		</form>
-	</notification>
-	<notification name="GodMessage">
-		[NAME]
-[MESSAGE]
-	</notification>
-	<notification name="JoinGroup">
-		[MESSAGE]
-		<form name="form">
-			<button name="Join" text="Beitreten"/>
-			<button name="Decline" text="Ablehnen"/>
-			<button name="Info" text="Info"/>
-		</form>
-	</notification>
-	<notification name="TeleportOffered">
-		[NAME] hat angeboten, Sie zu ihrem/seinem Standort zu teleportieren:
-
-[MESSAGE]
-		<form name="form">
-			<button name="Teleport" text="Teleportieren"/>
-			<button name="Cancel" text="Abbrechen"/>
-		</form>
-	</notification>
-	<notification name="GotoURL">
-		[MESSAGE]
-[URL]
-		<form name="form">
-			<button name="Later" text="Später"/>
-			<button name="GoNow..." text="Jetzt gehen..."/>
-		</form>
-	</notification>
-	<notification name="OfferFriendship">
-		[NAME] bietet Ihnen die Freundschaft an.
-
-[MESSAGE]
-
-(Standardmäßig werden Sie gegenseitig ihren Online-Status sehen können.)
-		<form name="form">
-			<button name="Accept" text="Akzeptieren"/>
-			<button name="Decline" text="Ablehnen"/>
-		</form>
-	</notification>
-	<notification name="OfferFriendshipNoMessage">
-		[NAME] bietet Ihnen die Freundschaft an.
-
-(Sie werden dadurch den gegenseitigen Online-Status sehen können.)
-		<form name="form">
-			<button name="Accept" text="Akzeptieren"/>
-			<button name="Decline" text="Ablehnen"/>
-		</form>
-	</notification>
-	<notification name="FriendshipAccepted">
-		[NAME] hat Ihr Freundschaftsangebot akzeptiert.
-	</notification>
-	<notification name="FriendshipDeclined">
-		[NAME] hat Ihr Freundschaftsangebot abgelehnt.
-	</notification>
-	<notification name="OfferCallingCard">
-		[FIRST] [LAST] bietet Ihnen eine Visitenkarte an.
-Dies erstellt ein Lesezeichen in Ihrem Inventar, damit Sie diesen Einwohner jederzeit über IM erreichen.
-		<form name="form">
-			<button name="Accept" text="Akzeptieren"/>
-			<button name="Decline" text="Ablehnen"/>
-		</form>
-	</notification>
-	<notification name="RegionRestartMinutes">
-		Region wird in [MINUTES] Minuten neu gestartet.
-Wenn Sie in dieser Region bleiben, werden Sie abgemeldet.
-	</notification>
-	<notification name="RegionRestartSeconds">
-		Region wird in [SECONDS] Sekunden neu gestartet.
-Wenn Sie in dieser Region bleiben, werden Sie abgemeldet.
-	</notification>
-	<notification name="LoadWebPage">
-		Webseite [URL] laden?
-
-[MESSAGE]
-
-Von Objekt: [OBJECTNAME], Eigentümer: [NAME]?
-		<form name="form">
-			<button name="Gotopage" text="Zur Seite"/>
-			<button name="Cancel" text="Abbrechen"/>
-		</form>
-	</notification>
-	<notification name="FailedToFindWearableUnnamed">
-		[TYPE] nicht in Datenbank.
-	</notification>
-	<notification name="FailedToFindWearable">
-		[TYPE] namens [DESC] nicht in Datenbank.
-	</notification>
-	<notification name="InvalidWearable">
-		Dieser Artikel verwendet eine Funktion, die Ihr Viewer nicht unterstützt. Bitte aktualisieren Sie Ihre Version von Second Life, um diesen Artikel anziehen zu können.
-	</notification>
-	<notification name="ScriptQuestion">
-		Das Objekt „[OBJECTNAME]“, Eigentum von „[NAME]“, möchte:
-
-[QUESTIONS]
-Ist das OK?
-		<form name="form">
-			<button name="Yes" text="Ja"/>
-			<button name="No" text="Nein"/>
-			<button name="Mute" text="Stummschalten"/>
-		</form>
-	</notification>
-	<notification name="ScriptQuestionCaution">
-		Das Objekt „[OBJECTNAME]“, Eigentum von „[NAME]“, möchte:
-
-[QUESTIONS]
-Wenn Sie diesem Objekt und seinem Ersteller nicht vertrauen, sollten Sie diese Anfrage ablehnen. Klicken Sie für weitere Informationen auf „Info...“.
-
-Anfrage gestatten?
-		<form name="form">
-			<button name="Grant" text="Gewähren"/>
-			<button name="Deny" text="Verweigern"/>
-			<button name="Details" text="Info..."/>
-		</form>
-	</notification>
-	<notification name="ScriptDialog">
-		[FIRST] [LAST]s „[TITLE]“
-[MESSAGE]
-		<form name="form">
-			<button name="Ignore" text="Ignorieren"/>
-		</form>
-	</notification>
-	<notification name="ScriptDialogGroup">
-		[GROUPNAME]s „[TITLE]“
-[MESSAGE]
-		<form name="form">
-			<button name="Ignore" text="Ignorieren"/>
-		</form>
-	</notification>
-	<notification name="FirstBalanceIncrease">
-		Sie haben gerade [AMOUNT] L$ erhalten.
-Objekte und andere Benutzer können Ihnen L$ geben.
-Ihren Kontostand sehen Sie in der oberen rechten Ecke des Bildschirms.
-	</notification>
-	<notification name="FirstBalanceDecrease">
-		Sie haben gerade [AMOUNT] L$ bezahlt.
-Ihren Kontostand sehen Sie in der oberen rechten Ecke des Bildschirms.
-	</notification>
-	<notification name="FirstSit">
-		Sie sitzen.
-Benutzen Sie die Pfeil- oder WASD-Tasten, um die Ansicht zu ändern.
-Klicken Sie auf „Aufstehen“, um aufzustehen.
-	</notification>
-	<notification name="FirstMap">
-		Zum Verschieben der Karte klicken und ziehen.
-Zum Teleportieren doppelklicken.
-Nutzen Sie die Optionen links, um Dinge zu finden und um verschiedene Hintergründe anzuzeigen.
-	</notification>
-	<notification name="FirstBuild">
-		In einigen Bereichen von [SECOND_LIFE] können Sie neue Objekte erstellen.
-Verwenden Sie zum Bauen die Werkzeuge oben links.
-Mit den Strg- und Alt-Tasten können Sie schnell zwischen den Werkzeugen umschalten.
-Drücken Sie Esc, um das Bauen abzubrechen.
-	</notification>
-	<notification name="FirstLeftClickNoHit">
-		Die linke Maustaste ermöglicht Objektinteraktionen.
-Der Mauszeiger zeigt eine Hand, wenn Sie
-mit dem Objekt interagieren können.
-Die rechte Maustaste zeigt immer ein Aktionsmenü an.
-	</notification>
-	<notification name="FirstTeleport">
-		Diese Region unterstützt keine direkten Teleports. Sie wurden zum nächstgelegenen Telehub transportiert.
-Ihr Ziel ist mit einem großen roten Strahl markiert. Folgen Sie dem roten Pfeil zum Strahl oder klicken Sie auf den Pfeil, um den Strahl zu entfernen.
-	</notification>
-	<notification name="FirstOverrideKeys">
-		Ihre Bewegungstasten werden jetzt von einem Objekt gesteuert.
-Probieren Sie die Pfeil- oder WASD-Tasten aus.
-Manche Objekte (wie Waffen) müssen per Mouselook gesteuert werden.
-Drücken Sie dazu „M“.
-	</notification>
-	<notification name="FirstAppearance">
-		Sie bearbeiten gerade Ihr Aussehen.
-Benutzen Sie die Pfeiltasten zum Drehen und Zoomen.
-Klicken Sie auf „Alles speichern“, wenn Sie fertig sind, um Ihr Aussehen zu speichern.
-Sie können Ihr Aussehen jederzeit verändern.
-	</notification>
-	<notification name="FirstInventory">
-		Ihr Inventar. Es enthält Objekte, Notizkarten, Kleidung und andere Dinge in Ihrem Besitz.
-* Zum Anziehen eines Objekts oder Outfit-Ordners ziehen Sie es/ihn auf sich.
-* Um ein Objekt in der Welt abzulegen, ziehen Sie es auf den Boden.
-* Zum Lesen einer Notizkarte klicken Sie sie doppelt an.
-	</notification>
-	<notification name="FirstSandbox">
-		Dies ist eine Sandkastenregion.
-Objekte, die Sie hier bauen, können gelöscht werden, wenn Sie das Gebiet verlassen. Sandkästen werden regelmäßig gereinigt. Weitere Informationen hierzu finden Sie oben im Bild neben dem Regionsnamen.
-
-Sandkastenregionen kommen selten vor und sind entsprechend gekennzeichnet.
-	</notification>
-	<notification name="FirstFlexible">
-		Dieses Objekt ist flexibel.
-Ein flexibles Objekt ist ein Phantom und nicht physisch, bis die Option „Flexibel“ deaktiviert wurde.
-	</notification>
-	<notification name="FirstDebugMenus">
-		Sie haben das Advanced-Menü aktiviert.
-Dieses Menü enthält nützliche Funktionen zum Debuggen von Second Life.
-Drücken Sie in Windows Strg-Alt-D (Mac: Befehl-Opt-Umschalt-D) zum Ein- und Ausschalten dieses Menüs.
-	</notification>
-	<notification name="FirstSculptedPrim">
-		Sie bearbeiten ein geformtes Primitiv.
-Geformte Primitive benötigen eine spezielle Textur, die ihre Form definiert.
-Beispiele für Formtexturen finden Sie in der Inventarbibliothek.
-	</notification>
-	<notification name="FirstMedia">
-		Sie haben die Medienwiedergabe gestartet.  Unter „Audio und Video“ im Fenster „Einstellungen“ können Sie festlegen, dass Medien automatisch wiedergegeben werden. Beachten Sie, dass dies bei nicht vertrauenswürdigen Medienseiten ein Sicherheitsrisiko darstellen kann.
-	</notification>
-	<notification name="MaxListSelectMessage">
-		Sie können maximal [MAX_SELECT] Objekte
-von der Liste auswählen.
-	</notification>
-	<notification name="VoiceInviteP2P">
-		[NAME] lädt Sie zu einem Voice-Chat ein.
-Klicken Sie auf „Akzeptieren“, um dem Gespräch beizutreten, oder auf „Ablehnen“, um die Einladung auszuschlagen. Klicken Sie auf „Stummschalten“, um diesen Anrufer stumm zu schalten.
-		<form name="form">
-			<button name="Accept" text="Akzeptieren"/>
-			<button name="Decline" text="Ablehnen"/>
-			<button name="Mute" text="Stummschalten"/>
-		</form>
-	</notification>
-	<notification name="AutoUnmuteByIM">
-		[FIRST] [LAST] hat eine Instant Message erhalten; die Stummschaltung wurde aufgehoben.
-	</notification>
-	<notification name="AutoUnmuteByMoney">
-		[FIRST] [LAST] hat Geld erhalten; die Stummschaltung wurde aufgehoben.
-	</notification>
-	<notification name="AutoUnmuteByInventory">
-		[FIRST] [LAST] wurde ein Inventarobjekt angeboten; die Stummschaltung wurde aufgehoben.
-	</notification>
-	<notification name="VoiceInviteGroup">
-		[NAME] ist einem Voice-Chat mit der Gruppe [GROUP] beigetreten.
-Klicken Sie auf „Akzeptieren“, um dem Gespräch beizutreten, oder auf „Ablehnen“, um die Einladung auszuschlagen. Klicken Sie auf „Stummschalten“, um diesen Anrufer stumm zu schalten.
-		<form name="form">
-			<button name="Accept" text="Akzeptieren"/>
-			<button name="Decline" text="Ablehnen"/>
-			<button name="Mute" text="Stummschalten"/>
-		</form>
-	</notification>
-	<notification name="VoiceInviteAdHoc">
-		[NAME] ist einem Voice-Konferenz-Chat beigetreten.
-Klicken Sie auf „Akzeptieren“, um dem Gespräch beizutreten, oder auf „Ablehnen“, um die Einladung auszuschlagen. Klicken Sie auf „Stummschalten“, um diesen Benutzer stumm zu schalten.
-		<form name="form">
-			<button name="Accept" text="Akzeptieren"/>
-			<button name="Decline" text="Ablehnen"/>
-			<button name="Mute" text="Stummschalten"/>
-		</form>
-	</notification>
-	<notification name="InviteAdHoc">
-		[NAME] lädt Sie zu einem Konferenz-Chat ein.
-Klicken Sie auf „Akzeptieren“, um dem Chat beizutreten, oder auf „Ablehnen“, um die Einladung auszuschlagen. Klicken Sie auf „Stummschalten“, um diesen Benutzer stumm zu schalten.
-		<form name="form">
-			<button name="Accept" text="Akzeptieren"/>
-			<button name="Decline" text="Ablehnen"/>
-			<button name="Mute" text="Stummschalten"/>
-		</form>
-	</notification>
-	<notification name="VoiceChannelFull">
-		Der Voice-Chat, dem Sie beitreten möchten, [VOICE_CHANNEL_NAME], hat seine maximale Teilnehmerzahl erreicht. Bitte versuchen Sie es erneut.
-	</notification>
-	<notification name="ProximalVoiceChannelFull">
-		Es tut uns Leid.  Dieses Gebiet hat seine maximale Kapazität für Voice-Gespräche erreicht.  Bitte versuchen Sie es in einem anderen Gebiet.
-	</notification>
-	<notification name="VoiceChannelDisconnected">
-		Sie haben [VOICE_CHANNEL_NAME] verlassen.  Sie werden nun wieder mit dem Umgebungs-Voice-Chat verbunden.
-	</notification>
-	<notification name="VoiceChannelDisconnectedP2P">
-		[VOICE_CHANNEL_NAME] hat das Gespräch beendet.  Sie werden nun wieder mit dem Umgebungs-Voice-Chat verbunden.
-	</notification>
-	<notification name="P2PCallDeclined">
-		[VOICE_CHANNEL_NAME] hat Ihren Anruf abgelehnt.  Sie werden nun wieder mit dem Umgebungs-Voice-Chat verbunden.
-	</notification>
-	<notification name="P2PCallNoAnswer">
-		[VOICE_CHANNEL_NAME] ist zurzeit nicht erreichbar.  Sie werden nun wieder mit dem Umgebungs-Voice-Chat verbunden.
-	</notification>
-	<notification name="VoiceChannelJoinFailed">
-		Verbindung zu [VOICE_CHANNEL_NAME] nicht möglich. Bitte versuchen Sie es später.  Sie werden nun wieder mit dem Umgebungs-Voice-Chat verbunden.
-	</notification>
-	<notification name="VoiceLoginRetry">
-		Wir erstellen einen Voice-Kanal für Sie. Bitte warten Sie einen Moment.
-	</notification>
-	<notification name="Cannot enter parcel: not a group member">
-		Zugang zur Parzelle verweigert, Sie gehören keiner berechtigten Gruppe an.
-	</notification>
-	<notification name="Cannot enter parcel: banned">
-		Zugang zur Parzelle verweigert. Sie wurden verbannt.
-	</notification>
-	<notification name="Cannot enter parcel: not on access list">
-		Zugang zur Parzelle verweigert. Sie stehen nicht auf der Zugangsliste.
-	</notification>
-	<notification name="VoiceNotAllowed">
-		Sie sind nicht berechtigt, einem Voice-Chat in [VOICE_CHANNEL_NAME] beizutreten.
-	</notification>
-	<notification name="VoiceCallGenericError">
-		Fehler beim Versuch, eine Voice-Chat-Verbindung zu [VOICE_CHANNEL_NAME] herzustellen.  Bitte versuchen Sie es erneut.
-	</notification>
-	<notification name="ServerVersionChanged">
-		Die Region, die Sie betreten haben, verwendet eine andere Simulatorversion.
-Aktueller Simulator: [NEWVERSION]
-Vorheriger Simulator: [OLDVERSION]
-    <unique>
-      <context key="OLDVERSION"/>
-      <context key="NEWVERSION"/>
-    </unique>
-	</notification>
-	<notification name="UnableToOpenCommandURL">
-		Die URL, die Sie angeklickt haben, kann in diesem Web Browser nicht geöffnet werden.
-	</notification>
-	<global name="UnsupportedCPU">
-		- Ihre CPU-Geschwindigkeit entspricht nicht den Mindestanforderungen.
-	</global>
-	<global name="UnsupportedGLRequirements">
-		Ihr Computer entspricht nicht den Hardwareanforderungen von Second Life. Second Life setzt eine OpenGL-Grafikkarte mit Multitextur-Unterstützung voraus. Falls Ihre Grafikkarte diese Funktion unterstützt, installieren Sie die neuesten Treiber sowie die aktuellen Service Packs und Patches für Ihr Betriebssystem.
-
-Sollte das Problem fortbestehen, finden Sie weitere Hilfestellung unter: http://www.secondlife.com/support
-	</global>
-	<global name="UnsupportedCPUAmount">
-		796
-	</global>
-	<global name="UnsupportedRAMAmount">
-		510
-	</global>
-	<global name="UnsupportedGPU">
-		- Ihre Grafikkarte entspricht nicht den Mindestanforderungen.
-	</global>
-	<global name="UnsupportedRAM">
-		- Ihr Arbeitsspeicher entspricht nicht den Mindestanforderungen.
-	</global>
-	<global name="PermYes">
-		Ja
-	</global>
-	<global name="PermNo">
-		Nein
-	</global>
-</notifications>
->>>>>>> 5926d6d8
+<?xml version="1.0" encoding="utf-8"?>
+<notifications>
+	<global name="skipnexttime">
+		Nicht mehr anzeigen
+	</global>
+	<global name="alwayschoose">
+		Diese Option immer auswählen
+	</global>
+  <template name="okbutton">
+    <form>
+      <button
+       name="OK"
+       text="$yestext"/>
+    </form>
+  </template>
+
+  <template name="okignore">
+    <form>
+      <button
+       name="OK"
+       text="$yestext"/>
+      <ignore text="$ignoretext"/>
+    </form>
+  </template>
+
+  <template name="okcancelbuttons">
+    <form>
+      <button
+       name="OK"
+       text="$yestext"/>
+      <button
+       name="Cancel"
+       text="$notext"/>
+    </form>
+  </template>
+
+  <template name="okcancelignore">
+    <form>
+      <button
+       name="OK"
+       text="$yestext"/>
+      <button
+       name="Cancel"
+       text="$notext"/>
+      <ignore text="$ignoretext"/>
+    </form>
+  </template>
+
+  <template name="okhelpbuttons">
+    <form>
+      <button
+       name="OK"
+       text="$yestext"/>
+      <button
+       name="Help"
+       text="$helptext"/>
+    </form>
+  </template>
+
+  <template name="yesnocancelbuttons">
+    <form>
+      <button
+       name="Yes"
+       text="$yestext"/>
+      <button
+       name="No"
+       text="$notext"/>
+      <button
+       name="Cancel"
+       text="$canceltext"/>
+    </form>
+  </template>
+	<notification functor="GenericAcknowledge" label="Unbekannter Warnhinweis" name="MissingAlert">
+		Ihre Version von Second Life kann den gerade empfangenen Warnhinweis nicht anzeigen.
+
+Fehlerdetails: Der Warnhinweis „[_NAME]“ wurde in notifications.xml nicht gefunden.
+		<usetemplate name="okbutton" yestext="OK"/>
+	</notification>
+	<notification name="FloaterNotFound">
+		Floater-Fehler: Folgende Steuerelemente wurden nicht gefunden:
+
+[CONTROLS]
+		<usetemplate name="okbutton" yestext="OK"/>
+	</notification>
+	<notification name="TutorialNotFound">
+		Derzeit ist kein Tutorial verfügbar.
+		<usetemplate name="okbutton" yestext="OK"/>
+	</notification>
+	<notification name="GenericAlert">
+		[MESSAGE]
+	</notification>
+	<notification name="GenericAlertYesCancel">
+		[MESSAGE]
+		<usetemplate name="okcancelbuttons" notext="Abbrechen" yestext="Ja"/>
+	</notification>
+	<notification name="BadInstallation">
+		Beim Aktualisieren von Second Life ist ein Fehler aufgetreten. Bitte laden Sie die aktuellste Version von PheonixViewer.com herunter.
+		<usetemplate name="okbutton" yestext="OK"/>
+	</notification>
+	<notification name="LoginFailedNoNetwork">
+		Netzwerk Fehler: Eine Verbindung konnte nicht hergestellt werden. 
+„[DIAGNOSTIC]“
+Bitte überprüfen Sie Ihre Netzwerkverbindung.
+		<usetemplate name="okbutton" yestext="OK"/>
+	</notification>
+	<notification name="MessageTemplateNotFound">
+		Meldungsvorlage [PATH] nicht gefunden.
+		<usetemplate name="okbutton" yestext="OK"/>
+	</notification>
+	<notification name="WearableSave">
+		Änderung an aktueller Kleidung/Körperteil speichern?
+		<usetemplate canceltext="Abbrechen" name="yesnocancelbuttons" notext="Nicht speichern" yestext="Speichern"/>
+	</notification>
+	<notification name="CompileQueueSaveText">
+		Der Text für ein Skript konnte aus folgendem Grund nicht hochgeladen werden: [REASON]. Bitte versuchen Sie es erneut.
+	</notification>
+	<notification name="CompileQueueSaveBytecode">
+		Eine kompiliertes Skript konnte aus folgendem Grund nicht hochgeladen werden: [REASON]. Bitte versuchen Sie es erneut.
+	</notification>
+	<notification name="WriteAnimationFail">
+		Fehler beim Schreiben von Animationsdaten.  Bitte versuchen Sie es erneut.
+	</notification>
+	<notification name="UploadAuctionSnapshotFail">
+		Eine Auktions-Screenshot konnte aus folgendem Grund nicht hochgeladen werden: [REASON]
+	</notification>
+	<notification name="UnableToViewContentsMoreThanOne">
+		Es kann nur jeweils der Inhalt von einem Objekt angezeigt werden.
+Wählen Sie ein einzelnes Objekt aus und versuchen Sie es erneut.
+	</notification>
+	<notification name="SaveClothingBodyChanges">
+		Änderung an Kleidung/Körperteilen speichern?
+		<usetemplate canceltext="Abbrechen" name="yesnocancelbuttons" notext="Nicht speichern" yestext="Alles speichern"/>
+	</notification>
+	<notification name="GrantModifyRights">
+		Die Gewährung von Änderungsrechten an andere Einwohner ermöglicht es diesen, JEDES BELIEBIGE Objekt zu ändern oder an sich zu nehmen, das Sie in der Second Life-Welt besitzen. Seien Sie SEHR vorsichtig beim Erteilen dieser Erlaubnis.
+Möchten Sie [NAME] Änderungsrechte gewähren?
+		<usetemplate name="okcancelbuttons" notext="Nein" yestext="Ja"/>
+	</notification>
+	<notification name="GrantModifyRightsMultiple">
+		Die Gewährung von Änderungsrechten an andere Einwohner ermöglicht es diesen, JEDES BELIEBIGE Objekt zu ändern, das Sie in der Second Life-Welt besitzen. Seien Sie SEHR vorsichtig beim Erteilen dieser Erlaubnis.
+Möchten Sie den ausgewählten Einwohnern Änderungsrechte gewähren?
+		<usetemplate name="okcancelbuttons" notext="Nein" yestext="Ja"/>
+	</notification>
+	<notification name="RevokeModifyRights">
+		Möchten Sie [NAME] die Änderungsrechte entziehen?
+		<usetemplate name="okcancelbuttons" notext="Nein" yestext="Ja"/>
+	</notification>
+	<notification name="RevokeModifyRightsMultiple">
+		Möchten Sie den ausgewählten Einwohnern die Änderungsrechte entziehen?
+		<usetemplate name="okcancelbuttons" notext="Nein" yestext="Ja"/>
+	</notification>
+	<notification name="UnableToCreateGroup">
+		Gruppe konnte nicht erstellt werden.
+[MESSAGE]
+		<usetemplate name="okbutton" yestext="OK"/>
+	</notification>
+	<notification name="PanelGroupApply">
+		[NEEDS_APPLY_MESSAGE]
+[WANT_APPLY_MESSAGE]
+		<usetemplate canceltext="Abbrechen" name="yesnocancelbuttons" notext="Änderungen verwerfen" yestext="Änderungen übernehmen"/>
+	</notification>
+	<notification name="MustSpecifyGroupNoticeSubject">
+		Geben Sie einen Betreff für die Gruppenmitteilung ein.
+		<usetemplate name="okbutton" yestext="OK"/>
+	</notification>
+	<notification name="AddGroupOwnerWarning">
+		Sie sind im Begriff, Gruppenmitgliedern die Rolle [ROLE_NAME] zuzuweisen.
+Diese Rolle kann Mitgliedern nicht mehr entzogen werden.
+Sie müssen die Rolle selbst niederlegen.
+Möchten Sie fortfahren?
+		<usetemplate ignoretext="Beim Hinzufügen von Gruppenmitgliedern zur Eigentümerrolle" name="okcancelignore" notext="Nein" yestext="Ja"/>
+	</notification>
+	<notification name="AssignDangerousActionWarning">
+		Sie sind im Begriff, der Rolle „[ROLE_NAME]“ die Fähigkeit „[ACTION_NAME]“ zuzuweisen.
+
+ *ACHTUNG*
+ Mitglieder in einer Rolle mit dieser Fähigkeit können sich selbst -
+ und allen anderen Mitgliedern – Rollen zuweisen, die mehr Rechte
+ beinhalten als sie derzeit haben, und damit nahezu
+ Eigentümerrechte erreichen. Überlegen Sie sich, wem Sie diese Fähigkeit
+ verleihen.
+
+Der Rolle „[ROLE_NAME]“ diese Fähigkeit zuweisen?
+		<usetemplate name="okcancelbuttons" notext="Nein" yestext="Ja"/>
+	</notification>
+	<notification name="AssignDangerousAbilityWarning">
+		Sie sind im Begriff, der Rolle „[ROLE_NAME]“ die Fähigkeit „[ACTION_NAME]“ zuzuweisen.
+
+ *ACHTUNG*
+ Mitglieder in einer Rolle mit dieser Fähigkeit können sich selbst -
+ und allen anderen Mitgliedern – alle Fähigkeiten zuweisen und
+ damit fast Eigentümerrechte erreichen.
+
+Der Rolle „[ROLE_NAME]“ diese Fähigkeit zuweisen?
+		<usetemplate name="okcancelbuttons" notext="Nein" yestext="Ja"/>
+	</notification>
+	<notification name="ClickPublishHelpLand">
+		Auswahl von „In Suche veröffentlichen“
+Dieses Kontrollkästchen zeigt Folgendes an:
+- diese Parzelle in den Suchergebnissen
+- die öffentlichen Objekte dieser Parzelle
+- diese Parzelle in der Websuche
+	</notification>
+	<notification name="ClickSoundHelpLand">
+		Medien und Musik können nur innerhalb der Parzelle abgespielt werden. Sound- und Voice-Chat-Optionen können auf die Parzelle beschränkt werden oder von Einwohnern außerhalb der Parzelle, entsprechend ihrer Alterseinstufung, gehört werden. Möchten Sie unsere Knowledgebase besuchen, um mehr darüber zu erfahren, wie diese Optionen eingestellt werden können?
+		<url name="url">
+			http://wiki.secondlife.com/wiki/Medien_auf_Parzellen_(KB)
+		</url>
+		<usetemplate name="okcancelbuttons" notext="Schließen" yestext="Zur Knowledgbase"/>
+	</notification>
+	<notification name="ClickSearchHelpAll">
+		Die Suchergebnisse wurde aufgrund der entsprechenden Registerkarte, Ihrer Alterseinstufung, der gewählten Kategorie und anderen Faktoren geordnet. Bitte besuchen Sie unsere Knowledgebase, um weitere Informationen zu erhalten.
+		<url name="url">
+			http://wiki.secondlife.com/wiki/FAQ_zur_Suchfunktion_(KB)
+		</url>
+		<usetemplate name="okcancelbuttons" notext="Schließen" yestext="Zur Knowledgbase"/>
+	</notification>
+	<notification name="ClickPublishHelpLandDisabled">
+		Diese Parzelle kann nicht in der Suche angezeigt werden, da sie sich in einer Region befindet, die das verbietet.
+	</notification>
+	<notification name="ClickPublishHelpAvatar">
+		Auswahl von „In Suche anzeigen“ zeigt Folgendes an:
+- Ihr Profil in den Suchergebnissen
+- einen Link auf Ihr Profil in den öffentlichen Gruppenseiten
+	</notification>
+	<notification name="ClickPartnerHelpAvatar">
+		Auf der [SECOND_LIFE] Website können Sie anderen Einwohnern eine Partnerschaft vorschlagen und bestehende Partnerschaften lösen.
+
+Die Second Life Website für weitere Informationen über Partnerschaften öffnen?
+		<usetemplate name="okcancelbuttons" notext="Abbrechen" yestext="Gehe zu Seite"/>
+	</notification>
+	<notification name="ClickUploadHelpPermissions">
+		Ihre Standardberechtigung funktionieren in älteren Regionen möglicherweise nicht.
+	</notification>
+	<notification name="ClickWebProfileHelpAvatar">
+		Wenn dieser Einwohner einen Webprofil-URL angegeben hat, können Sie:
+ * Auf „Laden“ klicken und die Seite in dieser Web-Registerkarte anzeigen.
+ * Auf Laden &gt; „In externem Browser“ klicken und die Seite im Standard-Browser anzeigen.
+ * Auf Laden &gt; „Start-URL“ klicken und zum Webprofil des Bewohners zurückkehren.
+
+In Ihrem eigenen Profil können Sie jeden beliebigen URL als Ihr Webprofil eingeben und mit OK übernehmen.
+Wenn sich andere Einwohner Ihr Profil ansehen, können sie diesen URL besuchen.
+	</notification>
+	<notification name="JoinGroupCanAfford">
+		Der Beitritt zu dieser Gruppe kostet [COST] L$.
+Fortfahren?
+		<usetemplate name="okcancelbuttons" notext="Abbrechen" yestext="Beitreten"/>
+	</notification>
+	<notification name="JoinGroupCannotAfford">
+		Der Beitritt zu dieser Gruppe kostet [COST] L$.
+Sie haben nicht genug L$, um dieser Gruppe beizutreten.
+	</notification>
+	<notification name="LandBuyPass">
+		Sie können dieses Land („[PARCEL_NAME]“) für [COST] L$
+[TIME] Stunden lang betreten.  Pass kaufen?
+		<usetemplate name="okcancelbuttons" notext="Abbrechen" yestext="OK"/>
+	</notification>
+	<notification name="SalePriceRestriction">
+		Der Verkaufspreis muss beim allgemeinen Verkauf über 0 L$ liegen.
+Wählen Sie eine bestimmte Person aus, wenn Sie für 0 L$ verkaufen.
+	</notification>
+	<notification name="ConfirmLandSaleChange">
+		Die ausgewählten [LAND_SIZE] qm Land werden zum Verkauf freigegeben.
+Der Verkaufspreis beträgt [SALE_PRICE] L$ und wird automatisch für den Verkauf an [NAME] autorisiert.
+		<usetemplate name="okcancelbuttons" notext="Abbrechen" yestext="OK"/>
+	</notification>
+	<notification name="ConfirmLandSaleToAnyoneChange">
+		ACHTUNG: Wenn Sie auf „An jeden verkaufen“ klicken, kann jeder in Second Life Ihr Land kaufen, auch Einwohner in anderen Regionen.
+
+Die ausgewählten [LAND_SIZE] qm Land werden zum Verkauf freigegeben.
+Der Verkaufspreis beträgt [SALE_PRICE] L$ und wird automatisch für den Verkauf an [NAME] autorisiert.
+		<usetemplate name="okcancelbuttons" notext="Abbrechen" yestext="OK"/>
+	</notification>
+	<notification name="ReturnObjectsDeededToGroup">
+		Möchten Sie alle Ihre Objekte auf dieser Parzelle, die der Gruppe „[NAME]“ gehören, zurück in das jeweilige Inventar ihrer vorherigen Eigentümer transferieren?
+
+*WARNUNG* Alle nicht transferierbaren Objekte, die der Gruppe übertragen wurden, werden dabei gelöscht!
+
+Objekte: [N]
+		<usetemplate name="okcancelbuttons" notext="Abbrechen" yestext="OK"/>
+	</notification>
+	<notification name="ReturnObjectsOwnedByUser">
+		Möchten Sie alle Objekte auf dieser Parzelle, die dem Einwohner „[NAME]“ gehören, in das jeweilige Inventar ihrer Eigentümer transferieren?
+
+Objekte: [N]
+		<usetemplate name="okcancelbuttons" notext="Abbrechen" yestext="OK"/>
+	</notification>
+	<notification name="ReturnObjectsOwnedBySelf">
+		Möchten Sie alle Objekte auf dieser Parzelle, die Ihnen gehören, zurück in Ihr Inventar transferieren?
+
+Objekte: [N]
+		<usetemplate name="okcancelbuttons" notext="Abbrechen" yestext="OK"/>
+	</notification>
+	<notification name="ReturnObjectsNotOwnedBySelf">
+		Möchten Sie alle Objekte auf dieser Parzelle, die NICHT Ihnen gehören, in das Inventar ihrer Eigentümer transferieren?
+Transferierbare Objekte, die an eine Gruppe übertragen wurden, werden ihren vorherigen Eigentümern zurückgegeben.
+
+*WARNUNG* Alle nicht transferierbaren Objekte, die der Gruppe übertragen wurden, werden dabei gelöscht!
+
+Objekte: [N]
+		<usetemplate name="okcancelbuttons" notext="Abbrechen" yestext="OK"/>
+	</notification>
+	<notification name="ReturnObjectsNotOwnedByUser">
+		Möchten Sie alle Objekte auf dieser Parzelle, die NICHT [NAME] gehören, in das Inventar ihrer Eigentümer transferieren?
+Transferierbare Objekte, die an eine Gruppe übertragen wurden, werden ihren vorherigen Eigentümern zurückgegeben.
+
+*WARNUNG* Alle nicht transferierbaren Objekte, die der Gruppe übertragen wurden, werden dabei gelöscht!
+
+Objekte: [N]
+		<usetemplate name="okcancelbuttons" notext="Abbrechen" yestext="OK"/>
+	</notification>
+	<notification name="ReturnAllTopObjects">
+		Möchten Sie alle aufgeführten Objekte ihren Eigentümern zurückgeben?
+		<usetemplate name="okcancelbuttons" notext="Abbrechen" yestext="OK"/>
+	</notification>
+	<notification name="DisableAllTopObjects">
+		Möchten Sie alle Objekte in dieser Region deaktivieren?
+		<usetemplate name="okcancelbuttons" notext="Abbrechen" yestext="OK"/>
+	</notification>
+	<notification name="ReturnObjectsNotOwnedByGroup">
+		Objekte auf dieser Parzelle, die von der Gruppe [NAME] nicht gemeinsam genutzt werden, an ihre Eigentümer zurückgeben?
+
+Objekte: [N]
+		<usetemplate name="okcancelbuttons" notext="Abbrechen" yestext="OK"/>
+	</notification>
+	<notification name="UnableToDisableOutsideScripts">
+		Skriptdeaktivierung nicht möglich.
+Für die gesamte Region ist Schaden aktiviert.
+Damit Waffen funktionieren, müssen Skripts erlaubt sein.
+	</notification>
+	<notification name="MustBeInParcel">
+		Sie müssen auf einer Landparzelle stehen, um ihren Landepunkt festzulegen.
+	</notification>
+	<notification name="PromptRecipientEmail">
+		Bitte geben Sie für den/die Empfänger eine gültige Email-Adresse ein.
+	</notification>
+	<notification name="PromptSelfEmail">
+		Geben Sie Ihre E-Mail-Adresse ein.
+	</notification>
+	<notification name="PromptMissingSubjMsg">
+		Foto mit Standardbetreff bzw. -nachricht als E-Mail versenden?
+		<usetemplate name="okcancelbuttons" notext="Abbrechen" yestext="OK"/>
+	</notification>
+	<notification name="ErrorProcessingSnapshot">
+		Fehler beim Verarbeiten der Fotodaten
+	</notification>
+	<notification name="ErrorEncodingSnapshot">
+		Fehler beim Erstellen des Fotos!
+	</notification>
+	<notification name="ErrorUploadingPostcard">
+		Ein Foto konnte aus folgendem Grund nicht gesendet werden: [REASON]
+	</notification>
+	<notification name="ErrorUploadingReportScreenshot">
+		Ein Report-Screenshot konnte aus folgendem Grund nicht hochgeladen werden: [REASON]
+	</notification>
+	<notification name="MustAgreeToLogIn">
+		Bevor Sie sich in [SECOND_LIFE] anmelden können, müssen Sie den Nutzungsbedingungen zustimmen.
+	</notification>
+	<notification name="CouldNotPutOnOutfit">
+		Outfit konnte nicht angezogen werden.
+Der Outfit-Ordner enthält keine Kleidung, Körperteile oder Anhänge.
+	</notification>
+	<notification name="CannotWearTrash">
+		Kleider oder Körperteile im Papierkorb können nicht getragen werden
+	</notification>
+	<notification name="CannotWearInfoNotComplete">
+		Sie können das Objekt nicht anziehen, weil es noch nicht geladen wurde. Warten Sie kurz und versuchen Sie es dann noch einmal.
+	</notification>
+	<notification name="MustHaveAccountToLogIn">
+		Hoppla! Da fehlt noch etwas.
+Geben Sie bitte den Vor- und den Nachnamen Ihres Avatars ein.
+
+Sie benötigen ein Benutzerkonto, um [SECOND_LIFE] betreten zu können. Möchten Sie jetzt ein Benutzerkonto anlegen?
+		<usetemplate name="okcancelbuttons" notext="Erneut versuchen" yestext="Neues Benutzerkonto anlegen"/>
+	</notification>
+	<notification name="AddClassified">
+		Anzeigen erscheinen für eine Woche unter „Anzeigen“ im Suchverzeichnis. Füllen Sie Ihre Anzeige aus und klicken Sie auf „Veröffentlichen...“, um sie zum Verzeichnis hinzuzufügen. Sie werden gebeten, einen Preis zu bezahlen, wenn Sie auf „Veröffentlichen“ klicken. Wenn Sie mehr bezahlen oder ein Benutzer nach Ihren Suchbegriffen sucht, erscheint Ihre Anzeige weiter oben in der Liste.
+		<usetemplate ignoretext="Beim Hinzufügen einer neuen Anzeige" name="okcancelignore" notext="Abbrechen" yestext="OK"/>
+	</notification>
+	<notification name="DeleteClassified">
+		Anzeige „[NAME]“ löschen?
+Gebühren werden nicht rückerstattet.
+		<usetemplate name="okcancelbuttons" notext="Abbrechen" yestext="OK"/>
+	</notification>
+	<notification name="ClassifiedSave">
+		Änderung an Anzeige [NAME] speichern?
+		<usetemplate canceltext="Abbrechen" name="yesnocancelbuttons" notext="Nicht speichern" yestext="Speichern"/>
+	</notification>
+	<notification name="DeleteAvatarPick">
+		Auswahl [PICK] löschen?
+		<usetemplate name="okcancelbuttons" notext="Abbrechen" yestext="OK"/>
+	</notification>
+	<notification name="PromptGoToEventsPage">
+		Zur [SECOND_LIFE] Events-Webseite?
+		<usetemplate name="okcancelbuttons" notext="Abbrechen" yestext="OK"/>
+	</notification>
+	<notification name="SelectProposalToView">
+		Wählen Sie ein Angebot zur Ansicht.
+	</notification>
+	<notification name="SelectHistoryItemToView">
+		Wählen Sie ein Element zur Ansicht.
+	</notification>
+	<notification name="ResetShowNextTimeDialogs">
+		Möchten Sie alle Popups wieder aktivieren, die Sie zuvor auf „Nicht mehr anzeigen“ gesetzt haben?
+		<usetemplate name="okcancelbuttons" notext="Abbrechen" yestext="OK"/>
+	</notification>
+	<notification name="SkipShowNextTimeDialogs">
+		Möchten Sie alle Popups, die übersprungen werden können, deaktivieren?
+		<usetemplate name="okcancelbuttons" notext="Abbrechen" yestext="OK"/>
+	</notification>
+	<notification name="CacheWillClear">
+		Der Cache wird nach einem Neustart von [SECOND_LIFE] geleert.
+	</notification>
+	<notification name="CacheWillBeMoved">
+		Der Cache wird nach einem Neustart von [SECOND_LIFE] verschoben.
+Hinweis: Der Cache wird dabei gelöscht/geleert.
+	</notification>
+	<notification name="ChangeConnectionPort">
+		Die Port-Einstellungen werden nach einem Neustart von [SECOND_LIFE] wirksam.
+	</notification>
+	<notification name="ChangeSkin">
+		Die neue Benutzeroberfläche wird nach einem Neustart von [SECOND_LIFE] angewendet.
+	</notification>
+	<notification name="GoToAuctionPage">
+		Zur [SECOND_LIFE]-Webseite, um Auktionen anzuzeigen oder ein Gebot abzugeben?
+		<usetemplate name="okcancelbuttons" notext="Abbrechen" yestext="OK"/>
+	</notification>
+	<notification name="SaveChanges">
+		Änderungen speichern?
+		<usetemplate canceltext="Abbrechen" name="yesnocancelbuttons" notext="Nicht speichern" yestext="Speichern"/>
+	</notification>
+	<notification name="GestureSaveFailedTooManySteps">
+		Speichern der Geste fehlgeschlagen.
+Die Geste besteht aus zu vielen Schritten.
+Löschen Sie einige Schritte und versuchen Sie es erneut.
+	</notification>
+	<notification name="GestureSaveFailedTryAgain">
+		Speichern der Geste fehlgeschlagen.  Warten Sie kurz und versuchen Sie es dann noch einmal.
+	</notification>
+	<notification name="GestureSaveFailedObjectNotFound">
+		Geste konnte nicht gespeichert werden, da das Objekt oder das zugehörige Objektinventar nicht gefunden wurden.
+Das Objekt ist möglicherweise außer Reichweite oder wurde gelöscht.
+	</notification>
+	<notification name="GestureSaveFailedReason">
+		Eine Geste konnte aus folgendem Grund nicht gespeichert werden: [REASON].  Speichern Sie die Geste bitte später.
+	</notification>
+	<notification name="SaveNotecardFailObjectNotFound">
+		Notizkarte konnte nicht gespeichert werden, da das Objekt oder das zugehörige Objektinventar nicht gefunden wurden.
+Das Objekt ist möglicherweise außer Reichweite oder wurde gelöscht.
+	</notification>
+	<notification name="SaveNotecardFailReason">
+		Eine Notizkarte konnte aus folgendem Grund nicht gespeichert werden: [REASON].  Speichern Sie die Notizkarte bitte später.
+	</notification>
+	<notification name="ScriptCannotUndo">
+		Es konnten nicht alle Änderungen in Ihrer Skriptversion rückgängig gemacht werden.
+Möchten Sie die letzte gespeicherte Version vom Server laden?
+(**Warnung** Dieser Vorgang kann nicht rückgängig gemacht werden.)
+		<usetemplate name="okcancelbuttons" notext="Abbrechen" yestext="OK"/>
+	</notification>
+	<notification name="SaveScriptFailReason">
+		Ein Skript konnte aus folgendem Grund nicht gespeichert werden: [REASON].  Speichern Sie das Skript bitte später.
+	</notification>
+	<notification name="SaveScriptFailObjectNotFound">
+		Skript konnte nicht gespeichert werden, weil das zugehörige Objekt nicht gefunden wurde.
+Das Objekt ist möglicherweise außer Reichweite oder wurde gelöscht.
+	</notification>
+	<notification name="SaveBytecodeFailReason">
+		Ein kompiliertes Skript konnte aus folgendem Grund nicht gespeichert werden: [REASON].  Speichern Sie das Skript bitte später.
+	</notification>
+	<notification name="CouldNotStartStopScript">
+		Skript konnte nicht gestartet oder beendet werden, weil das zugehörige Objekt nicht gefunden wurde.
+Das Objekt ist möglicherweise außer Reichweite oder wurde gelöscht.
+	</notification>
+	<notification name="CannotDownloadFile">
+		Dateidownload nicht möglich
+	</notification>
+	<notification name="CannotWriteFile">
+		Datei [[FILE]] kann nicht geschrieben werden
+	</notification>
+	<notification name="UnsupportedHardware">
+		Achtung: Ihr System erfüllt nicht die Mindestanforderungen von Second Life. Dies kann eine schlechte Darstellungsleistung in Second Life zur Folge haben. Für nicht unterstützte Systemkonfigurationen bieten wir keinen technischen Support.
+
+MINSPECS
+Die Seite [_URL] für weitere Informationen öffnen?
+		<url name="url" option="0">
+			http://secondlife.com/support/sysreqs.php?lang=de
+		</url>
+		<usetemplate ignoretext="Bei Entdeckung nicht unterstützter Hardware" name="okcancelignore" notext="Nein" yestext="Ja"/>
+	</notification>
+	<notification name="UnknownGPU">
+		Ihr System verwendet eine uns zurzeit unbekannte Grafikkarte.
+Dies ist häufig der Fall bei neuer Hardware, die wir noch nicht testen konnten.
+Second Life funktioniert aller Voraussicht nach normal, möglicherweise müssen Sie aber die Grafikeinstellungen anpassen.
+(Bearbeiten &gt; Einstellungen &gt; Grafik).
+		<form name="form">
+			<ignore name="ignore" text="Bei Entdeckung einer unbekannten Grafikkarte"/>
+		</form>
+	</notification>
+	<notification name="DisplaySettingsNoShaders">
+		[SECOND_LIFE] ist bei der Initialisierung der Grafiktreiber abgestürzt.
+Die Grafikqualität wird auf eine niedrige Stufe zurückgesetzt, um einige typische Treiberfehler zu vermeiden.
+Einige Grafikfunktionen werden ausgeschaltet.
+Wir empfehlen die Aktualisierung Ihrer Grafikkartentreiber.
+Sie können die Grafikqualität unter „Einstellungen“ &gt; „Grafik“ wieder erhöhen.
+	</notification>
+	<notification name="RegionNoTerraforming">
+		Die Region [REGION] erlaubt kein Terraforming.
+	</notification>
+	<notification name="CannotCopyWarning">
+		Sie sind nicht berechtigt, dieses Objekt zu kopieren und verlieren es aus Ihrem Inventar, wenn Sie es weggeben. Möchten Sie dieses Objekt anbieten?
+		<usetemplate name="okcancelbuttons" notext="Nein" yestext="Ja"/>
+	</notification>
+	<notification name="CannotGiveItem">
+		Inventarobjekt kann nicht übergeben werden.
+	</notification>
+	<notification name="TransactionCancelled">
+		Transaktion abgebrochen.
+	</notification>
+	<notification name="TooManyItems">
+		Es können maximal 42 Objekte auf einmal in das Inventar transferiert werden.
+	</notification>
+	<notification name="NoItems">
+		Sie sind nicht berechtigt, die ausgewählten Objekte zu kopieren.
+	</notification>
+	<notification name="CannotCopyCountItems">
+		Sie sind nicht berechtigt, [COUNT] der ausgewählten Objekte zu kopieren. Diese Objekte werden aus Ihrem Inventar gelöscht.
+Möchten Sie diese Objekte weggeben?
+		<usetemplate name="okcancelbuttons" notext="Nein" yestext="Ja"/>
+	</notification>
+	<notification name="CannotGiveCategory">
+		Sie sind nicht berechtigt, den ausgewählten Ordner zu kopieren.
+	</notification>
+	<notification name="FreezeAvatar">
+		Diesen Avatar einfrieren?
+Der Avatar wird außer Gefecht gesetzt und kann sich nicht mehr bewegen, chatten oder mit der Welt interagieren.
+		<usetemplate canceltext="Abbrechen" name="yesnocancelbuttons" notext="Auftauen" yestext="Einfrieren"/>
+	</notification>
+	<notification name="FreezeAvatarFullname">
+		[AVATAR_NAME] einfrieren?
+Der Avatar wird außer Gefecht gesetzt und kann sich nicht mehr bewegen, chatten oder mit der Welt interagieren.
+		<usetemplate canceltext="Abbrechen" name="yesnocancelbuttons" notext="Auftauen" yestext="Einfrieren"/>
+	</notification>
+	<notification name="EjectAvatarFullname">
+		[AVATAR_NAME] von Ihrem Land werfen?
+		<usetemplate canceltext="Abbrechen" name="yesnocancelbuttons" notext="Ausschließen und Verbannen" yestext="Ausschließen"/>
+	</notification>
+	<notification name="EjectAvatarNoBan">
+		Diesen Avatar aus Ihrem Land werfen?
+		<usetemplate name="okcancelbuttons" notext="Abbrechen" yestext="Hinauswerfen"/>
+	</notification>
+	<notification name="EjectAvatarFullnameNoBan">
+		[AVATAR_NAME] aus Ihrem Land werfen?
+		<usetemplate name="okcancelbuttons" notext="Abbrechen" yestext="Hinauswerfen"/>
+	</notification>
+	<notification name="AcquireErrorTooManyObjects">
+		FEHLER: Zu viele Objekte ausgewählt.
+	</notification>
+	<notification name="AcquireErrorObjectSpan">
+		FEHLER: Die Objekte überspannen mehrere Regionen.
+Verschieben Sie alle betreffenden Objekte in dieselbe Region.
+	</notification>
+	<notification name="PromptGoToCurrencyPage">
+		[EXTRA]
+
+[URL] für Informationen zum Deviseneinkauf öffnen?
+		<usetemplate name="okcancelbuttons" notext="Abbrechen" yestext="OK"/>
+	</notification>
+	<notification name="UnableToLinkObjects">
+		Verknüpfung dieser [COUNT] Objekte nicht möglich.
+Sie können maximal [MAX] Objekte verknüpfen.
+	</notification>
+	<notification name="CannotLinkIncompleteSet">
+		Sie können nur vollständige Objektsätze verknüpfen und Sie müssen mehr als ein Objekt auswählen.
+	</notification>
+	<notification name="CannotLinkModify">
+		Verknüpfung nicht möglich, da Sie nicht alle Objekte bearbeiten dürfen.
+
+Stellen Sie sicher, dass kein Objekt gesperrt ist und alle Objekte Ihnen gehören.
+	</notification>
+	<notification name="CannotLinkDifferentOwners">
+		Verknüpfung nicht möglich, da nicht alle Objekte denselben Eigentümer haben.
+
+Stellen Sie sicher, dass alle ausgewählten Objekte Ihnen gehören.
+	</notification>
+	<notification name="NoFileExtension">
+		Kein Dateityp für Datei: „[FILE]“
+
+Vergewissern Sie sich, dass die Datei den richtigen Dateityp hat.
+	</notification>
+	<notification name="InvalidFileExtension">
+		Ungültige Datei-Endung [EXTENSION]
+Erwartet wurde [VALIDS]
+		<usetemplate name="okbutton" yestext="OK"/>
+	</notification>
+	<notification name="CannotUploadSoundFile">
+		Sounddatei konnte nicht hochgeladen werden:
+[FILE]
+	</notification>
+	<notification name="SoundFileNotRIFF">
+		Die Datei ist anscheinend keine RIFF WAVE-Datei:
+[FILE]
+	</notification>
+	<notification name="SoundFileNotPCM">
+		Die Datei ist anscheinend keine PCM WAVE-Audiodatei:
+[FILE]
+	</notification>
+	<notification name="SoundFileInvalidChannelCount">
+		Die Datei hat eine ungültige Anzahl Tonkanäle (muss Mono oder Stereo sein):
+[FILE]
+	</notification>
+	<notification name="SoundFileInvalidSampleRate">
+		Die Sample-Rate dieser Datei wird nicht unterstützt (muss 44,1 K sein):
+[FILE]
+	</notification>
+	<notification name="SoundFileInvalidWordSize">
+		Die Word-Größe dieser Datei wird nicht unterstützt (muss 8 oder 16 Bit sein):
+[FILE]
+	</notification>
+	<notification name="SoundFileInvalidHeader">
+		„Daten“-Chunk in WAV-Header nicht gefunden:
+[FILE]
+	</notification>
+	<notification name="SoundFileInvalidTooLong">
+		Audiodatei ist zu lang (max. 10 Sekunden):
+[FILE]
+	</notification>
+	<notification name="ProblemWithFile">
+		Problem mit Datei [FILE]:
+
+[ERROR]
+	</notification>
+	<notification name="CannotOpenTemporarySoundFile">
+		Temporäre komprimierte Sounddatei konnte nicht geöffnet werden: [FILE]
+	</notification>
+	<notification name="UnknownVorbisEncodeFailure">
+		Unbekannter Vorbis-Kodierungsfehler in: [FILE]
+	</notification>
+	<notification name="CannotEncodeFile">
+		Datei konnte nicht kodiert werden: [FILE]
+	</notification>
+	<notification name="CorruptResourceFile">
+		Ressourcendatei beschädigt: [FILE]
+	</notification>
+	<notification name="UnknownResourceFileVersion">
+		Unbekannte Linden-Ressourcenversion in Datei: [FILE]
+	</notification>
+	<notification name="UnableToCreateOutputFile">
+		Ausgabedatei konnte nicht erstellt werden: [FILE]
+	</notification>
+	<notification name="DoNotSupportBulkAnimationUpload">
+		Der Mehrfach-Upload von Animationsdateien wird zurzeit nicht unterstützt.
+	</notification>
+	<notification name="CannotUploadReason">
+		Datei [FILE] kann aus folgendem Grund nicht hochgeladen werden: [REASON]
+Bitte versuchen Sie es erneut.
+	</notification>
+	<notification name="CannotCreateLandmarkNotOwner">
+		Sie können hier keine Landmarke erstellen, da der Landeigentümer dies verboten hat.
+	</notification>
+	<notification name="CannotRecompileSelectObjectsNoScripts">
+		„Rekompilieren“ nicht möglich.
+Objekt mit Skript wählen.
+	</notification>
+	<notification name="CannotRecompileSelectObjectsNoPermission">
+		„Rekompilieren“ nicht möglich.
+
+Wählen Sie Objekte mit Skripts, die Sie bearbeiten dürfen.
+	</notification>
+	<notification name="CannotResetSelectObjectsNoScripts">
+		„Zurücksetzen“ nicht möglich.
+
+Wählen Sie Objekte mit Skripts.
+	</notification>
+	<notification name="CannotResetSelectObjectsNoPermission">
+		„Zurücksetzen“ nicht möglich.
+
+Wählen Sie Objekte mit Skripts, die Sie bearbeiten dürfen.
+	</notification>
+	<notification name="CannotSetRunningSelectObjectsNoScripts">
+		„Ausführen“ von Skripts nicht möglich.
+
+Wählen Sie Objekte mit Skripts.
+	</notification>
+	<notification name="CannotSetRunningNotSelectObjectsNoScripts">
+		„Deaktivieren“ von Skripts nicht möglich.
+
+Wählen Sie Objekte mit Skripts.
+	</notification>
+	<notification name="NoFrontmostFloater">
+		Kein vorderster Floater zum Speichern.
+	</notification>
+	<notification name="SeachFilteredOnShortWords">
+		Ihre Suchanfrage wurde geändert.
+Zu kurze Begriffe wurden entfernt.
+
+Ihre Suchanfrage: [FINALQUERY]
+	</notification>
+	<notification name="SeachFilteredOnShortWordsEmpty">
+		Ihre Suchbegriffe sind zu kurz.
+Es wurde keine Suche durchgeführt.
+	</notification>
+	<notification name="CouldNotTeleportReason">
+		Teleport fehlgeschlagen.
+[REASON]
+	</notification>
+	<notification name="invalid_tport">
+		Bei der Bearbeitung Ihrer Teleport-Anfrage ist ein Problem aufgetreten. Sie müssen sich zum Teleportieren eventuell neu anmelden. Wenn Sie diese Nachricht weiterhin erhalten, konsultieren Sie bitte die Tech-Support-FAQ unter:
+www.secondlife.com/support
+	</notification>
+	<notification name="invalid_region_handoff">
+		Bei der Bearbeitung Ihres Regionswechsels ist ein Problem aufgetreten. Sie müssen sich zum Wechsel der Region eventuell neu anmelden. Wenn Sie diese Nachricht weiterhin erhalten, konsultieren Sie bitte die Tech-Support-FAQ unter:
+www.secondlife.com/support
+	</notification>
+	<notification name="blocked_tport">
+		Teleportieren ist zurzeit leider nicht möglich. Versuchen Sie es später noch einmal.
+Wenn der Teleport dann immer noch nicht funktioniert, melden Sie sich bitte ab und wieder an.
+	</notification>
+	<notification name="nolandmark_tport">
+		Das System konnte das Landmarken-Ziel nicht finden.
+	</notification>
+	<notification name="timeout_tport">
+		Das System konnte keine Teleport-Verbindung herstellen.
+Versuchen Sie es später noch einmal.
+	</notification>
+	<notification name="noaccess_tport">
+		Sie haben leider keinen Zugang zu diesem Teleport-Ziel.
+	</notification>
+	<notification name="missing_attach_tport">
+		Ihre Anhänge sind noch nicht eingetroffen. Warten Sie kurz oder melden Sie sich ab und wieder an, bevor Sie einen neuen Teleport-Versuch unternehmen.
+	</notification>
+	<notification name="too_many_uploads_tport">
+		Die Asset-Warteschlange in dieser Region ist zurzeit überlastet.
+Ihre Teleport-Anfrage kann nicht sofort bearbeitet werden. Versuchen Sie es in einigen Minuten erneut oder besuchen Sie eine weniger überfüllte Region.
+	</notification>
+	<notification name="expired_tport">
+		Das System konnte Ihre Teleport-Anfrage nicht rechtzeitig bearbeiten. Versuchen Sie es in einigen Minuten erneut.
+	</notification>
+	<notification name="expired_region_handoff">
+		Das System konnte Ihre Anfrage zum Regionswechsel nicht rechtzeitig bearbeiten. Versuchen Sie es in einigen Minuten erneut.
+	</notification>
+	<notification name="no_host">
+		Teleport-Ziel wurde nicht gefunden. Das Ziel ist entweder im Moment nicht verfügbar oder existiert nicht mehr. Versuchen Sie es in einigen Minuten erneut.
+	</notification>
+	<notification name="no_inventory_host">
+		Das Inventarsystem ist zurzeit nicht verfügbar.
+	</notification>
+	<notification name="CannotSetLandOwnerNothingSelected">
+		Landeigentümer kann nicht festgelegt werden:
+Keine Parzelle ausgewählt.
+	</notification>
+	<notification name="CannotSetLandOwnerMultipleRegions">
+		Eine erzwungene Landübertragung ist nicht möglich, da die Auswahl mehrere Regionen umfasst. Wählen Sie ein kleineres Gebiet und versuchen Sie es erneut.
+	</notification>
+	<notification name="ForceOwnerAuctionWarning">
+		Diese Parzelle steht zur Auktion. Eine zwangsweise Eigentumsübertragung beendet die Auktion und verärgert womöglich Einwohner, die bereits ein Gebot abgegeben haben. Eigentumsübertragung erzwingen?
+		<usetemplate name="okcancelbuttons" notext="Abbrechen" yestext="OK"/>
+	</notification>
+	<notification name="CannotContentifyNothingSelected">
+		Inhaltsidentifizierung nicht möglich:
+Keine Parzelle ausgewählt.
+	</notification>
+	<notification name="CannotContentifyNoRegion">
+		Inhaltsidentifizierung nicht möglich:
+Keine Region ausgewählt.
+	</notification>
+	<notification name="CannotReleaseLandNothingSelected">
+		Land kann nicht aufgegeben werden:
+Keine Parzelle ausgewählt.
+	</notification>
+	<notification name="CannotReleaseLandNoRegion">
+		Land kann nicht aufgegeben werden:
+Region nicht gefunden.
+	</notification>
+	<notification name="CannotBuyLandNothingSelected">
+		Land kann nicht gekauft werden:
+Keine Parzelle ausgewählt.
+	</notification>
+	<notification name="CannotBuyLandNoRegion">
+		Land kann nicht gekauft werden:
+Kann die Region nicht finden, in der sich dieses Land befindet.
+	</notification>
+	<notification name="CannotCloseFloaterBuyLand">
+		Das Fenster „Land kaufen“ kann erst geschlossen werden,
+nachdem Second Life den Transaktionspreis geschätzt hat.
+	</notification>
+	<notification name="CannotDeedLandNothingSelected">
+		Land kann nicht übertragen werden:
+Keine Parzelle ausgewählt.
+	</notification>
+	<notification name="CannotDeedLandNoGroup">
+		Land kann nicht übertragen werden:
+Keine Gruppe ausgewählt.
+	</notification>
+	<notification name="CannotDeedLandNoRegion">
+		Land kann nicht übertragen werden:
+Kann die Region nicht finden, in der sich dieses Land befindet.
+Bitte melden Sie dies über „Hilfe“ &gt; „Fehler melden“.
+	</notification>
+	<notification name="CannotDeedLandMultipleSelected">
+		Land kann nicht übertragen werden:
+Mehrere Parzellen ausgewählt.
+
+Wählen Sie eine einzelne Parzelle.
+	</notification>
+	<notification name="ParcelCanPlayMedia">
+		Dieser Ort kann Streaming-Medien abspielen.
+Streaming-Medien erfordern eine schnelle Internet-Verbindung.
+
+Streaming-Medien abspielen, wenn verfügbar?
+(Sie können diese Option später unter „Einstellungen“ &gt; „Audio &amp; Video“ ändern.)
+		<usetemplate name="okcancelbuttons" notext="Deaktivieren" yestext="Medien wiedergeben"/>
+	</notification>
+	<notification name="CannotDeedLandWaitingForServer">
+		Land kann nicht übertragen werden:
+Warte auf Server für Eigentümerinformationen.
+
+Bitte versuchen Sie es erneut.
+	</notification>
+	<notification name="CannotDeedLandNoTransfer">
+		Land kann nicht übertragen werden:
+Die Region [REGION] erlaubt keine Landübertragung.
+	</notification>
+	<notification name="CannotReleaseLandWatingForServer">
+		Land kann nicht aufgegeben werden:
+Server muss Parzelleninformation aktualisieren.
+
+Versuchen Sie es in einigen Sekunden erneut.
+	</notification>
+	<notification name="CannotReleaseLandSelected">
+		Land kann nicht aufgegeben werden:
+Die ausgewählten Parzellen gehören Ihnen nicht.
+
+Wählen Sie eine einzelne Parzelle.
+	</notification>
+	<notification name="CannotReleaseLandDontOwn">
+		Land kann nicht aufgegeben werden:
+Ihnen fehlt die Berechtigung zur Freigabe dieser Parzelle.
+Parzellen, die Ihnen gehören, werden grün dargestellt.
+	</notification>
+	<notification name="CannotReleaseLandRegionNotFound">
+		Land kann nicht aufgegeben werden:
+Kann die Region nicht finden, in der sich dieses Land befindet.
+
+Bitte melden Sie dies über „Hilfe“ &gt; „Fehler melden“.
+	</notification>
+	<notification name="CannotReleaseLandNoTransfer">
+		Land kann nicht aufgegeben werden:
+Die Region [REGION] erlaubt keine Landübertragung.
+	</notification>
+	<notification name="CannotReleaseLandPartialSelection">
+		Land kann nicht aufgegeben werden:
+Zum Freigeben müssen Sie eine ganze Parzelle auswählen.
+
+Wählen Sie eine ganze Parzelle oder teilen Sie Ihre Parzelle.
+	</notification>
+	<notification name="ReleaseLandWarning">
+		Sie sind im Begriff, [AREA] qm Land aufzugeben.
+Wenn Sie diese Parzelle aufgeben, wird sie ohne L$-Erstattung von Ihrem Landbesitz entfernt.
+
+Dieses Land aufgeben?
+		<usetemplate name="okcancelbuttons" notext="Abbrechen" yestext="OK"/>
+	</notification>
+	<notification name="CannotDivideLandNothingSelected">
+		Land kann nicht aufgeteilt werden:
+
+Keine Parzellen ausgewählt.
+	</notification>
+	<notification name="CannotDivideLandPartialSelection">
+		Land kann nicht aufgeteilt werden:
+
+Sie haben eine ganze Parzelle ausgewählt.
+Wählen Sie einen Parzellenabschnitt aus.
+	</notification>
+	<notification name="LandDivideWarning">
+		Wenn Sie dieses Land teilen, wird diese Parzelle in zwei geteilt, jede mit ihren eigenen Einstellungen. Einige dieser Einstellungen werden aufgrund dieses Vorgangs zurückgesetzt.
+
+Land teilen?
+		<usetemplate name="okcancelbuttons" notext="Abbrechen" yestext="OK"/>
+	</notification>
+	<notification name="CannotDivideLandNoRegion">
+		Land kann nicht aufgeteilt werden:
+Kann die Region nicht finden, in der sich dieses Land befindet.
+
+Bitte melden Sie dies über „Hilfe“ &gt; „Fehler melden“.
+	</notification>
+	<notification name="CannotJoinLandNoRegion">
+		Land kann nicht zusammengelegt werden:
+Kann die Region nicht finden, in der sich dieses Land befindet.
+
+Bitte melden Sie dies über „Hilfe“ &gt; „Fehler melden“.
+	</notification>
+	<notification name="CannotJoinLandNothingSelected">
+		Land kann nicht zusammengelegt werden:
+Keine Parzellen ausgewählt.
+	</notification>
+	<notification name="CannotJoinLandEntireParcelSelected">
+		Land kann nicht zusammengelegt werden:
+Sie haben nur eine Parzelle ausgewählt.
+
+Wählen Sie Land auf beiden Parzellen aus.
+	</notification>
+	<notification name="CannotJoinLandSelection">
+		Land kann nicht zusammengelegt werden:
+Sie müssen mehrere Parzellen auswählen.
+
+Wählen Sie Land auf beiden Parzellen aus.
+	</notification>
+	<notification name="JoinLandWarning">
+		Beim Zusammenlegen entsteht aus den vom Auswahlrechteck
+erfassten Parzellen eine große Parzelle.
+Sie müssen der neuen Parzelle einen Namen geben und ihre Optionen festlegen.
+
+Land zusammenlegen?
+		<usetemplate name="okcancelbuttons" notext="Abbrechen" yestext="OK"/>
+	</notification>
+	<notification name="ShowOwnersHelp">
+		Eigentümer anzeigen:
+Parzellen farblich kennzeichnen, um Eigentumsart anzuzeigen.
+
+Grün = Ihr Land
+Blau = Das Land Ihrer Gruppe
+Rot = Im Eigentum anderer
+Geld = Zum Verkauf
+Lila = Zur Auktion
+Grau = Öffentlich
+	</notification>
+	<notification name="ConfirmNotecardSave">
+		Um das Objekt kopieren oder anzeigen zu können, müssen Sie zuerst diese Notizkarte speichern. Notizkarte speichern?
+		<usetemplate name="okcancelbuttons" notext="Abbrechen" yestext="OK"/>
+	</notification>
+	<notification name="ConfirmItemCopy">
+		Dieses Objekt in Ihr Inventar kopieren?
+		<usetemplate name="okcancelbuttons" notext="Abbrechen" yestext="Kopieren"/>
+	</notification>
+	<notification name="ResolutionSwitchFail">
+		Auflösung konnte nicht auf [RESX] x [RESY] gesetzt werden
+	</notification>
+	<notification name="ErrorUndefinedGrasses">
+		Fehler: Nicht definierte Gräser: [SPECIES]
+	</notification>
+	<notification name="ErrorUndefinedTrees">
+		Fehler: Nicht definierte Bäume: [SPECIES]
+	</notification>
+	<notification name="CannotSaveWearableOutOfSpace">
+		„[NAME]“ konnte nicht in Kleidungsdatei gespeichert werden.  Geben Sie Speicherplatz auf dem Computer frei und speichern Sie das Kleidungsstück erneut.
+	</notification>
+	<notification name="CannotSaveToAssetStore">
+		[NAME] kann nicht in Zentral-Asset-Speicher geladen werden.
+Dies ist ein temporärer Fehler. Bitte passen Sie das Kleidungsstück in einigen Minuten noch einmal an und speichern Sie es erneut.
+
+Tritt dieses Problem wiederholt auf, klicken Sie auf das Pulldown-Menü „Hilfe“ &gt; „Fehler melden“ und geben Sie Details zu Ihrem Netzwerk-Setup an.
+	</notification>
+	<notification name="YouHaveBeenLoggedOut">
+		Sie wurden von [SECOND_LIFE] abgemeldet:
+            [MESSAGE]
+Klicken Sie auf „IM &amp; Chat anzeigen“, um vorhandene Nachrichten und Chat weiterhin anzuzeigen. Klicken Sie andernfalls auf „Beenden“, um [SECOND_LIFE] sofort zu beenden.
+		<usetemplate name="okcancelbuttons" notext="Beenden" yestext="IM &amp; Chat anzeigen"/>
+	</notification>
+	<notification name="OnlyOfficerCanBuyLand">
+		Landkauf für Gruppe nicht möglich:
+Sie sind nicht berechtigt, Land für die aktive Gruppe zu kaufen.
+	</notification>
+	<notification label="Freund hinzufügen" name="AddFriend">
+		Freunde können sich gegenseitig die Berechtigung erteilen, sich auf der Karte zu verfolgen und Online-Status Benachrichtigungen zu empfangen.
+
+[NAME] Freundschaft anbieten?
+		<usetemplate name="okcancelbuttons" notext="Abbrechen" yestext="OK"/>
+	</notification>
+	<notification label="Freund hinzufügen" name="AddFriendWithMessage">
+		Freunde können sich gegenseitig die Berechtigung erteilen, sich auf der Karte zu verfolgen und Online-Status Benachrichtigungen zu empfangen.
+
+[NAME] Freundschaft anbieten?
+		<form name="form">
+			<input name="message" type="text">
+				Wollen wir Freunde sein?
+			</input>
+			<button name="Offer" text="OK"/>
+			<button name="Cancel" text="Abbrechen"/>
+		</form>
+	</notification>
+	<notification name="RemoveFromFriends">
+		Möchten Sie [NAME] aus Ihrer Freundesliste entfernen?
+		<usetemplate name="okcancelbuttons" notext="Abbrechen" yestext="OK"/>
+	</notification>
+	<notification name="RemoveMultipleFromFriends">
+		Möchten Sie mehrere Freunde aus Ihrer Freundesliste entfernen?
+		<usetemplate name="okcancelbuttons" notext="Abbrechen" yestext="OK"/>
+	</notification>
+	<notification name="GodDeleteAllScriptedPublicObjectsByUser">
+		Möchten Sie alle geskripteten Objekte von
+** [AVATAR_NAME] **
+auf allen anderen Ländern in diesem Sim löschen?
+		<usetemplate name="okcancelbuttons" notext="Abbrechen" yestext="OK"/>
+	</notification>
+	<notification name="GodDeleteAllScriptedObjectsByUser">
+		Möchten Sie ALLE geskripteten Objekte von
+** [AVATAR_NAME] **
+auf ALLEN LÄNDERN in diesem Sim LÖSCHEN?
+		<usetemplate name="okcancelbuttons" notext="Abbrechen" yestext="OK"/>
+	</notification>
+	<notification name="GodDeleteAllObjectsByUser">
+		Möchten Sie ALLE Objekte (einschließlich geskriptete) von
+** [AVATAR_NAME] **
+auf ALLEN LÄNDERN in diesem Sim LÖSCHEN?
+		<usetemplate name="okcancelbuttons" notext="Abbrechen" yestext="OK"/>
+	</notification>
+	<notification name="BlankClassifiedName">
+		Geben Sie einen Namen für die Anzeige ein.
+	</notification>
+	<notification name="MinClassifiedPrice">
+		Der Mindestbetrag für die Listung ist [MIN_PRICE] L$.
+
+Geben sie einen höheren Betrag ein.
+	</notification>
+	<notification name="ConfirmObjectDeleteLock">
+		Mindestens ein ausgewähltes Objekt ist gesperrt.
+
+Möchten Sie diese Objekte löschen?
+		<usetemplate name="okcancelbuttons" notext="Abbrechen" yestext="OK"/>
+	</notification>
+	<notification name="ConfirmObjectDeleteNoCopy">
+		Mindestens ein ausgewähltes Objekt kann nicht kopiert werden.
+
+Möchten Sie diese Objekte löschen?
+		<usetemplate name="okcancelbuttons" notext="Abbrechen" yestext="OK"/>
+	</notification>
+	<notification name="ConfirmObjectDeleteNoOwn">
+		Mindestens eines der ausgewählten Objekt gehört nicht Ihnen.
+
+Möchten Sie diese Objekte löschen?
+		<usetemplate name="okcancelbuttons" notext="Abbrechen" yestext="OK"/>
+	</notification>
+	<notification name="ConfirmObjectDeleteLockNoCopy">
+		Mindestens ein Objekt ist gesperrt.
+Mindestens ein Objekt kann nicht kopiert werden.
+
+Möchten Sie diese Objekte löschen?
+		<usetemplate name="okcancelbuttons" notext="Abbrechen" yestext="OK"/>
+	</notification>
+	<notification name="ConfirmObjectDeleteLockNoOwn">
+		Mindestens ein Objekt ist gesperrt.
+Mindestens ein Objekt gehört nicht Ihnen.
+
+Möchten Sie diese Objekte löschen?
+		<usetemplate name="okcancelbuttons" notext="Abbrechen" yestext="OK"/>
+	</notification>
+	<notification name="ConfirmObjectDeleteNoCopyNoOwn">
+		Mindestens ein Objekt kann nicht kopiert werden.
+Mindestens ein Objekt gehört nicht Ihnen.
+
+Möchten Sie diese Objekte löschen?
+		<usetemplate name="okcancelbuttons" notext="Abbrechen" yestext="OK"/>
+	</notification>
+	<notification name="ConfirmObjectDeleteLockNoCopyNoOwn">
+		Mindestens ein Objekt ist gesperrt.
+Mindestens ein Objekt kann nicht kopiert werden.
+Mindestens ein Objekt gehört nicht Ihnen.
+
+Möchten Sie diese Objekte löschen?
+		<usetemplate name="okcancelbuttons" notext="Abbrechen" yestext="OK"/>
+	</notification>
+	<notification name="ConfirmObjectTakeLock">
+		Mindestens ein Objekt ist gesperrt.
+
+Möchten Sie diese Objekte nehmen?
+		<usetemplate name="okcancelbuttons" notext="Abbrechen" yestext="OK"/>
+	</notification>
+	<notification name="ConfirmObjectTakeNoOwn">
+		Nicht alle Objekte, die Sie aufgenommen haben, gehören Ihnen.
+Wenn Sie fortfahren, werden die Rechte für den nächsten Eigentümer angewandt und Sie können die Objekte möglicherweise nicht bearbeiten oder kopieren.
+
+Möchten Sie diese Objekte nehmen?
+		<usetemplate name="okcancelbuttons" notext="Abbrechen" yestext="OK"/>
+	</notification>
+	<notification name="ConfirmObjectTakeLockNoOwn">
+		Mindestens ein Objekt ist gesperrt.
+Nicht alle Objekte, die Sie aufgenommen haben, gehören Ihnen.
+Wenn Sie fortfahren, werden die Rechte für den nächsten Eigentümer abgefragt und Sie können die Objekte möglicherweise nicht bearbeiten oder kopieren.
+Die aktuelle Auswahl können Sie jedoch aufnehmen.
+
+Möchten Sie diese Objekte nehmen?
+		<usetemplate name="okcancelbuttons" notext="Abbrechen" yestext="OK"/>
+	</notification>
+	<notification name="CantBuyLandAcrossMultipleRegions">
+		Landkauf nicht möglich, da die Auswahl mehrere Regionen umfasst.
+
+Wählen Sie ein kleineres Gebiet und versuchen Sie es erneut.
+	</notification>
+	<notification name="DeedLandToGroup">
+		Die Schenkung dieser Parzelle setzt voraus, dass die Gruppe über ausreichende Landnutzungsrechte verfügt.
+Dem Eigentümer wird der Kaufpreis für das Land nicht rückerstattet. Bei Verkauf der übertragenen Parzelle wird der Erlös zwischen den Gruppenmitgliedern aufgeteilt.
+
+Der Gruppe „[GROUP_NAME]“
+ [AREA] m² Land schenken?
+		<usetemplate name="okcancelbuttons" notext="Abbrechen" yestext="OK"/>
+	</notification>
+	<notification name="DeedLandToGroupWithContribution">
+		Die Schenkung dieser Parzelle setzt voraus, dass die Gruppe über ausreichende Landnutzungsrechte verfügt.
+Die Schenkung beinhaltet eine Landübertragung an die Gruppe von „[FIRST_NAME] [LAST_NAME]“.
+Dem Eigentümer wird der Kaufpreis für das Land nicht rückerstattet. Bei Verkauf der übertragenen Parzelle wird der Erlös zwischen den Gruppenmitgliedern aufgeteilt.
+
+Der Gruppe „[GROUP_NAME]“
+ [AREA] m² Land schenken?
+		<usetemplate name="okcancelbuttons" notext="Abbrechen" yestext="OK"/>
+	</notification>
+	<notification name="DisplaySetToSafe">
+		Es wurden sichere Anzeige-Einstellungen gewählt, da die Option -safe verwendet wurde.
+	</notification>
+	<notification name="DisplaySetToRecommended">
+		Es wurden die für Ihre Systemkonfiguration empfohlenen Anzeige-Einstellungen gewählt.
+	</notification>
+	<notification name="ErrorMessage">
+		[ERROR_MESSAGE]
+	</notification>
+	<notification name="AvatarMoved">
+		Ihr [TYPE]-Ort ist zurzeit nicht verfügbar. [HELP]
+Sie wurden zur nächstgelegenen Region teleportiert.
+	</notification>
+	<notification name="ClothingLoading">
+		Ihre Kleidung wird noch heruntergeladen.
+Sie können [SECOND_LIFE] normal verwenden. Andere Benutzer können Sie korrekt dargestellt sehen.
+		<form name="form">
+			<ignore name="ignore" text="Wenn das Herunterladen von Kleidung lange dauert"/>
+		</form>
+	</notification>
+	<notification name="FirstRun">
+		Die Installation von [SECOND_LIFE] ist abgeschlossen.
+
+Wenn Sie [SECOND_LIFE] das erste Mal verwenden, müssen Sie ein Konto anlegen, bevor Sie sich anmelden können.
+Möchten Sie auf www.secondlife.com ein Konto erstellen?
+		<usetemplate name="okcancelbuttons" notext="Weiter" yestext="Neues Konto..."/>
+	</notification>
+	<notification name="LoginPacketNeverReceived">
+		Die Verbindung kann nicht hergestellt werden. Möglicherweise besteht ein Problem mit Ihrer Internetverbindung oder den Second Life-Servern.
+
+Überprüfen Sie Ihre Internetverbindung und versuchen Sie es dann erneut, oder klicken Sie auf „Hilfe“, um zu unserer Supportseite zu gelangen, oder klicken Sie auf „Teleportieren“, um nach Hause zu teleportieren.
+		<form name="form">
+			<button name="OK" text="OK"/>
+			<button name="Help" text="Hilfe"/>
+			<button name="Teleport" text="Teleportieren"/>
+		</form>
+	</notification>
+	<notification name="WelcomeChooseSex">
+		Ihr Avatar erscheint jeden Moment.
+
+Benutzen Sie die Pfeiltasten, um sich fortzubewegen.
+Drücken Sie F1 für Hilfe oder für weitere Informationen über [SECOND_LIFE].
+Bitte wählen Sie einen männlichen oder weiblichen Avatar.
+Sie können sich später noch umentscheiden.
+		<usetemplate name="okcancelbuttons" notext="Weiblich" yestext="Männlich"/>
+	</notification>
+	<notification name="NotEnoughCurrency">
+		[NAME] [PRICE] L$  Sie haben nicht genügend L$, um diese Aktion auszuführen.
+	</notification>
+	<notification name="GrantedModifyRights">
+		Sie verfügen über Änderungsrechte für die Objekte von [NAME].
+	</notification>
+	<notification name="RevokedModifyRights">
+		Ihnen wurden die Änderungsrechte für die Objekte von [NAME] entzogen.
+	</notification>
+	<notification name="FlushMapVisibilityCaches">
+		Der Kartencache dieser Region wird geleert.
+Diese Aktion ist nur beim Debugging sinnvoll.
+(Auf dem Produktionssystem warten Sie einfach 5 Minuten. Die Karten werden nach erneuter Anmeldung automatisch aktualisiert.)
+		<usetemplate name="okcancelbuttons" notext="Abbrechen" yestext="OK"/>
+	</notification>
+	<notification name="BuyOneObjectOnly">
+		Sie können jeweils nur ein Objekt kaufen.  Wählen Sie ein einzelnes Objekt aus und versuchen Sie es erneut.
+	</notification>
+	<notification name="OnlyCopyContentsOfSingleItem">
+		Es kann nur jeweils der Inhalt von einem Objekt kopiert werden.
+Wählen Sie ein einzelnes Objekt aus und versuchen Sie es erneut.
+		<usetemplate name="okcancelbuttons" notext="Abbrechen" yestext="OK"/>
+	</notification>
+	<notification name="KickUsersFromRegion">
+		Alle Einwohner in dieser Region nach Hause teleportieren?
+		<usetemplate name="okcancelbuttons" notext="Abbrechen" yestext="OK"/>
+	</notification>
+	<notification name="EstateObjectReturn">
+		Möchten Sie wirklich alle Objekte zurückgeben, die [USER_NAME] gehören?
+		<usetemplate name="okcancelbuttons" notext="Abbrechen" yestext="OK"/>
+	</notification>
+	<notification name="InvalidTerrainBitDepth">
+		Die Regionstexturen konnten nicht festgelegt werden:
+Die Terraintextur [TEXTURE_NUM] hat eine ungültige Bit-Tiefe [TEXTURE_BIT_DEPTH].
+
+Ersetzen Sie die Textur [TEXTURE_NUM] mit einer Bilddatei von maximal 512x512 und 24 Bit und klicken Sie dann erneut auf „Übernehmen“.
+	</notification>
+	<notification name="InvalidTerrainSize">
+		Die Regionstexturen konnten nicht festgelegt werden:
+Die Terraintextur [TEXTURE_NUM] ist mit [TEXTURE_SIZE_X]x[TEXTURE_SIZE_Y] zu groß.
+
+Ersetzen Sie die Textur [TEXTURE_NUM] mit einer Bilddatei von maximal 512x512 und 24 Bit und klicken Sie dann erneut auf „Übernehmen“.
+	</notification>
+	<notification name="RawUploadStarted">
+		Hochladen gestartet. Je nach Verbindungsgeschwindigkeit kann der Vorgang bis zu 2 Minuten dauern.
+	</notification>
+	<notification name="ConfirmBakeTerrain">
+		Möchten Sie das aktuelle Terrain formen, es zum Mittelpunkt der oberen und unteren Terraingrenzen und zum Standard des „Zurücksetzen“-Tools machen?
+		<usetemplate name="okcancelbuttons" notext="Abbrechen" yestext="OK"/>
+	</notification>
+	<notification name="MaxAllowedAgentOnRegion">
+		Es sind maximal [MAX_AGENTS] zulässige Einwohner erlaubt.
+	</notification>
+	<notification name="MaxBannedAgentsOnRegion">
+		Es sind maximal [MAX_BANNED] verbannte Einwohner erlaubt.
+	</notification>
+	<notification name="MaxAgentOnRegionBatch">
+		Fehler beim Versuch, [NUM_ADDED] Agenten hinzuzufügen:
+Überschreitet den Grenzwert [MAX_AGENTS] [LIST_TYPE] um [NUM_EXCESS].
+	</notification>
+	<notification name="MaxAllowedGroupsOnRegion">
+		Es sind maximal [MAX_GROUPS] zulässige Gruppen erlaubt.
+		<usetemplate name="okcancelbuttons" notext="Abbrechen" yestext="Formen"/>
+	</notification>
+	<notification name="MaxManagersOnRegion">
+		Es sind maximal [MAX_MANAGER]  verbannte Einwohner erlaub.
+	</notification>
+	<notification name="OwnerCanNotBeDenied">
+		Der Eigentümer des Grundstücks kann nicht zur Liste der „Verbannten Einwohner“ hinzugefügt werden.
+	</notification>
+	<notification name="CanNotChangeAppearanceUntilLoaded">
+		Das Aussehen lässt sich erst ändern, wenn Kleider und Form/Gestalt geladen sind.
+	</notification>
+	<notification name="ClassifiedMustBeAlphanumeric">
+		Der Name der Anzeige muss mit einem Buchstaben von A bis Z oder einer Ziffer beginnen.  Satzzeichen sind nicht erlaubt.
+	</notification>
+	<notification name="CantSetBuyObject">
+		„Objekt kaufen“ nicht möglich, da das Objekt nicht zum Verkauf freigegeben ist.
+Geben Sie das Objekt zum Verkauf frei und versuchen Sie es erneut.
+	</notification>
+	<notification name="FinishedRawDownload">
+		Raw-Terrain-Datei wurde heruntergeladen nach:
+[DOWNLOAD_PATH].
+	</notification>
+	<notification name="DownloadWindowsMandatory">
+		Eine neue Version von [SECOND_LIFE] ist verfügbar.
+[MESSAGE]
+Sie müssen das Update herunterladen, um [SECOND_LIFE] weiter verwenden zu können.
+		<usetemplate name="okcancelbuttons" notext="Beenden" yestext="Herunterladen"/>
+	</notification>
+	<notification name="DownloadWindows">
+		Eine aktualisierte Version von [SECOND_LIFE] ist verfügbar.
+[MESSAGE]
+Dieses Update ist nicht erforderlich, für bessere Leistung und Stabilität sollte es jedoch installiert werden.
+		<usetemplate name="okcancelbuttons" notext="Weiter" yestext="Herunterladen"/>
+	</notification>
+	<notification name="DownloadWindowsReleaseForDownload">
+		Eine aktualisierte Version von [SECOND_LIFE] ist verfügbar.
+[MESSAGE]
+Dieses Update ist nicht erforderlich, für bessere Leistung und Stabilität sollte es jedoch installiert werden.
+		<usetemplate name="okcancelbuttons" notext="Weiter" yestext="Herunterladen"/>
+	</notification>
+	<notification name="DownloadMacMandatory">
+		Eine neue Version von [SECOND_LIFE] ist verfügbar.
+[MESSAGE]
+Sie müssen das Update herunterladen, um [SECOND_LIFE] weiter verwenden zu können.
+
+In Ihren Anwendungsordner herunterladen?
+		<usetemplate name="okcancelbuttons" notext="Beenden" yestext="Herunterladen"/>
+	</notification>
+	<notification name="DownloadMac">
+		Eine aktualisierte Version von [SECOND_LIFE] ist verfügbar.
+[MESSAGE]
+Dieses Update ist nicht erforderlich, für bessere Leistung und Stabilität sollte es jedoch installiert werden.
+
+In Ihren Anwendungsordner herunterladen?
+		<usetemplate name="okcancelbuttons" notext="Weiter" yestext="Herunterladen"/>
+	</notification>
+	<notification name="DownloadMacReleaseForDownload">
+		Eine aktualisierte Version von [SECOND_LIFE] ist verfügbar.
+[MESSAGE]
+Dieses Update ist nicht erforderlich, für bessere Leistung und Stabilität sollte es jedoch installiert werden.
+
+In Ihren Anwendungsordner herunterladen?
+		<usetemplate name="okcancelbuttons" notext="Weiter" yestext="Herunterladen"/>
+	</notification>
+	<notification name="DeedObjectToGroup">
+		Bei Übertragung dieses Objekts erhält die Gruppe:
+* An das Objekt bezahlte L$
+		<usetemplate ignoretext="Beim Übertragen von Objekten an Gruppen" name="okcancelignore" notext="Abbrechen" yestext="Übertragung"/>
+	</notification>
+	<notification name="WebLaunchExternalTarget">
+		Den System-Webbrowser öffnen, um diesen Inhalt anzuzeigen?
+		<usetemplate ignoretext="Wenn der System-Webbrowser zur Anzeige einer Webseite geöffnet wird" name="okcancelignore" notext="Abbrechen" yestext="OK"/>
+	</notification>
+	<notification name="WebLaunchJoinNow">
+		Zu www.secondlife.com, um Ihr Konto zu verwalten?
+		<usetemplate ignoretext="Beim Starten eines Browsers, um Ihr Konto zu verwalten" name="okcancelignore" notext="Abbrechen" yestext="OK"/>
+	</notification>
+	<notification name="WebLaunchBugReport101">
+		Informieren Sie sich im [SECOND_LIFE] Wiki, wie man Fehler richtig meldet.
+		<usetemplate ignoretext="Beim Starten eines Browsers, um das Fehlermeldungs-Wiki anzuzeigen" name="okcancelignore" notext="Abbrechen" yestext="OK"/>
+	</notification>
+	<notification name="WebLaunchSecurityIssues">
+		Informieren Sie sich im [SECOND_LIFE] Wiki, wie man Sicherheitsprobleme richtig meldet.
+		<usetemplate ignoretext="Beim Starten eines Browsers, um das Sicherheitsfragen-Wiki anzuzeigen" name="okcancelignore" notext="Abbrechen" yestext="OK"/>
+	</notification>
+	<notification name="WebLaunchQAWiki">
+		Besuchen Sie das [SECOND_LIFE] QA-Wiki.
+		<usetemplate ignoretext="Beim Starten eines Browsers, um das QA-Wiki anzuzeigen" name="okcancelignore" notext="Abbrechen" yestext="OK"/>
+	</notification>
+	<notification name="WebLaunchPublicIssue">
+		Im [SECOND_LIFE] Allgemeine-Fragen-Tracker können Sie Fehler und andere Probleme melden.
+		<usetemplate ignoretext="Beim Starten eines Browsers, um den Allgemeine Probleme Tracker anzuzeigen" name="okcancelignore" notext="Abbrechen" yestext="Gehe zu Seite"/>
+	</notification>
+	<notification name="WebLaunchPublicIssueHelp">
+		Informieren Sie sich im [SECOND_LIFE] Wiki über den Allgemeine Fragen-Tracker.
+		<usetemplate ignoretext="Beim Starten eines Browsers, um das Allgemeine Fragen-Wiki anzuzeigen" name="okcancelignore" notext="Abbrechen" yestext="Gehe zu Seite"/>
+	</notification>
+	<notification name="WebLaunchSupportWiki">
+		Im offiziellen Linden-Blog finden Sie die neuesten Nachrichten und Informationen.
+		<usetemplate ignoretext="Beim Starten eines Browsers, um das Blog anzuzeigen" name="okcancelignore" notext="Abbrechen" yestext="OK"/>
+	</notification>
+	<notification name="WebLaunchLSLGuide">
+		Zur Scripting-Anleitung, um Scripting-Hilfe zu erhalten?
+		<usetemplate ignoretext="Beim Starten eines Browsers, um die Scripting-Anleitung anzuzeigen" name="okcancelignore" notext="Abbrechen" yestext="OK"/>
+	</notification>
+	<notification name="WebLaunchLSLWiki">
+		Zum LSL-Portal, um Scripting-Hilfe zu erhalten?
+		<usetemplate ignoretext="Beim Starten eines Browsers, um das LSL-Portal anzuzeigen" name="okcancelignore" notext="Abbrechen" yestext="Gehe zu Seite"/>
+	</notification>
+	<notification name="ReturnToOwner">
+		Möchten Sie die ausgewählten Objekte an ihre Eigentümer zurückgeben? Transferierbare übertragene Objekte werden ihren früheren Eigentümern zurückgegeben.
+
+*WARNUNG* Nicht transferierbare übertragene Objekte werden dabei gelöscht!
+		<usetemplate ignoretext="Beim Zurückgeben von Objekten an ihre Eigentümer" name="okcancelignore" notext="Abbrechen" yestext="OK"/>
+	</notification>
+	<notification name="GroupLeaveConfirmMember">
+		Sie sind Mitglied der Gruppe [GROUP].
+Diese Gruppe verlassen?
+		<usetemplate name="okcancelbuttons" notext="Abbrechen" yestext="OK"/>
+	</notification>
+	<notification name="ConfirmKick">
+		Möchten Sie WIRKLICH alle Benutzer aus dem Grid werfen?
+		<usetemplate name="okcancelbuttons" notext="Abbrechen" yestext="Alle Benutzer hinauswerfen"/>
+	</notification>
+	<notification name="MuteLinden">
+		Lindens können nicht stummgeschaltet werden.
+		<usetemplate name="okbutton" yestext="OK"/>
+	</notification>
+	<notification name="CannotStartAuctionAlreadyForSale">
+		Eine Parzelle, die bereits zum Verkauf freigegeben ist, kann nicht versteigert werden.  Deaktivieren Sie den Landverkauf, wenn Sie das Land zur Versteigerung freigeben möchten.
+	</notification>
+	<notification label="Objekt nach Name stummschalten fehlgeschlagen" name="MuteByNameFailed">
+		Dieser Name ist bereits stummgeschaltet.
+		<usetemplate name="okbutton" yestext="OK"/>
+	</notification>
+	<notification name="RemoveItemWarn">
+		Diese Aktion ist zwar erlaubt, aber beim Löschen von Inhalten wird das Objekt beschädigt. Möchten Sie dieses Element löschen?
+		<usetemplate name="okcancelbuttons" notext="Abbrechen" yestext="OK"/>
+	</notification>
+	<notification name="CantOfferCallingCard">
+		Sie können gerade keine Visitenkarte übergeben. Warten Sie kurz und versuchen Sie es dann noch einmal.
+		<usetemplate name="okbutton" yestext="OK"/>
+	</notification>
+	<notification name="CantOfferFriendship">
+		Sie können gerade keine Freundschaft anbieten. Warten Sie kurz und versuchen Sie es dann noch einmal.
+		<usetemplate name="okbutton" yestext="OK"/>
+	</notification>
+	<notification name="BusyModeSet">
+		Beschäftigt-Modus aktiviert.
+Chat und Instant Messages werden ausgeblendet. Instant Messages erhalten Ihre Beschäftigt-Antwort. Alle Teleport-Angebote werden ausgeschlagen. Alle Inventar-Angebote werden in den Papierkorb verschoben.
+		<usetemplate ignoretext="Beim Aktivieren des Beschäftigt-Modus" name="okignore" yestext="OK"/>
+	</notification>
+	<notification name="JoinedTooManyGroupsMember">
+		Sie sind bereits in zu vielen Gruppen Mitglied und können keiner weiteren beitreten. Bitte verlassen Sie eine Gruppe, bevor Sie dieser beitreten oder lehnen Sie das Angebot ab.
+Die Option zum Austritt aus einer Gruppe finden Sie unter „Bearbeiten“ &gt; „Gruppen...“.
+[NAME] hat Sie eingeladen, einer Gruppe beizutreten.
+[INVITE]
+		<usetemplate name="okcancelbuttons" notext="Ablehnen" yestext="Beitreten"/>
+	</notification>
+	<notification name="KickUser">
+		Beim Hinauswerfen dieses Benutzers welche Meldung anzeigen?
+		<form name="form">
+			<input name="message" type="text">
+				Sie wurden von einem Administrator abgemeldet.
+			</input>
+			<button name="OK" text="OK"/>
+			<button name="Cancel" text="Abbrechen"/>
+		</form>
+	</notification>
+	<notification name="KickAllUsers">
+		Beim Hinauswerfen aller Personen vom Grid welche Meldung anzeigen?
+		<form name="form">
+			<input name="message" type="text">
+				Sie wurden von einem Administrator abgemeldet.
+			</input>
+			<button name="OK" text="OK"/>
+			<button name="Cancel" text="Abbrechen"/>
+		</form>
+	</notification>
+	<notification name="FreezeUser">
+		Beim Einfrieren dieses Benutzers welche Meldung anzeigen?
+		<form name="form">
+			<input name="message" type="text">
+				Sie wurden eingefroren. Bewegen oder Chatten ist nicht mehr möglich. Ein Administrator wird sich über IM an Sie wenden
+			</input>
+			<button name="OK" text="OK"/>
+			<button name="Cancel" text="Abbrechen"/>
+		</form>
+	</notification>
+	<notification name="UnFreezeUser">
+		Beim Auftauen dieses Benutzers welche Meldung anzeigen?
+		<form name="form">
+			<input name="message" type="text">
+				Sie sind nicht mehr eingefroren.
+			</input>
+			<button name="OK" text="OK"/>
+			<button name="Cancel" text="Abbrechen"/>
+		</form>
+	</notification>
+	<notification name="OfferTeleport">
+		Teleport an Ihre Position mit der folgenden Meldung anbieten?
+		<form name="form">
+			<input name="message" type="text">
+				Triff mich in [REGION]
+			</input>
+			<button name="OK" text="OK"/>
+			<button name="Cancel" text="Abbrechen"/>
+		</form>
+	</notification>
+	<notification name="OfferTeleportFromGod">
+		Benutzer an Ihrem Standort herbeirufen?
+		<form name="form">
+			<input name="message" type="text">
+				Triff mich in [REGION]
+			</input>
+			<button name="OK" text="OK"/>
+			<button name="Cancel" text="Abbrechen"/>
+		</form>
+	</notification>
+	<notification name="TeleportFromLandmark">
+		Möchten Sie sich wirklich teleportieren?
+		<usetemplate ignoretext="Beim Teleportieren von einer Landmarke im Inventar" name="okcancelignore" notext="Abbrechen" yestext="Teleportieren"/>
+	</notification>
+	<notification label="Nachricht an alle auf diesem Grundstück" name="MessageEstate">
+		Geben Sie eine kurze Nachricht ein, die an jede Person auf Ihrem Grundstück gesendet wird.
+		<form name="form">
+			<input name="message" type="text"/>
+			<button name="OK" text="OK"/>
+			<button name="Cancel" text="Abbrechen"/>
+		</form>
+	</notification>
+	<notification label="Linden-Grundstück ändern" name="ChangeLindenEstate">
+		Sie sind im Begriff, ein Grundstück in Linden-Besitz (Mainland, Teen-Raster, Orientierung usw.) zu verändern.
+
+Dies ist ÄUSSERST GEFÄHRLICH, da es grundlegende Auswirkungen auf das Benutzererlebnis hat.  Auf dem Mainland werden tausende Regionen geändert, was den Spaceserver stark belastet.
+
+Fortfahren?
+		<usetemplate name="okcancelbuttons" notext="Abbrechen" yestext="OK"/>
+	</notification>
+	<notification label="Zugang zu Linden-Grundstück ändern" name="ChangeLindenAccess">
+		Sie sind im Begriff, die Zugangsliste für ein Grundstück in Linden-Besitz (Mainland, Teen-Raster, Orientierung usw.) zu verändern.
+
+Dies ist GEFÄHRLICH und sollte nur erfolgen, um Objekte/L$ per Hack in und aus dem Raster zu entfernen.
+Tausende Regionen werden verändert und der Spaceserver wird dadurch stark belastet.
+		<usetemplate name="okcancelbuttons" notext="Abbrechen" yestext="OK"/>
+	</notification>
+	<notification label="Grundstück wählen" name="EstateAllowedAgentAdd">
+		Nur für dieses Grundstück oder für alle [ALL_ESTATES] zur Erlaubnisliste hinzufügen?
+		<usetemplate canceltext="Abbrechen" name="yesnocancelbuttons" notext="Alle Grundstücke" yestext="Dieses Grundstück"/>
+	</notification>
+	<notification label="Grundstück wählen" name="EstateAllowedAgentRemove">
+		Nur für dieses Grundstück oder für alle [ALL_ESTATES] von Erlaubnisliste entfernen?
+		<usetemplate canceltext="Abbrechen" name="yesnocancelbuttons" notext="Alle Grundstücke" yestext="Dieses Grundstück"/>
+	</notification>
+	<notification label="Grundstück wählen" name="EstateAllowedGroupAdd">
+		Nur für dieses Grundstück oder für alle [ALL_ESTATES] zur Gruppen-Erlaubnisliste hinzufügen?
+		<usetemplate canceltext="Abbrechen" name="yesnocancelbuttons" notext="Alle Grundstücke" yestext="Dieses Grundstück"/>
+	</notification>
+	<notification label="Grundstück wählen" name="EstateAllowedGroupRemove">
+		Nur für dieses Grundstück oder für alle [ALL_ESTATES] von Gruppen-Erlaubnisliste entfernen?
+		<usetemplate canceltext="Abbrechen" name="yesnocancelbuttons" notext="Alle Grundstücke" yestext="Dieses Grundstück"/>
+	</notification>
+	<notification label="Grundstück wählen" name="EstateBannedAgentAdd">
+		Zugang nur für dieses Grundstück oder für [ALL_ESTATES] verweigern?
+		<usetemplate canceltext="Abbrechen" name="yesnocancelbuttons" notext="Alle Grundstücke" yestext="Dieses Grundstück"/>
+	</notification>
+	<notification label="Grundstück wählen" name="EstateBannedAgentRemove">
+		Einwohner nur für dieses Grundstück oder für alle [ALL_ESTATES] von der Bannliste entfernen?
+		<usetemplate canceltext="Abbrechen" name="yesnocancelbuttons" notext="Alle Grundstücke" yestext="Dieses Grundstück"/>
+	</notification>
+	<notification label="Grundstück wählen" name="EstateManagerAdd">
+		Verwalter nur für dieses Grundstück oder für [ALL_ESTATES] festlegen?
+		<usetemplate canceltext="Abbrechen" name="yesnocancelbuttons" notext="Alle Grundstücke" yestext="Dieses Grundstück"/>
+	</notification>
+	<notification label="Grundstück wählen" name="EstateManagerRemove">
+		Verwalter nur für dieses Grundstück oder für [ALL_ESTATES] entfernen?
+		<usetemplate canceltext="Abbrechen" name="yesnocancelbuttons" notext="Alle Grundstücke" yestext="Dieses Grundstück"/>
+	</notification>
+	<notification label="Rauswurf bestätigen" name="EstateKickUser">
+		Benutzer [EVIL_USER] von diesem Grundstück werfen?
+		<usetemplate name="okcancelbuttons" notext="Abbrechen" yestext="OK"/>
+	</notification>
+	<notification name="EstateChangeCovenant">
+		Möchten Sie den Grundstücksvertrag wirklich ändern?
+		<usetemplate name="okcancelbuttons" notext="Abbrechen" yestext="OK"/>
+	</notification>
+	<notification name="RegionEntryAccessBlocked">
+		Sie dürfen diese Region aufgrund Ihrer Alterseinstufung nicht betreten. Der Grund hierfür ist möglicherweise, dass Sie nicht altersüberprüft sind.
+
+Bitte vergewissern Sie sich, dass Sie den aktuellsten Viewer installiert haben und besuchen Sie unsere Knowledgebase, um mehr über Regionen mit dieser Altereinstufung zu erfahren.
+		<usetemplate name="okbutton" yestext="OK"/>
+	</notification>
+	<notification name="RegionEntryAccessBlocked_KB">
+		Sie dürfen diese Region aufgrund Ihrer Alterseinstufung nicht betreten.
+
+Möchten Sie unsere Knowledgebase besuchen, um mehr Informationen über Altereinstufung zu erhalten?
+		<url name="url">
+			http://wiki.secondlife.com/wiki/Alterseinstufung:_Ein_%C3%9Cberblick_(KB)
+		</url>
+		<usetemplate ignoretext="Wenn Regionzugang aufgrund von Alterseinstufung gesperrt ist" name="okcancelignore" notext="Schließen" yestext="Zur Knowledgbase"/>
+	</notification>
+	<notification name="RegionEntryAccessBlocked_Notify">
+		Aufgrund Ihrer Alterseinstufung dürfen Sie diese Region nicht betreten.
+	</notification>
+	<notification name="RegionEntryAccessBlocked_Change">
+		Sie dürfen diese Region aufgrund der Einstellung Ihrer Alterseinstufung nicht betreten.
+
+Klicken Sie auf „Einstellung ändern“, um Ihre Einstellung für Altereinstufung sofort zu ändern und Zugang zu erhalten. Sie können ab sofort [REGIONMATURITY]-Inhalt suchen und auf diesen zugreifen. Falls Sie diese Einstellung später rückgängig machen möchten, gehen Sie zu Bearbeiten &gt; Einstellungen... &gt; Allgemein.
+	<form name="form">
+      <button
+       name="OK"
+       text="Einstellung ändern"/>
+      <button
+       name="Cancel"
+       text="Schließen"/>
+       <ignore name="ignore" text="Wenn Regionzugang aufgrund von Einstellung für Alterseinstufung gesperrt ist"/>
+    </form>
+	</notification>
+	<notification name="LandClaimAccessBlocked">
+		Sie haben aufgrund Ihrer Alterseinstufung keinen Anspruch auf dieses Land. Der Grund hierfür ist möglicherweise, dass Sie nicht altersüberprüft sind.
+
+Bitte vergewissern Sie sich, dass Sie den aktuellsten Viewer installiert haben und besuchen Sie unsere Knowledgebase, um mehr über Regionen mit dieser Altereinstufung zu erfahren.
+		<usetemplate name="okbutton" yestext="OK"/>
+	</notification>
+	<notification name="LandClaimAccessBlocked_KB">
+		Sie haben aufgrund Ihrer Alterseinstufung keinen Anspruch auf dieses Land.
+
+Möchten Sie unsere Knowledgebase besuchen, um mehr Informationen über Altereinstufung zu erhalten?
+		<url name="url">
+			http://wiki.secondlife.com/wiki/Alterseinstufung:_Ein_%C3%9Cberblick_(KB)
+		</url>
+		<usetemplate ignoretext="Wenn Landanspruch aufgrund von Alterseinstufung gesperrt ist" name="okcancelignore" notext="Schließen" yestext="Zur Knowledgbase"/>
+	</notification>
+	<notification name="LandClaimAccessBlocked_Notify">
+		Sie haben aufgrund Ihrer Alterseinstufung keinen Anspruch auf dieses Land.
+	</notification>
+	<notification name="LandClaimAccessBlocked_Change">
+		Sie haben aufgrund der Einstellung Ihrer Alterseinstufung keinen Anspruch auf dieses Land.
+
+Klicken Sie auf „Einstellung ändern“, um Ihre Einstellung für Altereinstufung sofort zu ändern und Zugang zu erhalten. Sie können ab sofort [REGIONMATURITY]-Inhalt suchen und auf diesen zugreifen. Falls Sie diese Einstellung später rückgängig machen möchten, gehen Sie zu Bearbeiten &gt; Einstellungen... &gt; Allgemein.
+		<usetemplate ignoretext="Wenn Landanspruch aufgrund von Einstellung der Alterseinstufung gesperrt ist" name="okcancelignore" notext="Schließen" yestext="Einstellung ändern"/>
+	</notification>
+	<notification name="LandBuyAccessBlocked">
+		Sie können aufgrund Ihrer Alterseinstufung dieses Land nicht kaufen. Der Grund hierfür ist möglicherweise, dass Sie nicht altersüberprüft sind.
+
+Bitte vergewissern Sie sich, dass Sie den aktuellsten Viewer installiert haben und besuchen Sie unsere Knowledgebase, um mehr über Regionen mit dieser Altereinstufung zu erfahren.
+		<usetemplate name="okbutton" yestext="OK"/>
+	</notification>
+	<notification name="LandBuyAccessBlocked_KB">
+		Sie können aufgrund Ihrer Alterseinstufung dieses Land nicht kaufen.
+
+Möchten Sie unsere Knowledgebase besuchen, um mehr Informationen über Altereinstufung zu erhalten?
+		<url name="url">
+			http://wiki.secondlife.com/wiki/Alterseinstufung:_Ein_%C3%9Cberblick_(KB)
+		</url>
+		<usetemplate ignoretext="Wenn Landkauf aufgrund von Alterseinstufung gesperrt ist" name="okcancelignore" notext="Schließen" yestext="Zur Knowledgbase"/>
+	</notification>
+	<notification name="LandBuyAccessBlocked_Notify">
+		Sie können aufgrund Ihrer Alterseinstufung dieses Land nicht kaufen.
+	</notification>
+	<notification name="LandBuyAccessBlocked_Change">
+		Sie können aufgrund Ihrer Einstellung für Alterseinstufung dieses Land nicht kaufen.
+
+Klicken Sie auf „Einstellung ändern“, um Ihre Einstellung für Altereinstufung sofort zu ändern und Zugang zu erhalten. Sie können ab sofort [REGIONMATURITY]-Inhalt suchen und auf diesen zugreifen. Falls Sie diese Einstellung später rückgängig machen möchten, gehen Sie zu Bearbeiten &gt; Einstellungen... &gt; Allgemein.
+		<usetemplate ignoretext="Wenn Landkauf aufgrund von Einstellung für Alterseinstufung gesperrt ist" name="okcancelignore" notext="Schließen" yestext="Einstellung ändern"/>
+	</notification>
+	<notification name="TooManyPrimsSelected">
+		&quot;Zu viele Prims wurden ausgewählt.  Bitte wählen Sie höchstens [MAX_PRIM_COUNT] Prims aus und versuchen Sie es erneut.&quot;
+	</notification>
+	<notification name="ProblemImportingEstateCovenant">
+		Problem beim Import des Grundstückvertrags.
+		<usetemplate name="okbutton" yestext="OK"/>
+	</notification>
+	<notification name="ProblemAddingEstateManager">
+		Es gibt Probleme beim Hinzufügen eines neuen Grundstücksverwalters.  Bei mindestens einem Grundstück ist die Verwalterliste voll.
+	</notification>
+	<notification name="ProblemAddingEstateGeneric">
+		Problem beim Hinzufügen zu dieser Grundstücksliste.  Bei mindestens einem Grundstück ist die Liste voll.
+	</notification>
+	<notification name="UnableToLoadNotecardAsset">
+		Notizkarten-Asset konnte nicht geladen werden.
+		<usetemplate name="okbutton" yestext="OK"/>
+	</notification>
+	<notification name="NotAllowedToViewNotecard">
+		Unzureichende Rechte, um die mit der angeforderten Asset-ID verbundene Notizkarte anzuzeigen.
+		<usetemplate name="okbutton" yestext="OK"/>
+	</notification>
+	<notification name="MissingNotecardAssetID">
+		Asset-ID für Notizkarte fehlt in Datenbank.
+		<usetemplate name="okbutton" yestext="OK"/>
+	</notification>
+	<notification name="PublishClassified">
+		Hinweis: Anzeigengebühren werden nicht zurückerstattet.
+
+Anzeige für [AMOUNT] L$ veröffentlichen?
+		<usetemplate name="okcancelbuttons" notext="Abbrechen" yestext="OK"/>
+	</notification>
+	<notification name="SetClassifiedMature">
+		Enthält diese Anzeige Mature-Inhalte?
+		<usetemplate canceltext="Abbrechen" name="yesnocancelbuttons" notext="Nein" yestext="Ja"/>
+	</notification>
+	<notification name="SetGroupMature">
+		Beschäftigt sich diese Gruppe mit Mature-Inhalten?
+		<usetemplate canceltext="Abbrechen" name="yesnocancelbuttons" notext="Nein" yestext="Ja"/>
+	</notification>
+	<notification label="Neustart bestätigen" name="ConfirmRestart">
+		Möchten Sie diese Region in 2 Minuten neu starten?
+		<usetemplate name="okcancelbuttons" notext="Abbrechen" yestext="OK"/>
+	</notification>
+	<notification label="Nachricht an alle in dieser Region" name="MessageRegion">
+		Geben Sie eine kurze Nachricht ein, die an jede Person in dieser Region gesendet wird.
+		<form name="form">
+			<input name="message" type="text"/>
+			<button name="OK" text="OK"/>
+			<button name="Cancel" text="Abbrechen"/>
+		</form>
+	</notification>
+	<notification label="Terraformen blockieren" name="HelpRegionBlockTerraform">
+		Wenn diese Option aktiviert ist, können Landeigentümer Ihr Land nicht terraformen. Ausgenommen davon ist die parzelleneigene Einstellung „Terrain bearbeiten“.
+
+Standard: deaktiviert
+	</notification>
+	<notification label="Fliegen blockieren" name="HelpRegionBlockFly">
+		Wenn diese Option aktiviert ist, ist Fliegen in dieser Region nicht möglich, auch wenn für die Parzelle eine andere Einstellung aktiv ist.
+
+Standard: deaktiviert
+	</notification>
+	<notification label="Mehrere Inhaltsberechtigungen ändern" name="HelpBulkPermission">
+		Mit dem Werkzeug „Mehrere Berechtigungen“ können Sie Berechtigungen für mehrere Objekte in den Inhalten des ausgewählten Objekts schnell ändern.  Bitte beachten Sie, dass Sie nur Berechtigungen an den Objekten im Inhalt der ausgewählten Objekte einstellen, nicht Berechtigungen an dem/den Container-Objekt(en=) selbst.  
+
+Bitte beachten Sie auch, dass die Berechtigungen nicht auf eingebettete Inhalte der enthaltenen Objekte angewandt werden.  Ihre Auftrag wird nur an Objekten ausgeführt, die sie sich in diesem Level befinden.
+
+Sie können auswählen, welche Objektarten Sie ändern möchten, indem Sie diese in der Liste unter „Inhaltsarten“ auswählen. Wenn Sie Texturen auswählen, sind Fotos mit eingeschlossen.
+
+* Mit diesem Werkzeug können Sie nur an Objekten, die Sie ändern dürfen, Änderungen vornehmen.
+* Sie können dem nächsten Eigentümer keine Berechtigungen geben, die Sie nicht besitzen.
+* Die Berechtigungen für den nächsten Eigentümer sind nur Anfragen. Wenn ein Objekt nicht alle Berechtigungen annehmen kann, dann werden keine seiner Berechtigungen geändert.
+
+Wenn Sie bereit sind, die Berechtigungen mehrfach zu ändern, klicken Sie auf Übernehmen und warten Sie, bis die Ergebnisse angezeigt werden.
+
+Wenn Sie das Fenster „Mehrfach-Berechtigungen“ schließen, während die Berechtigungen geändert werden, wird der Vorgang gestoppt.
+	</notification>
+	<notification label="Schaden zulassen" name="HelpRegionAllowDamage">
+		Wenn diese Option aktiviert ist, ist das Gesundheitssystem auf allen Parzellen aktiviert, unabhängig von den Parzelleneinstellungen. Ist die Option links deaktiviert, können die Parzelleneigentümer das Gesundheitssystem individuell einschalten.
+
+Standard: deaktiviert
+	</notification>
+	<notification label="Avatar-Limit" name="HelpRegionAgentLimit">
+		Legt die maximale Anzahl an Avataren für diese Region fest.
+Die Leistung hängt von der Anzahl der Avatare in der Region ab.
+
+Standard: 40
+	</notification>
+	<notification label="Objektbonus" name="HelpRegionObjectBonus">
+		Der Objektbonus ist ein Multiplikator für die Anzahl an zulässigen Primitiven auf einer Parzelle. Gültig sind Werte zwischen 1 und 10. „1“ erlaubt auf einer 512 qm großen Parzelle 117 Objekte. „2“ erlaubt auf einer 512 qm großen Parzelle 234 Objekte, also die doppelte Menge. Die maximale Objektanzahl in einer Region beträgt unabhängig vom Objektbonus 15.000.
+Eine nachträglich Senkung des Objektbonus führt dazu, dass Objekte zurückgegeben oder gelöscht werden.
+
+Standard: 1.0
+	</notification>
+	<notification label="Alterseinstufung" name="HelpRegionMaturity">
+		Legt die Alterseinstufung für die Region fest. Dies wird in der Menüleiste oben im Viewer angezeigt und auch in den Kurzinfos auf der Weltkarte, wenn der Cursor über diese Region schwebt. Diese Einstellung wirkt sich auch auf den Zugang zu dieser Region und die Suchergebnisse aus. Andere Einwohner können Regionen nur dann betreten oder Suchergebnisse anzeigen, wenn Ihre Alterseinstufung in Ihren Einstellungen der Alterseinstellung der Region bzw. Suchergebnisse entsprechen.
+
+Es kann eine Weile dauern, bis diese Änderung auf der Karte angezeigt wird.
+	</notification>
+	<notification label="Stoßen beschränken" name="HelpRegionRestrictPushObject">
+		Aktivieren sie diese Option, um in der gesamten Region das Stoßen zu beschränken. Wenn aktiviert, können Einwohner nur von sich selbst oder vom Parzelleneigentümer gestoßen werden.
+(Stoßen meint die LSL-Funktion llPushObject().)
+
+Standard: deaktiviert
+	</notification>
+	<notification label="Parzelle zusammenlegen/teilen" name="HelpParcelChanges">
+		Dieses Kontrollkästchen steuert, ob Parzellen des Grundstückseigentümers zusammengelegt bzw. unterteilt werden können. Wenn deaktiviert:
+ * Nur Grundstückseigentümer bzw. –verwalter können Parzellen zusammenlegen/teilen.  * Sie können nur Parzellen zusammenlegen/teilen, die dem Eigentümer oder einer Gruppe gehören, bei der sie entsprechende Gruppenrechte innehaben.
+Wenn aktiviert:
+ * Die Parzelleneigentümer können ihre Parzellen selbst zusammenlegen/teilen.
+ * Parzellen in Gruppeneigentum können von Mitgliedern mit den entsprechenden Rechten zusammengelegt bzw. unterteilt werden.
+
+Standard: aktiviert
+	</notification>
+	<notification label="Nicht in Suche anzeigen" name="HelpRegionSearch">
+		Wenn Sie diese Option auswählen, können Parzelleneigentümer ihre Parzellen nicht in der Suche anzeigen lassen
+
+Standard: deaktiviert
+	</notification>
+	<notification label="Alterseinstufung der Region ändern" name="RegionMaturityChange">
+		Die Alterseinstufung dieser Region wurde aktualisiert.
+Es kann eine Weile dauern, bis sich die Änderung auf die Karte auswirkt.
+	</notification>
+	<notification label="Landwiederverkauf" name="HelpRegionLandResell">
+		Grundstückseigentümer und -verwalter können jedes Land im Besitz des Grundstückseigentümers verkaufen.
+Ist diese Option deaktiviert, können Käufer ihr Land in dieser Region nicht weiterverkaufen.
+Ist die Option aktiviert, können Käufer ihr Land in dieser Region weiterverkaufen.
+
+Standard: deaktiviert
+	</notification>
+	<notification label="Skripts deaktivieren" name="HelpRegionDisableScripts">
+		Schlechte Sim-Performance ist oftmals auf ein Skript zurückzuführen. Öffnen Sie die Statistikleiste (Strg-Umschalt-1). Sehen Sie sich den Wert für „Simulator Physics FPS“ (Simulator Physik-FPS) an.
+Wenn der Wert unter 45 liegt, öffnen Sie den Bereich „Time“ (Zeit) ganz unten in der Statistikleiste. Wenn der Wert für „Script Time“ (Skriptzeit) 25 ms oder höher ist, klicken Sie auf „Top-Skripts“. Der Name und die Position der Skripts, die für die schlechte Performance verantwortlich sind, werden angezeigt.
+Wenn Sie das Kontrollkästchen „Skripts deaktivieren“ aktivieren und auf „Übernehmen“ klicken, werden alle Skripts in der Region zeitweilig deaktiviert. Dieser Schritt ist eventuell notwendig, damit Sie an die Position des gemeldeten „Top-Skripts“ reisen können. Sobald Sie dort angekommen sind, sollten Sie das Skript auf die Ursache des Problems hin untersuchen. Möglicherweise müssen Sie sich an den Skript-Eigentümer wenden oder das Objekt löschen bzw. zurückgeben. Um die Skripte in der Region wieder zu aktivieren, deaktivieren Sie „Skript deaktivieren“ und klicken Sie auf „Übernehmen“.
+
+Standard: deaktiviert
+	</notification>
+	<notification label="Kollisionen deaktivieren" name="HelpRegionDisableCollisions">
+		Schlechte Sim-Performance ist oftmals auf physische Objekte zurückzuführen.
+Öffnen Sie die Statistikleiste (Strg-Umschalt-1). Sehen Sie sich den Wert „Simulator Physics FPS“ an. Liegt dieser unter 45, öffnen Sie unten in der Statistikleiste den „Time“-Bereich. Liegt die „Sim Time (Physics)“ bei 20 ms oder darüber, klicken Sie auf „Top-Kollisionsobjekte“.
+Der Name und der Standort der physischen Objekte, die das Problem verursachen, werden angezeigt.
+
+Wenn Sie das Kontrollkästchen „Kollisionen deaktivieren“ aktivieren und auf „Übernehmen“ klicken, werden alle Objekt-Objekt-Kollisionen in der Region zeitweilig deaktiviert. Dieser Schritt ist eventuell notwendig, damit Sie an die Position des gemeldeten „Top-Kollisionsobjekts“ reisen können. Überprüfen Sie das Objekt an der angegebenen Position.
+Kollidiert es ständig mit anderen Objekten? Wenden Sie sich eventuell an den Eigentümer des Objekts, löschen Sie es oder geben Sie es zurück.
+Deaktivieren Sie die Option „Kollisionen deaktivieren“ und klicken Sie auf „Übernehmen“, um Kollisionen in dieser Region wieder zu aktivieren.
+
+Standard: deaktiviert
+	</notification>
+	<notification label="Physik deaktivieren" name="HelpRegionDisablePhysics">
+		Das Deaktivieren der Physik ähnelt dem Deaktivieren von Kollisionen, außer dass die gesamte Physiksimulation ausgeschaltet wird.  Das hat nicht nur zur Folge, dass Objekte nicht mehr kollidieren, sondern dass Avatare sich nicht mehr bewegen können.
+
+Diese Option sollte nur verwendet werden, wenn das Deaktivieren von Kollisionen keine ausreichende Leistungssteigerung bringt, um Physikprobleme in der Region oder die Top-Kollisionsobjekte zu erkennen.
+
+Schalten Sie die Physiksimulation hinterher wieder ein. Andernfalls können sich Avatare nicht mehr bewegen.
+
+Standard: deaktiviert
+	</notification>
+	<notification label="Top-Kollisionsobjekte" name="HelpRegionTopColliders">
+		Zeigt eine Liste der Objekte mit den potenziell meisten Objekt-Objekt-Kollisionen an.  Diese Objekte können die Leistung beeinträchtigen.  Wählen Sie „Ansicht“ &gt; „Statistikleiste“ aus und sehen Sie unter „Simulator“ &gt; „Time“ &gt; „Sim Time (Physics)“ nach, ob die Physikberechnung länger als 20 ms dauert.
+	</notification>
+	<notification label="Top-Skripts" name="HelpRegionTopScripts">
+		Zeigt eine Liste der Objekte an, die die meiste Zeit benötigen, um LSL-Skripts auszuführen.  Diese Objekte können die Leistung beeinträchtigen.
+Wählen Sie „Ansicht“ &gt; „Statistikleiste“ und sehen Sie unter „Simulator“ &gt; „Time“ &gt; „Script Time“ nach, ob mehr als 25 ms für Skripts benötigt werden.
+	</notification>
+	<notification label="Region neu starten" name="HelpRegionRestart">
+		Starten Sie den Serverprozess für diese Region nach der 2-Minuten-Warnung neu. Die Verbindung aller Einwohner in dieser Region wird getrennt.  Die Region wird gespeichert und sollte nach 90 Sekunden wieder verfügbar sein.
+
+Der Neustart der Region behebt die meisten Leistungs-probleme, sollte aber nur nach Anweisung erfolgen.
+	</notification>
+	<notification label="Wasserhöhe" name="HelpRegionWaterHeight">
+		Die Höhe der Wasserlinie in Metern. Liegt dieser Wert unter 20 und haben Sie Wasser nahe am Rand der Welt oder „offenes“ Wasser definiert, wird eine deutliche Lücke sichtbar.
+
+Standard: 20
+	</notification>
+	<notification label="Obere Terraingrenze" name="HelpRegionTerrainRaise">
+		Der maximale Betrag in Metern, um den Parzelleneigentümer ihr Terrain über die Standardhöhe des „geformten“ Terrains erhöhen können.
+
+Standard: 4
+	</notification>
+	<notification label="Untere Terraingrenze" name="HelpRegionTerrainLower">
+		Der maximale Betrag in Metern, um den Parzelleneigentümer ihr Terrain unter die Standardhöhe des „geformten“ Terrains absenken können.
+
+Standard: -4
+	</notification>
+	<notification label="RAW-Terrain hochladen" name="HelpRegionUploadRaw">
+		Mit dieser Schaltfläche laden Sie eine RAW-Datei in die Region hoch, in der Sie sich befinden.
+Die Datei muss die korrekten Maße (RGB, 256x256) und 13 Kanäle haben.  Um eine neue Terraindatei zu erstellen, laden Sie am besten die vorhandene RAW-Datei herunter.  Beginnen Sie damit, den Rot-Kanal (Höhe des Landes) zu bearbeiten und laden Sie die Datei wieder hoch.
+
+Der Ladevorgang kann bis zu 45 Sekunden dauern. Beachten Sie, dass beim Hochladen einer Terraindatei die Objekte auf dem Land *nicht* verschoben werden, sondern nur das Land und die mit den Parzellen verbundenen Berechtigungen.  Dies kann dazu führen, dass Objekte unter dem Terrain verschwinden.
+
+Weitere Informationen zur Bearbeitung der Höhendaten der Region enthält die F1-Hilfe.
+	</notification>
+	<notification label="RAW-Terrain herunterladen" name="HelpRegionDownloadRaw">
+		Mit dieser Schaltfläche laden Sie eine Datei herunter, welche die Höhendaten, Maße, den Verkaufsstatus der Parzelle und einige Parzellenrechte für diese Region enthält. Wenn Sie diese Datei in einem Programm wie Photoshop öffnen, müssen Sie die Bilddaten eingeben. Diese sind: RGB, 256x256 mit 13 Kanälen. Anders lässt sich diese Terraindatei nicht öffnen.
+
+Weitere Informationen zur Bearbeitung der Höhendaten der Region enthält die F1-Hilfe.
+	</notification>
+	<notification label="Grundstücksonne verwenden" name="HelpRegionUseEstateSun">
+		Aktivieren Sie diese Option, um in dieser Region denselben Sonnenstand wie auf dem restlichen Grundstück einzustellen.
+
+Standard: aktiviert
+	</notification>
+	<notification label="Sonne fest" name="HelpRegionFixedSun">
+		Aktivieren Sie diese Option, um den Sonnenstand auf die im Regler definierte Position festzulegen und die Animation auszuschalten.
+
+Standard: deaktiviert
+	</notification>
+	<notification label="Terrain formen" name="HelpRegionBakeTerrain">
+		Mit dieser Schaltfläche speichern Sie die aktuelle Terrain-Form als neuen Standard für die Region. Nach der Formung können Sie und andere das Land mit der Option „Terrain bearbeiten“ &gt; „Zurücksetzen“ in den ursprünglichen Zustand zurückversetzen. Das geformte Terrain ist auch das Zentrum für die oberen und unteren Terraingrenzen.
+	</notification>
+	<notification label="Grundstücksverwalter" name="HelpEstateEstateManager">
+		Ein Grundstücksverwalter ist ein Einwohner, dem Sie die Kontrolle über die Regions- und Grundstückseinstellungen übertragen haben.  Ein Grundstücksverwalter kann alle Einstellungen ändern, außer das Hochladen, Herunterladen und Formen von Terrain.  Vor allem kann er Einwohner auf dem Grundstück erlauben und davon verbannen.
+
+Nur der Eigentümer kann den Grundstücksverwalter bestimmen und entlassen. Der Verwalter hat dieses Recht nicht.  Wählen Sie nur vertrauenswürdige Einwohner als Grundstücksverwalter, da Sie letztlich für deren Handlungen verantwortlich sind.
+	</notification>
+	<notification label="Globale Zeit verwenden" name="HelpEstateUseGlobalTime">
+		Aktivieren Sie diese Option, um auf Ihrem Grundstück denselben Sonnenstand wie auf dem Linden-„Mainland“ einzustellen.
+
+Standard: aktiviert
+	</notification>
+	<notification label="Sonne fest" name="HelpEstateFixedSun">
+		Aktivieren Sie diese Option, um den Sonnenstand auf die im Regler definierte Position festzulegen und die Animation auszuschalten.
+	</notification>
+	<notification label="Öffentlich" name="HelpEstateExternallyVisible">
+		Aktivieren Sie diese Option, um Einwohnern den Zugang zu diesem Grundstück zu erlauben, ohne auf der Zugangsliste zu stehen.
+
+Standard: aktiviert
+	</notification>
+	<notification label="Direktteleport zulassen" name="HelpEstateAllowDirectTeleport">
+		Wenn aktiviert, können sich Einwohner an jede Stelle auf Ihrem Grundstück teleportieren.  Wenn deaktiviert, werden Einwohner zum nächstgelegenen Telehub teleportiert.
+
+Standard: deaktiviert
+	</notification>
+	<notification label="Zugang erlauben" name="HelpEstateAllowResident">
+		Der Zugang zu diesem Grundstück wird auf die hier aufgeführten Einwohner und Gruppen beschränkt.  Diese Einstellung ist nur verfügbar, wenn „Öffentlich“ deaktiviert ist.
+	</notification>
+	<notification label="Gruppenzugang erlauben" name="HelpEstateAllowGroup">
+		Der Zugang zu diesem Grundstück wird auf die hier aufgeführten Einwohner und Gruppen beschränkt.  Diese Einstellung ist nur verfügbar, wenn „Öffentlich“ deaktiviert ist.
+	</notification>
+	<notification label="E-Mail-Adresse für Missbrauchsmeldungen" name="HelpEstateAbuseEmailAddress">
+		Geben Sie hier eine E-Mail-Adresse ein, an die Missbrauchsmeldungen von diesem Grundstück gesendet werden.
+Wenn dieses Feld leer ist, werden Missbrauchsmeldungen nur an Linden Lab gesendet.
+	</notification>
+	<notification label="Zugang verweigern" name="HelpEstateBanResident">
+		Einwohnern auf dieser Liste wird der Zugang zum Grundstück verwehrt, unabhängig von etwaigen anderen Einstellungen.
+	</notification>
+	<notification label="Voice-Chat erlauben" name="HelpEstateVoiceChat">
+		Die Parzellen auf diesem Grundstück können über eigene Voice-Channel verfügen, die es Einwohnern ermöglichen, sich mit anderen Personen in der Nähe zu unterhalten.
+
+Standard: deaktiviert
+	</notification>
+	<notification label="Falsche Voice-Version" name="VoiceVersionMismatch">
+		Diese Version von Second ist mit dem Voice-Chat-Feature in dieser Region nicht kompatibel. Damit Voice-Chat funktioniert, müssen Sie Second Life aktualisieren.
+	</notification>
+	<notification label="Grunstücksvertrag" name="HelpEstateCovenant">
+		Ein Grundstücksvertrag ermöglicht es Ihnen, Grundstücksparzellen zu verkaufen. Ohne Vertrag können Sie kein Land verkaufen. Wenn Sie keine Regeln festlegen oder Käufern vor dem Kauf keine anderen Informationen über das Land bereitstellen möchten, können Sie die Vertrags-Notizkarte auch leer lassen.
+
+Ein Vertrag kann Regeln und Richtlinien, kulturelle Informationen oder einfach nur Ihre eigenen Erwartungen bezüglich der Landnutzung durch den Käufer enthalten. Das kann Zoning, Baubeschränkungen, Zahloptionen und alle möglichen anderen Informationen betreffen, die der neue Eigentümer Ihrer Meinung nach kennen und akzeptieren sollte.
+
+Der Käufer muss dem Vertrag durch Auswahl dieses Kontrollkästchens zustimmen, bevor der Kauf abgeschlossen werden kann. Grundstücksverträge sind jederzeit unter „Land-Info“ für jede Parzelle einsehbar, für die ein Vertrag definiert wurde.
+	</notification>
+	<notification label="Objekte können nicht gekauft werden" name="BuyObjectOneOwner">
+		Objekte können nicht von mehreren Eigentümern gleichzeitig gekauft werden.
+Wählen Sie ein einzelnes Objekt aus und versuchen Sie es erneut.
+	</notification>
+	<notification label="Inhalte können nicht gekauft werden" name="BuyContentsOneOnly">
+		Inhalte können jeweils nur für ein Objekt gekauft werden.
+Wählen Sie ein einzelnes Objekt aus und versuchen Sie es erneut.
+	</notification>
+	<notification label="Inhalte können nicht gekauft werden" name="BuyContentsOneOwner">
+		Objekte können nicht von mehreren Eigentümern gleichzeitig gekauft werden.
+Wählen Sie ein einzelnes Objekt aus und versuchen Sie es erneut.
+	</notification>
+	<notification name="BuyOriginal">
+		Von [OWNER] Originalobjekt für [PRICE] L$ kaufen?
+Sie werden der Eigentümer dieses Objekts.
+Sie können das Objekt:
+ Bearbeiten: [MODIFYPERM]
+ Kopieren: [COPYPERM]
+ Verkaufen oder weggeben: [RESELLPERM]
+		<usetemplate name="okcancelbuttons" notext="Abbrechen" yestext="OK"/>
+	</notification>
+	<notification name="BuyOriginalNoOwner">
+		Originalobjekt für [PRICE] L$ kaufen?
+Sie werden der Eigentümer dieses Objekts.
+Sie können das Objekt:
+ Bearbeiten: [MODIFYPERM]
+ Kopieren: [COPYPERM]
+ Verkaufen oder weggeben: [RESELLPERM]
+		<usetemplate name="okcancelbuttons" notext="Abbrechen" yestext="OK"/>
+	</notification>
+	<notification name="BuyCopy">
+		Von [OWNER] Kopie für [PRICE] L$ kaufen?
+Das Objekt wird in Ihr Inventar kopiert.
+Sie können das Objekt:
+ Bearbeiten: [MODIFYPERM]
+ Kopieren: [COPYPERM]
+ Verkaufen oder weggeben: [RESELLPERM]
+		<usetemplate name="okcancelbuttons" notext="Abbrechen" yestext="OK"/>
+	</notification>
+	<notification name="BuyCopyNoOwner">
+		Kopie für [PRICE] L$ kaufen?
+Das Objekt wird in Ihr Inventar kopiert.
+Sie können das Objekt:
+ Bearbeiten: [MODIFYPERM]
+ Kopieren: [COPYPERM]
+ Verkaufen oder weggeben: [RESELLPERM]
+		<usetemplate name="okcancelbuttons" notext="Abbrechen" yestext="OK"/>
+	</notification>
+	<notification name="BuyContents">
+		Von [OWNER] Inhalte für [PRICE] L$ kaufen?
+Die Inhalte werden in Ihr Inventar kopiert.
+		<usetemplate name="okcancelbuttons" notext="Abbrechen" yestext="OK"/>
+	</notification>
+	<notification name="BuyContentsNoOwner">
+		Inhalte für [PRICE] L$ kaufen?
+Die Inhalte werden in Ihr Inventar kopiert.
+		<usetemplate name="okcancelbuttons" notext="Abbrechen" yestext="OK"/>
+	</notification>
+	<notification name="ConfirmPurchase">
+		Transaktion:
+[ACTION]
+
+Möchten Sie diesen Kauf fortsetzen?
+		<usetemplate name="okcancelbuttons" notext="Abbrechen" yestext="OK"/>
+	</notification>
+	<notification name="ConfirmPurchasePassword" type="password">
+		Transaktion:
+[ACTION]
+
+Möchten Sie diesen Kauf fortsetzen?
+Geben Sie Ihr Kennwort erneut ein und klicken Sie auf OK.
+		<form name="form">
+			<input name="message" type="password"/>
+			<button name="ConfirmPurchase" text="OK"/>
+			<button name="Cancel" text="Abbrechen"/>
+		</form>
+	</notification>
+	<notification name="SetPickLocation">
+		Hinweis:
+Sie haben die Position dieser Auswahl aktualisiert, aber die anderen Daten behalten ihre ursprünglichen Werte.
+		<usetemplate name="okbutton" yestext="OK"/>
+	</notification>
+	<notification name="MoveInventoryFromObject">
+		Sie haben „nicht kopierfähige“ Inventarobjekte ausgewählt.
+Diese Objekte werden nicht kopiert, sondern in Ihr Inventar verschoben.
+
+Inventarobjekt(e) verschieben?
+		<usetemplate ignoretext="Beim Verschieben von nicht-kopierfähigem Inventar von Objekten" name="okcancelignore" notext="Abbrechen" yestext="OK"/>
+	</notification>
+	<notification name="MoveInventoryFromScriptedObject">
+		Sie haben „nicht kopierfähige“ Inventarobjekte ausgewählt.  Diese Objekte werden nicht kopiert, sondern in Ihr Inventar verschoben.
+Da es sich um ein geskriptetes Objekt handelt, geht die Skriptfunktion beim Verschieben in das Inventar möglicherweise verloren.
+
+Inventarobjekt(e) verschieben?
+		<usetemplate ignoretext="Beim Verschieben von nicht-kopierfähigem Inventar von geskripteten Objekten" name="okcancelignore" notext="Abbrechen" yestext="OK"/>
+	</notification>
+	<notification name="ClickActionNotPayable">
+		Achtung: Die Klick-Aktion „Objekt bezahlen“ wurde definiert, sie funktioniert aber nur, wenn ein Skript mit einem money() Ereignis hinzugefügt wird.
+		<form name="form">
+			<ignore name="ignore" text="Beim Einrichten von Events mit „Objektbezahlung“ ohne Geld"/>
+		</form>
+	</notification>
+	<notification name="OpenObjectCannotCopy">
+		Sie haben keine Berechtigung zum Kopieren von Elementen in diesem Objekt.
+	</notification>
+	<notification name="WebLaunchAccountHistory">
+		Zur Second Life-Website, um Ihre Kontostatistik anzuzeigen?
+		<usetemplate ignoretext="Beim Laden der Kontostatistik-Website" name="okcancelignore" notext="Abbrechen" yestext="Gehe zu Seite"/>
+	</notification>
+	<notification name="ClickOpenF1Help">
+		Die Support-Website von Second Life öffnen?
+		<usetemplate ignoretext="Bei Besuch der Second Life Support-Website." name="okcancelignore" notext="Abbrechen" yestext="Los"/>
+	</notification>
+	<notification name="ConfirmQuit">
+		Wirklich beenden?
+		<usetemplate ignoretext="Beim Beenden von Second Life." name="okcancelignore" notext="Weiter" yestext="Beenden"/>
+	</notification>
+	<notification name="HelpReportAbuseEmailLL">
+		Verwenden Sie dieses Tool, um Verletzungen der Servicebedingungen und Community-Standards zu melden. Siehe:
+
+http://secondlife.com/corporate/tos.php
+http://secondlife.com/corporate/cs.php
+
+Alle gemeldeten Verletzungen der Servicebedingungen und Community-Standards werden geprüft und geklärt Sie können den Prozess im Incident Report (Vorfallsbericht) verfolgen:
+
+http://secondlife.com/support/incidentreport.php
+	</notification>
+	<notification name="HelpReportAbuseEmailEO">
+		WICHTIG: Diese Meldung wird an den Eigentümer der Region gesendet, in der Sie sich gerade befinden, nicht an Linden Lab.
+-
+Als besonderen Service für Einwohner und Besucher übernimmt der Eigentümer dieser Region die Bearbeitung aller anfallenden Meldungen. Von diesem Standort aus eingereichte Meldungen werden nicht von Linden Lab bearbeitet. Der Eigentümer der Region bearbeitet Meldungen auf Grundlage der Richtlinien, die im für diese Region geltenden Grundstücksvertrag festgelegt sind.
+(Den Vertrag können Sie unter „Welt“ &gt; „Land-Info“ einsehen.)
+-
+Das Resultat, das sich aus dieser Meldung ergibt, betrifft nur diese Region; der Einwohnerzugang zu anderen Bereichen von Second Life ist davon nicht betroffen. Nur Linden Lab kann den Zugang zu Second Life beschränken.
+	</notification>
+	<notification name="HelpReportBug">
+		Verwenden Sie dieses Tool *nur*, um technische Features zu melden, die nicht wie beschrieben oder erwartet funktionieren. Bitte machen Sie so viele Angaben wie möglich. Sie können auf die automatische Antwort-E-Mail antworten, um Ihre Meldung noch zu ergänzen.
+Alle gemeldeten Fehler werden geprüft und bewertet. Sie erhalten keine persönliche Antwort auf Ihre E-Mail.
+-
+Bei technischen Problemen wenden Sie sich bitte an den Support unter:
+http://secondlife.com/community/support.php
+-
+Hinweis: Unvollständige Meldungen werden nicht bearbeitet.
+	</notification>
+	<notification name="HelpReportAbuseSelectCategory">
+		Wählen Sie eine Missbrauchskategorie aus.
+Die Angabe einer Kategorie hilft uns bei der Bearbeitung des Berichts.
+	</notification>
+	<notification name="HelpReportBugSelectCategory">
+		Wählen Sie eine Fehler-Kategorie aus.
+Die Angabe einer Kategorie hilft uns bei der Bearbeitung des Berichts.
+	</notification>
+	<notification name="HelpReportAbuseAbuserNameEmpty">
+		Geben Sie den Namen des Täters ein.
+Eine genaue Angabe hilft uns, Fälle von Missbrauch zu ahnden.
+	</notification>
+	<notification name="HelpReportAbuseAbuserLocationEmpty">
+		Bitte geben Sie den Ort an, an dem der Missbrauch stattgefunden hat.
+Eine genaue Angabe hilft uns, Fälle von Missbrauch zu ahnden.
+	</notification>
+	<notification name="HelpReportAbuseSummaryEmpty">
+		Bitte geben Sie eine Zusammenfassung des Vorfalls ein.
+Eine genaue Zusammenfassung hilft uns, Fälle von Missbrauch zu ahnden.
+	</notification>
+	<notification name="HelpReportBugSummaryEmpty">
+		Bitte geben Sie eine Zusammenfassung des Fehlers ein.
+Eine genaue Zusammenfassung hilft uns, Fehler schneller zu beseitigen.
+	</notification>
+	<notification name="HelpReportAbuseDetailsEmpty">
+		Bitte geben Sie eine ausführliche Beschreibung des Vorfalls ein.
+Eine möglichst genaue Beschreibung mit Namen und Einzelheiten hilft uns, Fälle von Missbrauch zu ahnden.
+	</notification>
+	<notification name="HelpReportBugDetailsEmpty">
+		Bitte geben Sie eine ausführliche Fehlerbeschreibung ein.
+Eine möglichst genaue Beschreibung mit Schritten zur Reproduktion des Fehlers hilft uns, Fehler schneller zu beseitigen.
+	</notification>
+	<notification name="HelpReportAbuseContainsCopyright">
+		Sehr geehrte(r) Einwohner(in),
+
+Sie melden eine Urheberrechtsverletzung. Sind Sie wirklich sicher, dass Sie eine Verletzung des Urheberrechts melden möchten?
+
+1. Missbrauch melden. Wenn Sie der Meinung sind, ein Einwohner nutzt das Berechtigungssystem von Second Life auf unerlaubte Weise zu seinem Vorteil aus, indem er zum Beispiel einen CopyBot oder ähnliche Kopiertools verwendet und damit eine Urheberrechtsverletzung begeht, können Sie diesen Missbrauch melden. Das Missbrauchsteam untersucht etwaige Verstöße gegen die Second Life Community Standards oder die Nutzungsbedingungen und verhängt entsprechende Strafen. Das Missbrauchsteam ist jedoch nicht dafür zuständig, Inhalte aus der Second Life-Welt zu entfernen und reagiert auch nicht auf entsprechende Anfragen.
+
+2. Der DMCA oder das Entfernen von Inhalten. Sie können das Entfernen von Inhalten aus Second Life beantragen. Dazu MÜSSEN Sie eine Urheberrechtsverletzung gemäß den in unserer DMCA-Richtlinie unter http://secondlife.com/corporate/dmca.php dargelegten Anweisungen einreichen.
+
+Wenn Sie mit der Missbrauchmeldung jetzt fortfahren möchten, schließen Sie bitte dieses Fenster und senden Sie Ihren Bericht ein.  Möglicherweise müssen Sie Kategorie „CopyBot oder Berechtigungs-Exploit“ auswählen.
+
+Vielen Dank,
+
+Linden Lab
+	</notification>
+	<notification name="FailedRequirementsCheck">
+		Die folgenden erforderlichen Komponenten fehlen in [FLOATER]:
+[COMPONENTS]
+	</notification>
+	<notification label="Vorhandenen Anhang ersetzen" name="ReplaceAttachment">
+		An dieser Körperstelle ist bereits ein Objekt angebracht.
+Möchten Sie es mit dem ausgewählten Objekt ersetzen?
+		<form name="form">
+			<ignore name="ignore" save_option="true" text="Beim Wechseln von Anhängen"/>
+			<button ignore="Automatisch ersetzen" name="Yes" text="OK"/>
+			<button ignore="Nie ersetzen" name="No" text="Abbrechen"/>
+		</form>
+	</notification>
+	<notification label="Beschäftigt-Modus-Warnung" name="BusyModePay">
+		Sie sind im Beschäftigt-Modus, sodass Sie im Austausch für diese Zahlung keine Objekte erhalten können.
+
+Möchten Sie den Bechäftigt-Modus verlassen, bevor Sie diese Transaktion abschließen?
+		<form name="form">
+			<ignore name="ignore" save_option="true" text="Beim Bezahlen einer Person oder eines Objekts im Beschäftigt-Modus"/>
+			<button ignore="Beschäftigt-Modus immer deaktivieren" name="Yes" text="OK"/>
+			<button ignore="Beschäftigt-Modus aktiviert lassen" name="No" text="Abbrechen"/>
+		</form>
+	</notification>
+	<notification name="ConfirmEmptyTrash">
+		Möchten Sie den Inhalt Ihres Papierkorbs wirklich löschen?
+		<usetemplate ignoretext="Beim Leeren des Inventar-Papierkorbs" name="okcancelignore" notext="Abbrechen" yestext="OK"/>
+	</notification>
+	<notification name="ConfirmClearBrowserCache">
+		Möchten Sie Ihren Browser-Cache wirklich leeren?
+		<usetemplate name="okcancelbuttons" notext="Abbrechen" yestext="Ja"/>
+	</notification>
+	<notification name="ConfirmClearCookies">
+		Sind Sie sicher, dass Sie Ihre Cookies löschen möchten?
+		<usetemplate name="okcancelbuttons" notext="Abbrechen" yestext="Ja"/>
+	</notification>
+	<notification name="ConfirmClearMediaUrlList">
+		Die Liste mit gespeicherten URLs wirklich löschen?
+		<usetemplate name="okcancelbuttons" notext="Abbrechen" yestext="Ja"/>
+	</notification>
+	<notification name="ConfirmEmptyLostAndFound">
+		Möchten Sie den Inhalt Ihres Fundstücke-Ordners wirklich permanent löschen?
+		<usetemplate ignoretext="Beim Leeren von Inventar und Fundstückeordner-" name="okcancelignore" notext="Nein" yestext="Ja"/>
+	</notification>
+	<notification name="CopySLURL">
+		Die folgende SLURL wurde in die Zwischenablage kopiert:
+ [SLURL]
+
+Veröffentlichen Sie sie auf einer Website, um anderen den Zugang zu diesem Ort zu erleichtern, oder testen Sie sie, indem Sie sie in die Adressleiste Ihres Browsers kopieren.
+		<form name="form">
+			<ignore name="ignore" text="Beim Kopieren einer SLURL in die Zwischenablage"/>
+		</form>
+	</notification>
+	<notification name="GraphicsPreferencesHelp">
+		Die Optionen in diesem Dialog steuern Fenstergröße und Auflösung sowie die Qualität der Grafikdarstellung im Client.  Im Fenster „Einstellungen“ &gt; „Grafik“ stehen vier Grafikeinstellungen zur Wahl: Niedrig, Mittel, Hoch und Ultra. Die Grafikeinstellungen lassen sich auch individuell anpassen; aktivieren Sie das Kontrollkästchen „Benutzerdefiniert“, um die folgenden Einstellungen zu bearbeiten:
+
+Shader: Aktivieren oder deaktivieren Sie die verschiedenen Pixel-Shader.
+
+Spiegelung: Legen Sie hier fest, welche Objekte sich in Wasser spiegeln.
+
+Avatar-Darstellung: Einige Optionen, die über die Darstellung Ihres Avatars bestimmen.
+
+Sichtweite: Legt fest, bis zu welcher Entfernung von Ihrem Avatar die Objekte in der Szene berechnet und dargestellt werden.
+
+Max. Partikelzahl: Legt fest, wie viele Partikel gleichzeitig berechnet und angezeigt werden.
+
+Post-Processing-Qualität: Legt fest, mit welcher Auflösung der Glüheffekt berechnet wird.
+
+Gitterdetails: Legt den Detailgrad bzw. die Anzahl an Dreiecken bei der Berechnung bestimmter Objekte fest. Höhere Werte führen zu einer genaueren Darstellung, dauern aber länger in der Berechnung.
+
+Beleuchtungsdetails: Legt fest, welche Lichtquellen berechnet werden.
+
+Terraindetails: Legt den Detailgrad bei der Berechnung der Terraintextur fest.
+	</notification>
+	<notification name="WLSavePresetAlert">
+		Die gespeicherte Voreinstellung überschreiben?
+		<usetemplate name="okcancelbuttons" notext="Nein" yestext="Ja"/>
+	</notification>
+	<notification name="WLDeletePresetAlert">
+		[SKY] löschen?
+		<usetemplate name="okcancelbuttons" notext="Nein" yestext="Ja"/>
+	</notification>
+	<notification name="WLNoEditDefault">
+		Standardvoreinstellungen können nicht bearbeitet oder gelöscht werden.
+	</notification>
+	<notification name="WLMissingSky">
+		Diese Tageszyklusdatei verweist auf eine fehlende Himmel-Datei: [SKY].
+	</notification>
+	<notification name="PPSaveEffectAlert">
+		Post-Processing-Effekt bereits vorhanden. Möchten Sie ihn überschreiben?
+		<usetemplate name="okcancelbuttons" notext="Nein" yestext="Ja"/>
+	</notification>
+	<notification name="HelpEditSky">
+		Verschieben Sie die WindLight-Regler, um verschiedene Himmelsansichten zu erstellen und zu speichern.
+	</notification>
+	<notification name="HelpEditDayCycle">
+		Wählen Sie für jede Tageszeit eine Himmelsansicht aus.
+	</notification>
+	<notification name="EnvSettingsHelpButton">
+		Diese Einstellungen haben Auswirkung auf die lokale Darstellung der Umwelt auf Ihrem Computer. Zugriff auf alle Einstellungen haben Sie nur, wenn Ihre Grafikkarte Atmosphären-Shader unterstützt.
+
+Mit dem Regler „Tageszeit“ stellen Sie die lokal in Ihrem Viewer dargestellte Tageszeit ein.
+
+Mit dem Regler „Wolkendecke“ steuern Sie die Wolkendichte am Himmel.
+
+Unter „Wasserfarbe“ können Sie eine Farbe für die Wasserdarstellung auswählen.
+
+Mit dem Regler „Wassertrübung“ steuern Sie die Sichtweite unter Wasser.
+
+Klicken Sie auf „Grundstückszeit verw.“, um die aktuelle Zeit in der Region fest als Tageszeit einzustellen.
+
+Klicken Sie auf „Himmel (erweitert)“, um einen Editor mit erweiterten Einstellungen für die Himmeldarstellung anzuzeigen.
+
+Klicken Sie auf „Wasser (erweitert)“, um einen Editor mit erweiterten Einstellungen für die Wasserdarstellung anzuzeigen.
+	</notification>
+	<notification name="HelpDayCycle">
+		Im Tageszyklus-Editor steuern Sie den Tag-/Nachtzyklus am Second Life Himmel. Dabei handelt es sich um den Zyklus, der mit dem Tageszeit-Regler im Umwelt-Basiseditor gesteuert wird.
+
+Der Tageszyklus-Editor verwendet sogenannte Keyframes zur Steuerung des Tag-/Nachtablaufs. Dabei handelt es sich um „Schlüsselbilder“ (die grauen Kreise auf der Zeitskala), für die bestimmte Himmelseinstellungen definiert wurden. Bei voranschreitender Tageszeit interpoliert WindLight den Übergang zwischen diesen Keyframes und erzeugt eine entsprechende Himmelsanimation.
+
+Der gelbe Pfeil über der Zeitskala repräsentiert die aktuelle Tageszeit-Darstellung. Ziehen Sie den Pfeil, um die Tagesanimation anzuzeigen. Mit „Key hinzu“ und „Key löschen“ rechts neben der Zeitskala können Sie neue Keys einfügen und vorhandene löschen.
+
+Keyframes lassen sich einfach entlang der Zeitskala verschieben, oder Sie geben die Werte manuell unter „Keyframe-Einstellungen“ ein. Hier wählen Sie auch eine WindLight-Voreinstellung für den Keyframe aus.
+
+„Zykluslänge“ bestimmt die Gesamtlänge eines „Tages“. Ein niedriger Wert (z.B. 2 Minuten) führt dazu, dass ein ganzer 24-Stunden-Tag innerhalb von zwei Minuten Echtzeit abgespult wird! Wenn Sie alle Einstellungen auf der Zeitskala und für die einzelnen Keyframes vorgenommen haben, können Sie mit „Start“ und „Stopp“ die Animation anzeigen. Das funktioniert natürlich genauso interaktiv, indem Sie den gelben Pfeil über der Zeitskala verschieben. Mit der Schaltfläche „Grundstückszeit verw.“ synchronisieren Sie die Tageszeit und -länge mit den auf dem Grundstück geltenden Einstellungen.
+
+Ihre Tageszyklus-Einstellungen lassen sich mit den Schaltflächen „Testtag speichern“ und „Testtag laden“ speichern bzw. laden. Bis dato kann nur ein Tageszyklus gleichzeitig in Verwendung sein.
+	</notification>
+	<notification name="HelpBlueHorizon">
+		Mit den Reglern für Rot/Grün/Blau (RGB) steuern Sie die Farbe des Himmels. Verwenden Sie den Intensitätsregler (I), um alle drei RGB-Regler gleichzeitig zu verschieben.
+	</notification>
+	<notification name="HelpHazeHorizon">
+		Horizonttrübung ist einer der wichtigsten Parameter, um die Gesamtlichtsituation in der Szene zu steuern.  Damit lassen sich viele Belichtungseinstellungen simulieren, z.B. ein Überstrahlen durch die Sonne oder starker Dunst.
+	</notification>
+	<notification name="HelpBlueDensity">
+		Farbintensität steuert die Gesamtfarbsättigung von Himmel und Nebel. Je weiter Sie den Intensitätsregler (I) nach rechts verschieben, desto heller und lebendiger werden die Farben. Wenn Sie ihn ganz nach links verschieben, verlieren die Farben an Intensität und gehen in Schwarz oder Weiß über. Volle Kontrolle über die Farbsättigung des Himmels bieten ihnen die Regler für Rot/Grün/Blau (RGB).
+	</notification>
+	<notification name="HelpHazeDensity">
+		Trübungsintensität steuert die Stärke des grauen Dunsts in der Atmosphäre.  Damit lassen sich zum Beispiel starker Rauch oder Luftverschmutzung simulieren.  Auch für Nebel und Sprühregen geeignet.
+	</notification>
+	<notification name="HelpDensityMult">
+		Der Dichtemultiplikator beeinflusst die Gesamtdichte der Atmosphäre. Niedrige Einstellungen erzeugen den Eindruck dünner, sauberer Luft, hohe Einstellungen erzeugen den Eindruck schweren Smogs.
+	</notification>
+	<notification name="HelpDistanceMult">
+		Steuert die Entfernungswirkung von WindLight.  Ein Wert von Null schaltet den Einfluss von WindLight auf Terrain und Objekte praktisch aus.  Werte über 1 simulieren größere Entfernungen und verstärken den Atmosphäreneffekt.
+	</notification>
+	<notification name="HelpMaxAltitude">
+		Max. Höhe steuert die Höhenberechnungen von WindLight bei der Berechnung der atmosphärischen Beleuchtung. Zu späteren Tageszeiten lässt sich damit zum Beispiel die „Intensität“ des Sonnenuntergangs beeinflussen.
+	</notification>
+	<notification name="HelpSunlightColor">
+		Steuert Farbe und Intensität von direktem Licht in der Szene.
+	</notification>
+	<notification name="HelpSunAmbient">
+		Steuert Farbe und Intensität von atmosphärischem Umgebungslicht in der Szene.
+	</notification>
+	<notification name="HelpSunGlow">
+		Der Regler „Größe“ steuert die Größe der Sonne.
+Der Regler „Fokus“ steuert, wie unscharf die Sonne am Himmel erscheint.
+	</notification>
+	<notification name="HelpSceneGamma">
+		Regelt den Hell/Dunkel-Wert des Bildschirms.
+	</notification>
+	<notification name="HelpStarBrightness">
+		Regelt die Helligkeit der Sterne am Himmel.
+	</notification>
+	<notification name="HelpTimeOfDay">
+		Steuert die Sonnenstellung am Himmel.
+Entspricht der Elevation.
+	</notification>
+	<notification name="HelpEastAngle">
+		Steuert die Sonnenstellung am Himmel.
+Entspricht dem Azimut.
+	</notification>
+	<notification name="HelpCloudColor">
+		Steuert die Wolkenfarbe. Generell empfiehlt sich hier ein Weißton, aber hey, warum nicht ein bisschen Spaß haben?
+	</notification>
+	<notification name="HelpCloudDetail">
+		Steuert das Detailbild, welches über das Wolken-Hauptbild gelegt wird.  X und Y bestimmen seine Position.  D (Dichte) regelt, wie ausgebeult oder zerrissen die Wolken wirken.
+	</notification>
+	<notification name="HelpCloudDensity">
+		Mit den X- und Y-Reglern steuern Sie die Position der Wolken, mit dem Regler D die Wolkendichte.
+	</notification>
+	<notification name="HelpCloudCoverage">
+		Steuert, wie stark die Wolken den Himmel bedecken.
+	</notification>
+	<notification name="HelpCloudScale">
+		Steuert die Skalierung des Wolkenbilds auf der Himmelskuppel.
+	</notification>
+	<notification name="HelpCloudScrollX">
+		Steuert die Bewegungsgeschwindigkeit der Wolken in X-Richtung.
+	</notification>
+	<notification name="HelpCloudScrollY">
+		Steuert die Bewegungsgeschwindigkeit der Wolken in Y-Richtung.
+	</notification>
+	<notification name="HelpClassicClouds">
+		Aktivieren Sie dieses Kontrollkästchen, um die Darstellung der klassischen Second Life Wolken zusätzlich zu den WindLight-Wolken zu erzwingen.
+	</notification>
+	<notification name="HelpWaterFogColor">
+		Steuert die Farbe der Wassertrübung
+	</notification>
+	<notification name="HelpWaterFogDensity">
+		Steuert die Dichte der Wassertrübung und wie weit Sie unter Wasser sehen können.
+	</notification>
+	<notification name="HelpUnderWaterFogMod">
+		Beeinflusst die Auswirkung des Wassertrübungs-Exponenten und regelt die Sichtweite Ihres Avatars unter Wasser.
+	</notification>
+	<notification name="HelpWaterGlow">
+		Steuert, wie groß der Anteil der leuchtenden Wasseroberfläche ist.
+	</notification>
+	<notification name="HelpWaterNormalScale">
+		Steuert die Skalierung der drei Elementarwellen, die das Wasser ausmachen.
+	</notification>
+	<notification name="HelpWaterFresnelScale">
+		Steuert die winkelabhängige Lichtreflexion.
+	</notification>
+	<notification name="HelpWaterFresnelOffset">
+		Steuert die Intensität des reflektierten Lichts.
+	</notification>
+	<notification name="HelpWaterScaleAbove">
+		Steuert die Stärke der Lichtbrechung von oberhalb der Wasseroberfläche aus gesehen.
+	</notification>
+	<notification name="HelpWaterScaleBelow">
+		Steuert die Stärke der Lichtbrechung von unterhalb der Wasseroberfläche aus gesehen.
+	</notification>
+	<notification name="HelpWaterBlurMultiplier">
+		Steuert die Mischung von Wellen und Reflexionen.
+	</notification>
+	<notification name="HelpWaterNormalMap">
+		Ermöglicht die Auswahl einer Normal-Map zur Berechnung von Reflexionen/Brechungen auf dem Wasser.
+	</notification>
+	<notification name="HelpWaterWave1">
+		Steuert die Bewegungsgeschwindigkeit und -richtung der großen Normal-Map-Version in X- und Y-Richtung.
+	</notification>
+	<notification name="HelpWaterWave2">
+		Steuert die Bewegungsgeschwindigkeit und -richtung der kleinen Normal-Map-Version in X- und Y-Richtung.
+	</notification>
+	<notification name="NewSkyPreset">
+		Wählen Sie einen Namen für den neuen Himmel.
+		<form name="form">
+			<input name="message" type="text">
+				Neue Voreinstellung
+			</input>
+			<button name="OK" text="OK"/>
+			<button name="Cancel" text="Abbrechen"/>
+		</form>
+	</notification>
+	<notification name="ExistsSkyPresetAlert">
+		Voreinstellung bereits vorhanden!
+	</notification>
+	<notification name="NewWaterPreset">
+		Wählen Sie einen Namen für die neue Wasservoreinstellung.
+		<form name="form">
+			<input name="message" type="text">
+				Neue Voreinstellung
+			</input>
+			<button name="OK" text="OK"/>
+			<button name="Cancel" text="Abbrechen"/>
+		</form>
+	</notification>
+	<notification name="ExistsWaterPresetAlert">
+		Voreinstellung bereits vorhanden!
+	</notification>
+	<notification name="WaterNoEditDefault">
+		Standardvoreinstellungen können nicht bearbeitet oder gelöscht werden.
+	</notification>
+	<notification name="ChatterBoxSessionStartError">
+		Neue Chat-Sitzung mit [RECIPIENT] konnte nicht gestartet werden.
+[REASON]
+		<usetemplate name="okbutton" yestext="OK"/>
+	</notification>
+	<notification name="ChatterBoxSessionEventError">
+		[EVENT]
+[REASON]
+		<usetemplate name="okbutton" yestext="OK"/>
+	</notification>
+	<notification name="ForceCloseChatterBoxSession">
+		Ihre Chat-Sitzung mit [NAME] muss beendet werden.
+[REASON]
+		<usetemplate name="okbutton" yestext="OK"/>
+	</notification>
+	<notification name="Cannot_Purchase_an_Attachment">
+		Objekte können nicht gekauft werden, solange sie Teil eines Anhangs sind.
+	</notification>
+	<notification label="Info zur Abfrage der Abbucherlaubnis" name="DebitPermissionDetails">
+		Wenn Sie dieser Anfrage zustimmen, erhält das Skript die Erlaubnis, regelmäßig Linden-Dollar (L$) von Ihrem Konto abzubuchen. Diese Erlaubnis kann nur zurückgezogen werden, wenn der Eigentümer das Objekt löscht oder die Skripts in dem Objekt zurücksetzt.
+		<usetemplate name="okbutton" yestext="OK"/>
+	</notification>
+	<notification name="AutoWearNewClothing">
+		Möchten Sie das neu erstellte Kleidungsstück automatisch anziehen?
+		<usetemplate ignoretext="Neue Kleidung automatisch tragen" name="okcancelignore" notext="Nein" yestext="Ja"/>
+	</notification>
+	<notification name="NotAgeVerified">
+		Um Zugang zu dieser Parzelle zu erhalten, müssen Sie sich einer Altersprüfung unterziehen.
+Möchten Sie auf der Second Life Website eine Altersüberprüfung durchführen?
+
+[_URL]
+		<url name="url" option="0">
+			https://secondlife.com/account/verification.php?lang=de
+		</url>
+		<usetemplate ignoretext="Auf fehlende Altersprüfung aufmerksam machen" name="okcancelignore" notext="Nein" yestext="Ja"/>
+	</notification>
+	<notification name="Cannot enter parcel: no payment info on file">
+		Um Zugang zu dieser Parzelle zu erhalten, müssen Sie Zahlungsinformationen hinterlegt haben.
+Möchten Sie die Second Life Website öffnen, um diese Angaben zu hinterlegen?
+
+[_URL]
+		<url name="url" option="0">
+			https://secondlife.com/account/index.php?lang=de
+		</url>
+		<usetemplate ignoretext="Auf fehlende Zahlungsinformationen aufmerksam machen" name="okcancelignore" notext="Nein" yestext="Ja"/>
+	</notification>
+	<notification name="MissingString">
+		Der String „[STRING_NAME]“ fehlt in strings.xml
+	</notification>
+	<notification name="SystemMessageTip">
+		[MESSAGE]
+	</notification>
+	<notification name="Cancelled">
+		Abgebrochen
+	</notification>
+	<notification name="CancelledSit">
+		Sitzen beendet
+	</notification>
+	<notification name="CancelledAttach">
+		Anhängen abgebrochen
+	</notification>
+	<notification name="ReplacedMissingWearable">
+		Fehlende(s) Kleidung/Körperteil mit Standard ersetzt.
+	</notification>
+	<notification name="GroupNotice">
+		Betreff: [SUBJECT], Nachricht: [MESSAGE]
+	</notification>
+	<notification name="FriendOnline">
+		[NAME] ist online
+	</notification>
+	<notification name="FriendOffline">
+		[NAME] ist offline
+	</notification>
+	<notification name="AddSelfFriend">
+		Sie können sich nicht selbst als Freund hinzufügen.
+	</notification>
+	<notification name="UploadingAuctionSnapshot">
+		In-Welt- und Website-Fotos werden hochgeladen...
+(Dauert ca. 5 Minuten.)
+	</notification>
+	<notification name="UploadPayment">
+		Sie haben für das Hochladen [AMOUNT] L$ bezahlt.
+	</notification>
+	<notification name="UploadWebSnapshotDone">
+		Das Website-Foto wurde hochgeladen.
+	</notification>
+	<notification name="UploadSnapshotDone">
+		In-Welt-Foto hochgeladen
+	</notification>
+	<notification name="TerrainDownloaded">
+		Terrain.raw heruntergeladen
+	</notification>
+	<notification name="GestureMissing">
+		Geste [NAME] fehlt in Datenbank.
+	</notification>
+	<notification name="UnableToLoadGesture">
+		Geste [NAME] konnte nicht geladen werden.
+Bitte versuchen Sie es erneut.
+	</notification>
+	<notification name="LandmarkMissing">
+		Landmarke fehlt in Datenbank.
+	</notification>
+	<notification name="UnableToLoadLandmark">
+		Landmarke konnte nicht geladen werden.  Bitte versuchen Sie es erneut.
+	</notification>
+	<notification name="CapsKeyOn">
+		Die Feststelltaste ist aktiv.
+Da dies Auswirkung auf die Kennworteingabe hat, sollten Sie die Taste besser ausschalten.
+	</notification>
+	<notification name="NotecardMissing">
+		Notizkarte fehlt in Datenbank.
+	</notification>
+	<notification name="NotecardNoPermissions">
+		Unzureichende Rechte zur Anzeige der Notizkarte.
+	</notification>
+	<notification name="RezItemNoPermissions">
+		Keine Berechtigung zum Rezzen von Objekten.
+	</notification>
+	<notification name="UnableToLoadNotecard">
+		Notizkarten-Asset konnte nicht geladen werden.
+	</notification>
+	<notification name="ScriptMissing">
+		Skript fehlt in Datenbank.
+	</notification>
+	<notification name="ScriptNoPermissions">
+		Unzureichende Rechte zur Anzeige des Skripts.
+	</notification>
+	<notification name="UnableToLoadScript">
+		Skript konnte nicht geladen werden.  Bitte versuchen Sie es erneut.
+	</notification>
+	<notification name="IncompleteInventory">
+		Die von Ihnen angebotenen Inhalte sind noch nicht vollständig lokal verfügbar. Warten Sie kurz und wiederholen Sie dann das Angebot.
+	</notification>
+	<notification name="CannotModifyProtectedCategories">
+		Geschützte Kategorien können nicht geändert werden.
+	</notification>
+	<notification name="CannotRemoveProtectedCategories">
+		Geschützte Kategorien können nicht entfernt werden.
+	</notification>
+	<notification name="OfferedCard">
+		Sie haben [FIRST] [LAST] eine Visitenkarte angeboten.
+	</notification>
+	<notification name="UnableToBuyWhileDownloading">
+		Kauf nicht möglich. Objektdaten werden noch geladen.
+Bitte versuchen Sie es erneut.
+	</notification>
+	<notification name="UnableToLinkWhileDownloading">
+		Verknüpfung nicht möglich. Objektdaten werden noch geladen.
+Bitte versuchen Sie es erneut.
+	</notification>
+	<notification name="CannotBuyObjectsFromDifferentOwners">
+		Objekte können nicht von mehreren Eigentümern gleichzeitig gekauft werden.
+Wählen Sie ein einzelnes Objekt aus.
+	</notification>
+	<notification name="ObjectNotForSale">
+		Objekt ist nicht zu verkaufen.
+	</notification>
+	<notification name="EnteringGodMode">
+		Gott-Modus aktiviert, Level [LEVEL]
+	</notification>
+	<notification name="LeavingGodMode">
+		Gott-Modus deaktiviert, Level [LEVEL]
+	</notification>
+	<notification name="CopyFailed">
+		Kopieren aufgrund fehlender Kopierrechte fehlgeschlagen
+	</notification>
+	<notification name="InventoryAccepted">
+		[NAME] hat Ihr Inventarangebot akzeptiert.
+	</notification>
+	<notification name="InventoryDeclined">
+		[NAME] hat Ihr Inventarangebot abgelehnt.
+	</notification>
+	<notification name="ObjectMessage">
+		[NAME]: [MESSAGE]
+	</notification>
+	<notification name="CallingCardAccepted">
+		Ihre Visitenkarte wurde akzeptiert.
+	</notification>
+	<notification name="CallingCardDeclined">
+		Ihre Visitenkarte wurde abgelehnt.
+	</notification>
+	<notification name="TeleportToLandmark">
+		Jetzt, nachdem Sie das Mainland erreicht haben, können Sie sich an Positionen wie „[NAME]“ teleportieren, indem Sie unten rechts im Fenster auf „Inventar“ klicken und den Ordner „Landmarken“ auswählen.
+Klicken Sie eine Landmarke doppelt an und wählen Sie „Teleportieren“, um an diesen Ort zu gelangen.
+	</notification>
+	<notification name="TeleportToPerson">
+		Jetzt, nachdem Sie das Mainland erreicht haben, können Sie mit Einwohnern wie „[NAME]“ Kontakt aufnehmen, indem Sie unten rechts im Fenster auf „Inventar“ klicken und den Ordner „Visitenkarten“ auswählen.
+Klicken Sie die Karte doppelt an, wählen Sie „Instant Message“ und geben Sie eine Nachricht ein.
+	</notification>
+	<notification name="CantSelectLandFromMultipleRegions">
+		Land kann nicht über Servergrenzen hinweg ausgewählt werden.
+Wählen Sie eine kleinere Landfläche.
+	</notification>
+	<notification name="SearchWordBanned">
+		Einige Begriffe in Ihrer Suchanfrage wurden ausgeschlossen, aufgrund von in den Community Standards definierten Inhaltsbeschränkungen.
+	</notification>
+	<notification name="NoContentToSearch">
+		Bitte wählen Sie mindestens eine Inhaltsart für die Suche aus (PG, Mature oder Adult).
+	</notification>
+	<notification name="GroupVote">
+		[NAME] hat eine Abstimmung vorgeschlagen über:
+[MESSAGE]
+		<form name="form">
+			<button name="VoteNow" text="Abstimmen"/>
+			<button name="Later" text="Später"/>
+		</form>
+	</notification>
+	<notification name="SystemMessage">
+		[MESSAGE]
+	</notification>
+	<notification name="EventNotification">
+		Event-Benachrichtigung:
+
+[NAME]
+[DATE]
+		<form name="form">
+			<button name="Teleport" text="Teleportieren"/>
+			<button name="Description" text="Beschreibung"/>
+			<button name="Cancel" text="Abbrechen"/>
+		</form>
+	</notification>
+	<notification name="TransferObjectsHighlighted">
+		Alle Objekte auf dieser Parzelle, die an den Käufer der Parzelle übertragen werden, sind jetzt markiert.
+
+* Übertragene Bäume und Gräser sind nicht markiert.
+		<form name="form">
+			<button name="Done" text="Fertig"/>
+		</form>
+	</notification>
+	<notification name="DeactivatedGesturesTrigger">
+		Gesten mit demselben Trigger wurden deaktiviert:
+[NAMES]
+	</notification>
+	<notification name="NoQuickTime">
+		Apple QuickTime ist auf Ihrem System anscheinend nicht installiert.
+Laden Sie QuickTime von der QuickTime-Webseite (http://www.apple.com/de/quicktime) herunter, um auf Parzellen, die diese Funktion unterstützen, Streaming-Inhalte wiederzugeben.
+	</notification>
+	<notification name="OwnedObjectsReturned">
+		Ihre Objekte auf der ausgewählten Parzelle wurden in Ihr Inventar transferiert.
+	</notification>
+	<notification name="OtherObjectsReturned">
+		Die Objekte von [FIRST] [LAST] auf dieser Parzelle wurden in das Inventar dieser Person transferiert.
+	</notification>
+	<notification name="OtherObjectsReturned2">
+		Die Objekte von [FIRST] [LAST] auf dieser
+Parzelle von „[NAME]“ wurden an ihren Eigentümer zurückgegeben.
+	</notification>
+	<notification name="GroupObjectsReturned">
+		Die mit der Gruppe [GROUPNAME] gemeinsam genutzten Objekte auf dieser Parzelle wurden in das Inventar ihrer Eigentümer transferiert.
+Transferierbare übertragene Objekte wurden an ihre früheren Eigentümer zurückgegeben.
+Nicht transferierbare an die Gruppe übertragene Objekte wurden gelöscht.
+	</notification>
+	<notification name="UnOwnedObjectsReturned">
+		Alle Objekte auf der ausgewählten Parzelle, die NICHT Ihnen gehören, wurden ihren Eigentümern zurückgegeben.
+	</notification>
+	<notification name="NotSafe">
+		Auf diesem Land ist Schaden aktiviert („Unsicher“).
+Verletzungen sind möglich. Wenn Sie sterben, werden Sie zu Ihrem Heimatstandort teleportiert.
+	</notification>
+	<notification name="NoFly">
+		Auf diesem Land ist Fliegen deaktiviert („Fliegen aus“).
+Fliegen ist hier nicht möglich.
+	</notification>
+	<notification name="PushRestricted">
+		Auf diesem Land gilt „Kein Stoßen“.
+Sie können keine anderen Personen stoßen, außer Ihnen gehört das Land.
+	</notification>
+	<notification name="NoVoice">
+		Auf diesem Land ist Voice deaktiviert.
+	</notification>
+	<notification name="NoBuild">
+		Auf diesem Land ist Bauen deaktiviert („Bauen aus“).
+Sie können hier keine Objekte erstellen.
+	</notification>
+	<notification name="SeeAvatars">
+		Dieses Land versteckt Sichtbarkeit von Avataren und Chat von einem anderen Land aus. Sie können keine Einwohner außerhalb von diesem Land sehen und Einwohner außerhalb können Sie nicht sehen. Normaler Text auf Kanal 0 wird ebenfalls geblockt.
+	</notification>
+	<notification name="ScriptsStopped">
+		Ein Administrator hat die Skriptausführung in dieser Region vorübergehend deaktiviert.
+	</notification>
+	<notification name="ScriptsNotRunning">
+		In dieser Region werden keine Skipts ausgeführt.
+	</notification>
+	<notification name="NoOutsideScripts">
+		Auf diesem Land sind externe Skripts deaktiviert
+(„Externe Skripts aus“).
+Nur Skripts, die dem Landeigentümer gehören, funktionieren.
+	</notification>
+	<notification name="ClaimPublicLand">
+		Öffentliches Land kann nur in der Region in Besitz genommen werden, in der Sie sich befinden.
+	</notification>
+	<notification name="RegionTPAccessBlocked">
+		Sie dürfen diese Region aufgrund Ihrer Alterseinstufung nicht betreten. Sie müssen eventuell eine Altersüberprüfung vornehmen und/oder den aktuellsten Viewer installieren.
+
+Bitte besuchen Sie unsere Knowledgebase, um mehr Details über Zugang zu Regionen mit dieser Alterseinstufung zu erhalten.
+	</notification>
+	<notification name="URBannedFromRegion">
+		Sie dürfen diese Region nicht betreten.
+	</notification>
+	<notification name="NoTeenGridAccess">
+		Ihr Konto kann keine Verbindung zu dieser Teen Grid-Region herstellen.
+	</notification>
+	<notification name="NoHelpIslandTP">
+		Sie können nicht zurück nach Help Island teleportieren. 
+Gehen Sie zu „Help Island Public“ und wiederholen sie das Tutorial.
+	</notification>
+	<notification name="ImproperPaymentStatus">
+		Die für den Zutritt zu dieser Region erforderlichen Zahlungsinformationen liegen nicht vor.
+	</notification>
+	<notification name="MustGetAgeRegion">
+		Sie müssen alterüberprüft sein, um diese Region betreten zu können.
+	</notification>
+	<notification name="MustGetAgeParcel">
+		Sie müssen alterüberprüft sein, um diese Parzelle betreten zu können.
+	</notification>
+	<notification name="NoDestRegion">
+		Keine Zielregion gefunden.
+	</notification>
+	<notification name="NotAllowedInDest">
+		Der Zutritt wurde Ihnen verweigert.
+	</notification>
+	<notification name="RegionParcelBan">
+		Diese Parzelle ist abgesperrt und kann nicht überquert werden. Versuchen Sie einen anderen Weg.
+	</notification>
+	<notification name="TelehubRedirect">
+		Sie wurden zu einem Telehub umgeleitet.
+	</notification>
+	<notification name="CouldntTPCloser">
+		Ein Teleport näher am Ziel ist leider nicht möglich.
+	</notification>
+	<notification name="TPCancelled">
+		Teleport abgebrochen.
+	</notification>
+	<notification name="FullRegionTryAgain">
+		Die Region, die Sie betreten möchten, ist im Moment voll.
+Versuchen Sie es in einigen Minuten erneut.
+	</notification>
+	<notification name="GeneralFailure">
+		Allgemeiner Fehler.
+	</notification>
+	<notification name="RoutedWrongRegion">
+		In falsche Region umgeleitet.  Bitte versuchen Sie es erneut.
+	</notification>
+	<notification name="NoValidAgentID">
+		Keine gültige Agent ID.
+	</notification>
+	<notification name="NoValidSession">
+		Keine gültige Sitzungs-ID.
+	</notification>
+	<notification name="NoValidCircuit">
+		Kein gültiger Verbindungscode.
+	</notification>
+	<notification name="NoValidTimestamp">
+		Kein gültiger Zeitstempel.
+	</notification>
+	<notification name="NoPendingConnection">
+		Verbindung kann nicht hergestellt werden.
+	</notification>
+	<notification name="InternalUsherError">
+		Interner Fehler beim Versuch, Verbindung mit Agent Usher herzustellen.
+	</notification>
+	<notification name="NoGoodTPDestination">
+		In dieser Region konnte kein gültiges Teleportziel gefunden werden.
+	</notification>
+	<notification name="InternalErrorRegionResolver">
+		Interner Fehler bei Teleport.
+	</notification>
+	<notification name="NoValidLanding">
+		Ein gültiger Landpunkt konnte nicht gefunden werden.
+	</notification>
+	<notification name="NoValidParcel">
+		Es konnte keine gültige Parzelle gefunden werden.
+	</notification>
+	<notification name="ObjectGiveItem">
+		Das Objekt [OBJECTFROMNAME] von [FIRST] [LAST] hat Ihnen Folgendes übergeben: [OBJECTTYPE] ([OBJECTNAME]).
+		<form name="form">
+			<button name="Keep" text="Behalten"/>
+			<button name="Discard" text="Verwerfen"/>
+			<button name="Mute" text="Stummschalten"/>
+		</form>
+	</notification>
+	<notification name="ObjectGiveItemUnknownUser">
+		Das Objekt [OBJECTFROMNAME] von (unbekannt) hat Ihnen Folgendes übergeben: [OBJECTTYPE] ([OBJECTNAME]).
+		<form name="form">
+			<button name="Keep" text="Behalten"/>
+			<button name="Discard" text="Verwerfen"/>
+			<button name="Mute" text="Stummschalten"/>
+		</form>
+	</notification>
+	<notification name="UserGiveItem">
+		[NAME] hat Ihnen ein [OBJECTTYPE] namens „[OBJECTNAME]“ gegeben.
+
+(Behalten)/(Verwerfen) sendet keine Benachrichtigung an den Absender.
+		<form name="form">
+			<button name="Keep" text="Behalten"/>
+			<button name="Discard" text="Verwerfen"/>
+			<button name="Mute" text="Stummschalten"/>
+			<button name="(Keep)" text="(Behalten)"/>
+			<button name="(Discard)" text="(Verwerfen)"/>
+		</form>
+	</notification>
+	<notification name="GodMessage">
+		[NAME]
+[MESSAGE]
+	</notification>
+	<notification name="JoinGroup">
+		[MESSAGE]
+		<form name="form">
+			<button name="Join" text="Beitreten"/>
+			<button name="Decline" text="Ablehnen"/>
+			<button name="Info" text="Info"/>
+		</form>
+	</notification>
+	<notification name="TeleportOffered">
+		[NAME] hat angeboten, Sie zu ihrem/seinem Standort zu teleportieren:
+
+[MESSAGE]
+		<form name="form">
+			<button name="Teleport" text="Teleportieren"/>
+			<button name="Cancel" text="Abbrechen"/>
+		</form>
+	</notification>
+	<notification name="GotoURL">
+		[MESSAGE]
+[URL]
+		<form name="form">
+			<button name="Later" text="Später"/>
+			<button name="GoNow..." text="Jetzt gehen..."/>
+		</form>
+	</notification>
+	<notification name="OfferFriendship">
+		[NAME] bietet Ihnen die Freundschaft an.
+
+[MESSAGE]
+
+(Standardmäßig werden Sie gegenseitig ihren Online-Status sehen können.)
+		<form name="form">
+			<button name="Accept" text="Akzeptieren"/>
+			<button name="Decline" text="Ablehnen"/>
+		</form>
+	</notification>
+	<notification name="OfferFriendshipNoMessage">
+		[NAME] bietet Ihnen die Freundschaft an.
+
+(Sie werden dadurch den gegenseitigen Online-Status sehen können.)
+		<form name="form">
+			<button name="Accept" text="Akzeptieren"/>
+			<button name="Decline" text="Ablehnen"/>
+		</form>
+	</notification>
+	<notification name="FriendshipAccepted">
+		[NAME] hat Ihr Freundschaftsangebot akzeptiert.
+	</notification>
+	<notification name="FriendshipDeclined">
+		[NAME] hat Ihr Freundschaftsangebot abgelehnt.
+	</notification>
+	<notification name="OfferCallingCard">
+		[FIRST] [LAST] bietet Ihnen eine Visitenkarte an.
+Dies erstellt ein Lesezeichen in Ihrem Inventar, damit Sie diesen Einwohner jederzeit über IM erreichen.
+		<form name="form">
+			<button name="Accept" text="Akzeptieren"/>
+			<button name="Decline" text="Ablehnen"/>
+		</form>
+	</notification>
+	<notification name="RegionRestartMinutes">
+		Region wird in [MINUTES] Minuten neu gestartet.
+Wenn Sie in dieser Region bleiben, werden Sie abgemeldet.
+	</notification>
+	<notification name="RegionRestartSeconds">
+		Region wird in [SECONDS] Sekunden neu gestartet.
+Wenn Sie in dieser Region bleiben, werden Sie abgemeldet.
+	</notification>
+	<notification name="LoadWebPage">
+		Webseite [URL] laden?
+
+[MESSAGE]
+
+Von Objekt: [OBJECTNAME], Eigentümer: [NAME]?
+		<form name="form">
+			<button name="Gotopage" text="Zur Seite"/>
+			<button name="Cancel" text="Abbrechen"/>
+		</form>
+	</notification>
+	<notification name="FailedToFindWearableUnnamed">
+		[TYPE] nicht in Datenbank.
+	</notification>
+	<notification name="FailedToFindWearable">
+		[TYPE] namens [DESC] nicht in Datenbank.
+	</notification>
+	<notification name="InvalidWearable">
+		Dieser Artikel verwendet eine Funktion, die Ihr Viewer nicht unterstützt. Bitte aktualisieren Sie Ihre Version von Second Life, um diesen Artikel anziehen zu können.
+	</notification>
+	<notification name="ScriptQuestion">
+		Das Objekt „[OBJECTNAME]“, Eigentum von „[NAME]“, möchte:
+
+[QUESTIONS]
+Ist das OK?
+		<form name="form">
+			<button name="Yes" text="Ja"/>
+			<button name="No" text="Nein"/>
+			<button name="Mute" text="Stummschalten"/>
+		</form>
+	</notification>
+	<notification name="ScriptQuestionCaution">
+		Das Objekt „[OBJECTNAME]“, Eigentum von „[NAME]“, möchte:
+
+[QUESTIONS]
+Wenn Sie diesem Objekt und seinem Ersteller nicht vertrauen, sollten Sie diese Anfrage ablehnen. Klicken Sie für weitere Informationen auf „Info...“.
+
+Anfrage gestatten?
+		<form name="form">
+			<button name="Grant" text="Gewähren"/>
+			<button name="Deny" text="Verweigern"/>
+			<button name="Details" text="Info..."/>
+		</form>
+	</notification>
+	<notification name="ScriptDialog">
+		[FIRST] [LAST]s „[TITLE]“
+[MESSAGE]
+		<form name="form">
+			<button name="Ignore" text="Ignorieren"/>
+		</form>
+	</notification>
+	<notification name="ScriptDialogGroup">
+		[GROUPNAME]s „[TITLE]“
+[MESSAGE]
+		<form name="form">
+			<button name="Ignore" text="Ignorieren"/>
+		</form>
+	</notification>
+	<notification name="FirstBalanceIncrease">
+		Sie haben gerade [AMOUNT] L$ erhalten.
+Objekte und andere Benutzer können Ihnen L$ geben.
+Ihren Kontostand sehen Sie in der oberen rechten Ecke des Bildschirms.
+	</notification>
+	<notification name="FirstBalanceDecrease">
+		Sie haben gerade [AMOUNT] L$ bezahlt.
+Ihren Kontostand sehen Sie in der oberen rechten Ecke des Bildschirms.
+	</notification>
+	<notification name="FirstSit">
+		Sie sitzen.
+Benutzen Sie die Pfeil- oder WASD-Tasten, um die Ansicht zu ändern.
+Klicken Sie auf „Aufstehen“, um aufzustehen.
+	</notification>
+	<notification name="FirstMap">
+		Zum Verschieben der Karte klicken und ziehen.
+Zum Teleportieren doppelklicken.
+Nutzen Sie die Optionen links, um Dinge zu finden und um verschiedene Hintergründe anzuzeigen.
+	</notification>
+	<notification name="FirstBuild">
+		In einigen Bereichen von [SECOND_LIFE] können Sie neue Objekte erstellen.
+Verwenden Sie zum Bauen die Werkzeuge oben links.
+Mit den Strg- und Alt-Tasten können Sie schnell zwischen den Werkzeugen umschalten.
+Drücken Sie Esc, um das Bauen abzubrechen.
+	</notification>
+	<notification name="FirstLeftClickNoHit">
+		Die linke Maustaste ermöglicht Objektinteraktionen.
+Der Mauszeiger zeigt eine Hand, wenn Sie
+mit dem Objekt interagieren können.
+Die rechte Maustaste zeigt immer ein Aktionsmenü an.
+	</notification>
+	<notification name="FirstTeleport">
+		Diese Region unterstützt keine direkten Teleports. Sie wurden zum nächstgelegenen Telehub transportiert.
+Ihr Ziel ist mit einem großen roten Strahl markiert. Folgen Sie dem roten Pfeil zum Strahl oder klicken Sie auf den Pfeil, um den Strahl zu entfernen.
+	</notification>
+	<notification name="FirstOverrideKeys">
+		Ihre Bewegungstasten werden jetzt von einem Objekt gesteuert.
+Probieren Sie die Pfeil- oder WASD-Tasten aus.
+Manche Objekte (wie Waffen) müssen per Mouselook gesteuert werden.
+Drücken Sie dazu „M“.
+	</notification>
+	<notification name="FirstAppearance">
+		Sie bearbeiten gerade Ihr Aussehen.
+Benutzen Sie die Pfeiltasten zum Drehen und Zoomen.
+Klicken Sie auf „Alles speichern“, wenn Sie fertig sind, um Ihr Aussehen zu speichern.
+Sie können Ihr Aussehen jederzeit verändern.
+	</notification>
+	<notification name="FirstInventory">
+		Ihr Inventar. Es enthält Objekte, Notizkarten, Kleidung und andere Dinge in Ihrem Besitz.
+* Zum Anziehen eines Objekts oder Outfit-Ordners ziehen Sie es/ihn auf sich.
+* Um ein Objekt in der Welt abzulegen, ziehen Sie es auf den Boden.
+* Zum Lesen einer Notizkarte klicken Sie sie doppelt an.
+	</notification>
+	<notification name="FirstSandbox">
+		Dies ist eine Sandkastenregion.
+Objekte, die Sie hier bauen, können gelöscht werden, wenn Sie das Gebiet verlassen. Sandkästen werden regelmäßig gereinigt. Weitere Informationen hierzu finden Sie oben im Bild neben dem Regionsnamen.
+
+Sandkastenregionen kommen selten vor und sind entsprechend gekennzeichnet.
+	</notification>
+	<notification name="FirstFlexible">
+		Dieses Objekt ist flexibel.
+Ein flexibles Objekt ist ein Phantom und nicht physisch, bis die Option „Flexibel“ deaktiviert wurde.
+	</notification>
+	<notification name="FirstDebugMenus">
+		Sie haben das Advanced-Menü aktiviert.
+Dieses Menü enthält nützliche Funktionen zum Debuggen von Second Life.
+Drücken Sie in Windows Strg-Alt-D (Mac: Befehl-Opt-Umschalt-D) zum Ein- und Ausschalten dieses Menüs.
+	</notification>
+	<notification name="FirstSculptedPrim">
+		Sie bearbeiten ein geformtes Primitiv.
+Geformte Primitive benötigen eine spezielle Textur, die ihre Form definiert.
+Beispiele für Formtexturen finden Sie in der Inventarbibliothek.
+	</notification>
+	<notification name="FirstMedia">
+		Sie haben die Medienwiedergabe gestartet.  Unter „Audio und Video“ im Fenster „Einstellungen“ können Sie festlegen, dass Medien automatisch wiedergegeben werden. Beachten Sie, dass dies bei nicht vertrauenswürdigen Medienseiten ein Sicherheitsrisiko darstellen kann.
+	</notification>
+	<notification name="MaxListSelectMessage">
+		Sie können maximal [MAX_SELECT] Objekte
+von der Liste auswählen.
+	</notification>
+	<notification name="VoiceInviteP2P">
+		[NAME] lädt Sie zu einem Voice-Chat ein.
+Klicken Sie auf „Akzeptieren“, um dem Gespräch beizutreten, oder auf „Ablehnen“, um die Einladung auszuschlagen. Klicken Sie auf „Stummschalten“, um diesen Anrufer stumm zu schalten.
+		<form name="form">
+			<button name="Accept" text="Akzeptieren"/>
+			<button name="Decline" text="Ablehnen"/>
+			<button name="Mute" text="Stummschalten"/>
+		</form>
+	</notification>
+	<notification name="AutoUnmuteByIM">
+		[NAME] hat eine Instant Message erhalten; die Stummschaltung wurde aufgehoben.
+	</notification>
+	<notification name="AutoUnmuteByMoney">
+		[NAME] hat Geld erhalten; die Stummschaltung wurde aufgehoben.
+	</notification>
+	<notification name="AutoUnmuteByInventory">
+		[NAME] wurde ein Inventarobjekt angeboten; die Stummschaltung wurde aufgehoben.
+	</notification>
+	<notification name="VoiceInviteGroup">
+		[NAME] ist einem Voice-Chat mit der Gruppe [GROUP] beigetreten.
+Klicken Sie auf „Akzeptieren“, um dem Gespräch beizutreten, oder auf „Ablehnen“, um die Einladung auszuschlagen. Klicken Sie auf „Stummschalten“, um diesen Anrufer stumm zu schalten.
+		<form name="form">
+			<button name="Accept" text="Akzeptieren"/>
+			<button name="Decline" text="Ablehnen"/>
+			<button name="Mute" text="Stummschalten"/>
+		</form>
+	</notification>
+	<notification name="VoiceInviteAdHoc">
+		[NAME] ist einem Voice-Konferenz-Chat beigetreten.
+Klicken Sie auf „Akzeptieren“, um dem Gespräch beizutreten, oder auf „Ablehnen“, um die Einladung auszuschlagen. Klicken Sie auf „Stummschalten“, um diesen Benutzer stumm zu schalten.
+		<form name="form">
+			<button name="Accept" text="Akzeptieren"/>
+			<button name="Decline" text="Ablehnen"/>
+			<button name="Mute" text="Stummschalten"/>
+		</form>
+	</notification>
+	<notification name="InviteAdHoc">
+		[NAME] lädt Sie zu einem Konferenz-Chat ein.
+Klicken Sie auf „Akzeptieren“, um dem Chat beizutreten, oder auf „Ablehnen“, um die Einladung auszuschlagen. Klicken Sie auf „Stummschalten“, um diesen Benutzer stumm zu schalten.
+		<form name="form">
+			<button name="Accept" text="Akzeptieren"/>
+			<button name="Decline" text="Ablehnen"/>
+			<button name="Mute" text="Stummschalten"/>
+		</form>
+	</notification>
+	<notification name="VoiceChannelFull">
+		Der Voice-Chat, dem Sie beitreten möchten, [VOICE_CHANNEL_NAME], hat seine maximale Teilnehmerzahl erreicht. Bitte versuchen Sie es erneut.
+	</notification>
+	<notification name="ProximalVoiceChannelFull">
+		Es tut uns Leid.  Dieses Gebiet hat seine maximale Kapazität für Voice-Gespräche erreicht.  Bitte versuchen Sie es in einem anderen Gebiet.
+	</notification>
+	<notification name="VoiceChannelDisconnected">
+		Sie haben [VOICE_CHANNEL_NAME] verlassen.  Sie werden nun wieder mit dem Umgebungs-Voice-Chat verbunden.
+	</notification>
+	<notification name="VoiceChannelDisconnectedP2P">
+		[VOICE_CHANNEL_NAME] hat das Gespräch beendet.  Sie werden nun wieder mit dem Umgebungs-Voice-Chat verbunden.
+	</notification>
+	<notification name="P2PCallDeclined">
+		[VOICE_CHANNEL_NAME] hat Ihren Anruf abgelehnt.  Sie werden nun wieder mit dem Umgebungs-Voice-Chat verbunden.
+	</notification>
+	<notification name="P2PCallNoAnswer">
+		[VOICE_CHANNEL_NAME] ist zurzeit nicht erreichbar.  Sie werden nun wieder mit dem Umgebungs-Voice-Chat verbunden.
+	</notification>
+	<notification name="VoiceChannelJoinFailed">
+		Verbindung zu [VOICE_CHANNEL_NAME] nicht möglich. Bitte versuchen Sie es später.  Sie werden nun wieder mit dem Umgebungs-Voice-Chat verbunden.
+	</notification>
+	<notification name="VoiceLoginRetry">
+		Wir erstellen einen Voice-Kanal für Sie. Bitte warten Sie einen Moment.
+	</notification>
+	<notification name="Cannot enter parcel: not a group member">
+		Zugang zur Parzelle verweigert, Sie gehören keiner berechtigten Gruppe an.
+	</notification>
+	<notification name="Cannot enter parcel: banned">
+		Zugang zur Parzelle verweigert. Sie wurden verbannt.
+	</notification>
+	<notification name="Cannot enter parcel: not on access list">
+		Zugang zur Parzelle verweigert. Sie stehen nicht auf der Zugangsliste.
+	</notification>
+	<notification name="VoiceNotAllowed">
+		Sie sind nicht berechtigt, einem Voice-Chat in [VOICE_CHANNEL_NAME] beizutreten.
+	</notification>
+	<notification name="VoiceCallGenericError">
+		Fehler beim Versuch, eine Voice-Chat-Verbindung zu [VOICE_CHANNEL_NAME] herzustellen.  Bitte versuchen Sie es erneut.
+	</notification>
+	<notification name="ServerVersionChanged">
+		Die Region, die Sie betreten haben, verwendet eine andere Simulatorversion.
+Aktueller Simulator: [NEWVERSION]
+Vorheriger Simulator: [OLDVERSION]
+    <unique>
+      <context key="OLDVERSION"/>
+      <context key="NEWVERSION"/>
+    </unique>
+	</notification>
+	<notification name="UnableToOpenCommandURL">
+		Die URL, die Sie angeklickt haben, kann in diesem Web Browser nicht geöffnet werden.
+	</notification>
+	<global name="UnsupportedCPU">
+		- Ihre CPU-Geschwindigkeit entspricht nicht den Mindestanforderungen.
+	</global>
+	<global name="UnsupportedGLRequirements">
+		Ihr Computer entspricht nicht den Hardwareanforderungen von Second Life. Second Life setzt eine OpenGL-Grafikkarte mit Multitextur-Unterstützung voraus. Falls Ihre Grafikkarte diese Funktion unterstützt, installieren Sie die neuesten Treiber sowie die aktuellen Service Packs und Patches für Ihr Betriebssystem.
+
+Sollte das Problem fortbestehen, finden Sie weitere Hilfestellung unter: http://www.secondlife.com/support
+	</global>
+	<global name="UnsupportedCPUAmount">
+		796
+	</global>
+	<global name="UnsupportedRAMAmount">
+		510
+	</global>
+	<global name="UnsupportedGPU">
+		- Ihre Grafikkarte entspricht nicht den Mindestanforderungen.
+	</global>
+	<global name="UnsupportedRAM">
+		- Ihr Arbeitsspeicher entspricht nicht den Mindestanforderungen.
+	</global>
+	<global name="PermYes">
+		Ja
+	</global>
+	<global name="PermNo">
+		Nein
+	</global>
+</notifications>