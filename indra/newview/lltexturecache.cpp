/** 
 * @file lltexturecache.cpp
 * @brief Object which handles local texture caching
 *
 * $LicenseInfo:firstyear=2000&license=viewergpl$
 * 
 * Copyright (c) 2000-2009, Linden Research, Inc.
 * 
 * Second Life Viewer Source Code
 * The source code in this file ("Source Code") is provided by Linden Lab
 * to you under the terms of the GNU General Public License, version 2.0
 * ("GPL"), unless you have obtained a separate licensing agreement
 * ("Other License"), formally executed by you and Linden Lab.  Terms of
 * the GPL can be found in doc/GPL-license.txt in this distribution, or
 * online at http://secondlifegrid.net/programs/open_source/licensing/gplv2
 * 
 * There are special exceptions to the terms and conditions of the GPL as
 * it is applied to this Source Code. View the full text of the exception
 * in the file doc/FLOSS-exception.txt in this software distribution, or
 * online at
 * http://secondlifegrid.net/programs/open_source/licensing/flossexception
 * 
 * By copying, modifying or distributing this software, you acknowledge
 * that you have read and understood your obligations described above,
 * and agree to abide by those obligations.
 * 
 * ALL LINDEN LAB SOURCE CODE IS PROVIDED "AS IS." LINDEN LAB MAKES NO
 * WARRANTIES, EXPRESS, IMPLIED OR OTHERWISE, REGARDING ITS ACCURACY,
 * COMPLETENESS OR PERFORMANCE.
 * $/LicenseInfo$
 */

#include "llviewerprecompiledheaders.h"

#include "lltexturecache.h"

#include "llapr.h"
#include "lldir.h"
#include "llimage.h"
#include "lllfsthread.h"
#include "llviewercontrol.h"

// Included to allow LLTextureCache::purgeTextures() to pause watchdog timeout
#include "llappviewer.h" 

// Cache organization:
// cache/texture.entries
//  Unordered array of Entry structs
// cache/texture.cache
//  First TEXTURE_CACHE_ENTRY_SIZE bytes of each texture in texture.entries in same order
// cache/textures/[0-F]/UUID.texture
//  Actual texture body files

//note: there is no good to define 1024 for TEXTURE_CACHE_ENTRY_SIZE while FIRST_PACKET_SIZE is 600 on sim side.
const S32 TEXTURE_CACHE_ENTRY_SIZE = FIRST_PACKET_SIZE;//1024;
const F32 TEXTURE_CACHE_PURGE_AMOUNT = .20f; // % amount to reduce the cache by when it exceeds its limit
const F32 TEXTURE_CACHE_LRU_SIZE = .10f; // % amount for LRU list (low overhead to regenerate)

class LLTextureCacheWorker : public LLWorkerClass
{
	friend class LLTextureCache;

private:
	class ReadResponder : public LLLFSThread::Responder
	{
	public:
		ReadResponder(LLTextureCache* cache, handle_t handle) : mCache(cache), mHandle(handle) {}
		~ReadResponder() {}
		void completed(S32 bytes)
		{
			mCache->lockWorkers();
			LLTextureCacheWorker* reader = mCache->getReader(mHandle);
			if (reader) reader->ioComplete(bytes);
			mCache->unlockWorkers();
		}
		LLTextureCache* mCache;
		LLTextureCacheWorker::handle_t mHandle;
	};

	class WriteResponder : public LLLFSThread::Responder
	{
	public:
		WriteResponder(LLTextureCache* cache, handle_t handle) : mCache(cache), mHandle(handle) {}
		~WriteResponder() {}
		void completed(S32 bytes)
		{
			mCache->lockWorkers();
			LLTextureCacheWorker* writer = mCache->getWriter(mHandle);
			if (writer) writer->ioComplete(bytes);
			mCache->unlockWorkers();
		}
		LLTextureCache* mCache;
		LLTextureCacheWorker::handle_t mHandle;
	};
	
public:
	LLTextureCacheWorker(LLTextureCache* cache, U32 priority, const LLUUID& id,
						 U8* data, S32 datasize, S32 offset,
						 S32 imagesize, // for writes
						 LLTextureCache::Responder* responder)
		: LLWorkerClass(cache, "LLTextureCacheWorker"),
		  mID(id),
		  mCache(cache),
		  mPriority(priority),
		  mReadData(NULL),
		  mWriteData(data),
		  mDataSize(datasize),
		  mOffset(offset),
		  mImageSize(imagesize),
		  mImageFormat(IMG_CODEC_J2C),
		  mImageLocal(FALSE),
		  mResponder(responder),
		  mFileHandle(LLLFSThread::nullHandle()),
		  mBytesToRead(0),
		  mBytesRead(0)
	{
		mPriority &= LLWorkerThread::PRIORITY_LOWBITS;
	}
	~LLTextureCacheWorker()
	{
		llassert_always(!haveWork());
		delete[] mReadData;
	}

	// override this interface
	virtual bool doRead() = 0;
	virtual bool doWrite() = 0;

	virtual bool doWork(S32 param); // Called from LLWorkerThread::processRequest()

	handle_t read() { addWork(0, LLWorkerThread::PRIORITY_HIGH | mPriority); return mRequestHandle; }
	handle_t write() { addWork(1, LLWorkerThread::PRIORITY_HIGH | mPriority); return mRequestHandle; }
	bool complete() { return checkWork(); }
	void ioComplete(S32 bytes)
	{
		mBytesRead = bytes;
		setPriority(LLWorkerThread::PRIORITY_HIGH | mPriority);
	}

private:
	virtual void startWork(S32 param); // called from addWork() (MAIN THREAD)
	virtual void finishWork(S32 param, bool completed); // called from finishRequest() (WORK THREAD)
	virtual void endWork(S32 param, bool aborted); // called from doWork() (MAIN THREAD)

protected:
	LLTextureCache* mCache;
	U32 mPriority;
	LLUUID	mID;
	
	U8* mReadData;
	U8* mWriteData;
	S32 mDataSize;
	S32 mOffset;
	S32 mImageSize;
	EImageCodec mImageFormat;
	BOOL mImageLocal;
	LLPointer<LLTextureCache::Responder> mResponder;
	LLLFSThread::handle_t mFileHandle;
	S32 mBytesToRead;
	LLAtomicS32 mBytesRead;
};

class LLTextureCacheLocalFileWorker : public LLTextureCacheWorker
{
public:
	LLTextureCacheLocalFileWorker(LLTextureCache* cache, U32 priority, const std::string& filename, const LLUUID& id,
						 U8* data, S32 datasize, S32 offset,
						 S32 imagesize, // for writes
						 LLTextureCache::Responder* responder) 
			: LLTextureCacheWorker(cache, priority, id, data, datasize, offset, imagesize, responder),
			mFileName(filename)

	{
	}

	virtual bool doRead();
	virtual bool doWrite();
	
private:
	std::string	mFileName;
};

bool LLTextureCacheLocalFileWorker::doRead()
{
	S32 local_size = LLAPRFile::size(mFileName);

	if (local_size > 0 && mFileName.size() > 4)
	{
		mDataSize = local_size; // Only a complete file is valid

		std::string extension = mFileName.substr(mFileName.size() - 3, 3);

		mImageFormat = LLImageBase::getCodecFromExtension(extension);

		if (mImageFormat == IMG_CODEC_INVALID)
		{
// 			llwarns << "Unrecognized file extension " << extension << " for local texture " << mFileName << llendl;
			mDataSize = 0; // no data
			return true;
		}
	}
	else
	{
		// file doesn't exist
		mDataSize = 0; // no data
		return true;
	}

#if USE_LFS_READ
	if (mFileHandle == LLLFSThread::nullHandle())
	{
		mImageLocal = TRUE;
		mImageSize = local_size;
		if (!mDataSize || mDataSize + mOffset > local_size)
		{
			mDataSize = local_size - mOffset;
		}
		if (mDataSize <= 0)
		{
			// no more data to read
			mDataSize = 0;
			return true;
		}
		mReadData = new U8[mDataSize];
		mBytesRead = -1;
		mBytesToRead = mDataSize;
		setPriority(LLWorkerThread::PRIORITY_LOW | mPriority);
		mFileHandle = LLLFSThread::sLocal->read(local_filename, mReadData, mOffset, mDataSize,
												new ReadResponder(mCache, mRequestHandle));
		return false;
	}
	else
	{
		if (mBytesRead >= 0)
		{
			if (mBytesRead != mBytesToRead)
			{
// 				llwarns << "Error reading file from local cache: " << local_filename
// 						<< " Bytes: " << mDataSize << " Offset: " << mOffset
// 						<< " / " << mDataSize << llendl;
				mDataSize = 0; // failed
				delete[] mReadData;
				mReadData = NULL;
			}
			return true;
		}
		else
		{
			return false;
		}
	}
#else
	// Patch by Max Fox
	// if (!mDataSize || mDataSize > local_size)
	if (!mDataSize || mDataSize > (local_size-mOffset))
	{
		//mDataSize = local_size;
		mDataSize = local_size-mOffset;
	}
	mReadData = new U8[mDataSize];
	
	S32 bytes_read = LLAPRFile::readEx(mFileName, mReadData, mOffset, mDataSize);

	if (bytes_read != mDataSize)
	{
// 		llwarns << "Error reading file from local cache: " << mFileName
// 				<< " Bytes: " << mDataSize << " Offset: " << mOffset
// 				<< " / " << mDataSize << llendl;
		mDataSize = 0;
		delete[] mReadData;
		mReadData = NULL;
	}
	else
	{
		mImageSize = local_size;
		mImageLocal = TRUE;
	}
	return true;
#endif
}

bool LLTextureCacheLocalFileWorker::doWrite()
{
	// no writes for local files
	return false;
}

class LLTextureCacheRemoteWorker : public LLTextureCacheWorker
{
public:
	LLTextureCacheRemoteWorker(LLTextureCache* cache, U32 priority, const LLUUID& id,
						 U8* data, S32 datasize, S32 offset,
						 S32 imagesize, // for writes
						 LLTextureCache::Responder* responder) 
			: LLTextureCacheWorker(cache, priority, id, data, datasize, offset, imagesize, responder),
			mState(INIT)
	{
	}

	virtual bool doRead();
	virtual bool doWrite();

private:
	enum e_state
	{
		INIT = 0,
		LOCAL = 1,
		CACHE = 2,
		HEADER = 3,
		BODY = 4
	};

	e_state mState;
};


//virtual
void LLTextureCacheWorker::startWork(S32 param)
{
}

// This is where a texture is read from the cache system (header and body)
// Current assumption are:
// - the whole data are in a raw form, will be stored at mReadData
// - the size of this raw data is mDataSize and can be smaller than TEXTURE_CACHE_ENTRY_SIZE (the size of a record in the header cache)
// - the code supports offset reading but this is actually never exercised in the viewer
bool LLTextureCacheRemoteWorker::doRead()
{
	bool done = false;
	S32 idx = -1;

	S32 local_size = 0;
	std::string local_filename;
	
	// First state / stage : find out if the file is local
	if (mState == INIT)
	{
		std::string filename = mCache->getLocalFileName(mID);	
		// Is it a JPEG2000 file? 
		{
			local_filename = filename + ".j2c";
			local_size = LLAPRFile::size(local_filename);
			if (local_size > 0)
			{
				mImageFormat = IMG_CODEC_J2C;
			}
		}
		// If not, is it a jpeg file?
		if (local_size == 0)
		{
			local_filename = filename + ".jpg";
			local_size = LLAPRFile::size(local_filename);
			if (local_size > 0)
			{
				mImageFormat = IMG_CODEC_JPEG;
				mDataSize = local_size; // Only a complete .jpg file is valid
			}
		}
		// Hmm... What about a targa file? (used for UI texture mostly)
		if (local_size == 0)
		{
			local_filename = filename + ".tga";
			local_size = LLAPRFile::size(local_filename);
			if (local_size > 0)
			{
				mImageFormat = IMG_CODEC_TGA;
				mDataSize = local_size; // Only a complete .tga file is valid
			}
		}
		// Determine the next stage: if we found a file, then LOCAL else CACHE
		mState = (local_size > 0 ? LOCAL : CACHE);
	}

	// Second state / stage : if the file is local, load it and leave
	if (!done && (mState == LOCAL))
	{
		llassert(local_size != 0);	// we're assuming there is a non empty local file here...

		// Take offset into account. Thanks to Max Fox and Henri Beauchamp
		if (!mDataSize || mDataSize > (local_size - mOffset))
		{
			mDataSize = local_size - mOffset;
		}

		// Allocate read buffer
		mReadData = new U8[mDataSize];
		S32 bytes_read = LLAPRFile::readEx(local_filename, mReadData, mOffset, mDataSize);
		if (bytes_read != mDataSize)
		{
 			llwarns << "Error reading file from local cache: " << local_filename
 					<< " Bytes: " << mDataSize << " Offset: " << mOffset
 					<< " / " << mDataSize << llendl;
			mDataSize = 0;
			delete[] mReadData;
			mReadData = NULL;
		}
		else
		{
			//llinfos << "texture " << mID.asString() << " found in local_assets" << llendl;
			mImageSize = local_size;
			mImageLocal = TRUE;
		}
		// We're done...
		done = true;
	}

	// Second state / stage : identify the cache or not...
	if (!done && (mState == CACHE))
	{
		LLTextureCache::Entry entry ;
		idx = mCache->getHeaderCacheEntry(mID, entry);
		if (idx < 0)
		{
			// The texture is *not* cached. We're done here...
			mDataSize = 0; // no data 
			done = true;
		}
		else
		{
			mImageSize = entry.mImageSize ;
			// If the read offset is bigger than the header cache, we read directly from the body
			// Note that currently, we *never* read with offset from the cache, so the result is *always* HEADER
			mState = mOffset < TEXTURE_CACHE_ENTRY_SIZE ? HEADER : BODY;
		}
	}

	// Third state / stage : read data from the header cache (texture.entries) file
	if (!done && (mState == HEADER))
	{
		llassert_always(idx >= 0);	// we need an entry here or reading the header makes no sense
		llassert_always(mOffset < TEXTURE_CACHE_ENTRY_SIZE);
		S32 offset = idx * TEXTURE_CACHE_ENTRY_SIZE + mOffset;
		// Compute the size we need to read (in bytes)
		S32 size = TEXTURE_CACHE_ENTRY_SIZE - mOffset;
		size = llmin(size, mDataSize);
		// Allocate the read buffer
		mReadData = new U8[size];
		S32 bytes_read = LLAPRFile::readEx(mCache->mHeaderDataFileName, mReadData, offset, size);
		if (bytes_read != size)
		{
			llwarns << "LLTextureCacheWorker: "  << mID
					<< " incorrect number of bytes read from header: " << bytes_read
					<< " / " << size << llendl;
			delete[] mReadData;
			mReadData = NULL;
			mDataSize = -1; // failed
			done = true;
		}
		// If we already read all we expected, we're actually done
		if (mDataSize <= bytes_read)
		{
			done = true;
		}
		else
		{
			mState = BODY;
		}
	}

	// Fourth state / stage : read the rest of the data from the UUID based cached file
	if (!done && (mState == BODY))
	{
		std::string filename = mCache->getTextureFileName(mID);
		S32 filesize = LLAPRFile::size(filename);

		if (filesize && (filesize + TEXTURE_CACHE_ENTRY_SIZE) > mOffset)
		{
			S32 max_datasize = TEXTURE_CACHE_ENTRY_SIZE + filesize - mOffset;
			mDataSize = llmin(max_datasize, mDataSize);

			S32 data_offset, file_size, file_offset;
			
			// Reserve the whole data buffer first
			U8* data = new U8[mDataSize];

			// Set the data file pointers taking the read offset into account. 2 cases:
			if (mOffset < TEXTURE_CACHE_ENTRY_SIZE)
			{
				// Offset within the header record. That means we read something from the header cache.
				// Note: most common case is (mOffset = 0), so this is the "normal" code path.
				data_offset = TEXTURE_CACHE_ENTRY_SIZE - mOffset;	// i.e. TEXTURE_CACHE_ENTRY_SIZE if mOffset nul (common case)
				file_offset = 0;
				file_size = mDataSize - data_offset;
				// Copy the raw data we've been holding from the header cache into the new sized buffer
				llassert_always(mReadData);
				memcpy(data, mReadData, data_offset);
				delete[] mReadData;
				mReadData = NULL;
			}
			else
			{
				// Offset bigger than the header record. That means we haven't read anything yet.
				data_offset = 0;
				file_offset = mOffset - TEXTURE_CACHE_ENTRY_SIZE;
				file_size = mDataSize;
				// No data from header cache to copy in that case, we skipped it all
			}

			// Now use that buffer as the object read buffer
			llassert_always(mReadData == NULL);
			mReadData = data;

			// Read the data at last
			S32 bytes_read = LLAPRFile::readEx(filename, 
											 mReadData + data_offset,
											 file_offset, file_size);
			if (bytes_read != file_size)
			{
				LL_DEBUGS("TextureCache") << "LLTextureCacheWorker: "  << mID
						<< " incorrect number of bytes read from body: " << bytes_read
						<< " / " << file_size << LL_ENDL;
				delete[] mReadData;
				mReadData = NULL;
				mDataSize = -1; // failed
				done = true;
			}
		}
		else
		{
			// No body, we're done.
			mDataSize = llmax(TEXTURE_CACHE_ENTRY_SIZE - mOffset, 0);
			lldebugs << "No body file for: " << filename << llendl;
		}	
		// Nothing else to do at that point...
		done = true;
	}

	// Clean up and exit
	return done;
}

// This is where *everything* about a texture is written down in the cache system (entry map, header and body)
// Current assumption are:
// - the whole data are in a raw form, starting at mWriteData
// - the size of this raw data is mDataSize and can be smaller than TEXTURE_CACHE_ENTRY_SIZE (the size of a record in the header cache)
// - the code *does not* support offset writing so there are no difference between buffer addresses and start of data
bool LLTextureCacheRemoteWorker::doWrite()
{
	bool done = false;
	S32 idx = -1;	

	// First state / stage : check that what we're trying to cache is in an OK shape
	if (mState == INIT)
	{
		llassert_always(mOffset == 0);	// We currently do not support write offsets
		llassert_always(mDataSize > 0); // Things will go badly wrong if mDataSize is nul or negative...
		llassert_always(mImageSize >= mDataSize);
		mState = CACHE;
	}
	
	// No LOCAL state for write(): because it doesn't make much sense to cache a local file...

	// Second state / stage : set an entry in the headers entry (texture.entries) file
	if (!done && (mState == CACHE))
	{
		bool alreadyCached = false;
		LLTextureCache::Entry entry ;

		// Checks if this image is already in the entry list
		idx = mCache->getHeaderCacheEntry(mID, entry);
		if(idx < 0)
		{
			idx = mCache->setHeaderCacheEntry(mID, entry, mImageSize, mDataSize); // create the new entry.
		}
		else
		{
			alreadyCached = mCache->updateEntry(idx, entry, mImageSize, mDataSize); // update the existing entry.
		}

		if (idx < 0)
		{
			llwarns << "LLTextureCacheWorker: "  << mID
					<< " Unable to create header entry for writing!" << llendl;
			mDataSize = -1; // failed
			done = true;
		}
		else
		{
			if (alreadyCached && (mDataSize <= TEXTURE_CACHE_ENTRY_SIZE))
			{
				// Small texture already cached case: we're done with writing
				done = true;
			}
			else
			{
				// If the texture has already been cached, we don't resave the header and go directly to the body part
				mState = alreadyCached ? BODY : HEADER;
			}
		}
	}

	// Third stage / state : write the header record in the header file (texture.cache)
	if (!done && (mState == HEADER))
	{
		llassert_always(idx >= 0);	// we need an entry here or storing the header makes no sense
		S32 offset = idx * TEXTURE_CACHE_ENTRY_SIZE;	// skip to the correct spot in the header file
		S32 size = TEXTURE_CACHE_ENTRY_SIZE;			// record size is fixed for the header
		S32 bytes_written;

		if (mDataSize < TEXTURE_CACHE_ENTRY_SIZE)
		{
			// We need to write a full record in the header cache so, if the amount of data is smaller
			// than a record, we need to transfer the data to a buffer padded with 0 and write that
			U8* padBuffer = new U8[TEXTURE_CACHE_ENTRY_SIZE];
			memset(padBuffer, 0, TEXTURE_CACHE_ENTRY_SIZE);		// Init with zeros
			memcpy(padBuffer, mWriteData, mDataSize);			// Copy the write buffer
			bytes_written = LLAPRFile::writeEx(mCache->mHeaderDataFileName, padBuffer, offset, size);
			delete [] padBuffer;
		}
		else
		{
			// Write the header record (== first TEXTURE_CACHE_ENTRY_SIZE bytes of the raw file) in the header file
			bytes_written = LLAPRFile::writeEx(mCache->mHeaderDataFileName, mWriteData, offset, size);
		}

		if (bytes_written <= 0)
		{
			llwarns << "LLTextureCacheWorker: "  << mID
					<< " Unable to write header entry!" << llendl;
			mDataSize = -1; // failed
			done = true;
		}

		// If we wrote everything (may be more with padding) in the header cache, 
		// we're done so we don't have a body to store
		if (mDataSize <= bytes_written)
		{
			done = true;
		}
		else
		{
			mState = BODY;
		}
	}
	
	// Fourth stage / state : write the body file, i.e. the rest of the texture in a "UUID" file name
	if (!done && (mState == BODY))
	{
		llassert(mDataSize > TEXTURE_CACHE_ENTRY_SIZE);	// wouldn't make sense to be here otherwise...
		S32 file_size = mDataSize - TEXTURE_CACHE_ENTRY_SIZE;
		
		{
			// build the cache file name from the UUID
			std::string filename = mCache->getTextureFileName(mID);			
// 			llinfos << "Writing Body: " << filename << " Bytes: " << file_offset+file_size << llendl;
			S32 bytes_written = LLAPRFile::writeEx(	filename, 
													mWriteData + TEXTURE_CACHE_ENTRY_SIZE,
													0, file_size);
			if (bytes_written <= 0)
			{
				llwarns << "LLTextureCacheWorker: "  << mID
						<< " incorrect number of bytes written to body: " << bytes_written
						<< " / " << file_size << llendl;
				mDataSize = -1; // failed
				done = true;
			}
		}
		
		// Nothing else to do at that point...
		done = true;
	}

	// Clean up and exit
	return done;
}

//virtual
bool LLTextureCacheWorker::doWork(S32 param)
{
	bool res = false;
	if (param == 0) // read
	{
		res = doRead();
	}
	else if (param == 1) // write
	{
		res = doWrite();
	}
	else
	{
		llassert_always(0);
	}
	return res;
}

//virtual (WORKER THREAD)
void LLTextureCacheWorker::finishWork(S32 param, bool completed)
{
	if (mResponder.notNull())
	{
		bool success = (completed && mDataSize > 0);
		if (param == 0)
		{
			// read
			if (success)
			{
				mResponder->setData(mReadData, mDataSize, mImageSize, mImageFormat, mImageLocal);
				mReadData = NULL; // responder owns data
				mDataSize = 0;
			}
			else
			{
				delete[] mReadData;
				mReadData = NULL;
			}
		}
		else
		{
			// write
			mWriteData = NULL; // we never owned data
			mDataSize = 0;
		}
		mCache->addCompleted(mResponder, success);
	}
}

//virtual (MAIN THREAD)
void LLTextureCacheWorker::endWork(S32 param, bool aborted)
{
	if (aborted)
	{
		// Let the destructor handle any cleanup
		return;
	}
	switch(param)
	{
	  default:
	  case 0: // read
	  case 1: // write
	  {
		  if (mDataSize < 0)
		  {
			  // failed
			  mCache->removeFromCache(mID);
		  }
		  break;
	  }
	}
}

//////////////////////////////////////////////////////////////////////////////

LLTextureCache::LLTextureCache(bool threaded)
	: LLWorkerThread("TextureCache", threaded),
	  mWorkersMutex(NULL),
	  mHeaderMutex(NULL),
	  mListMutex(NULL),
	  mHeaderAPRFile(NULL),
	  mReadOnly(TRUE), //do not allow to change the texture cache until setReadOnly() is called.
	  mTexturesSizeTotal(0),
	  mDoPurge(FALSE)
{
}

LLTextureCache::~LLTextureCache()
{
	purgeTextures(false, true);
	clearDeleteList();
	writeUpdatedEntries();
}

//////////////////////////////////////////////////////////////////////////////

//virtual
S32 LLTextureCache::update(U32 max_time_ms)
{
	static LLFrameTimer timer ;
	static const F32 MAX_TIME_INTERVAL = 300.f ; //seconds.

	S32 res;
	res = LLWorkerThread::update(max_time_ms);

	mListMutex.lock();
	handle_list_t priorty_list = mPrioritizeWriteList; // copy list
	mPrioritizeWriteList.clear();
	responder_list_t completed_list = mCompletedList; // copy list
	mCompletedList.clear();
	mListMutex.unlock();
	
	lockWorkers();
	
	for (handle_list_t::iterator iter1 = priorty_list.begin();
		 iter1 != priorty_list.end(); ++iter1)
	{
		handle_t handle = *iter1;
		handle_map_t::iterator iter2 = mWriters.find(handle);
		if(iter2 != mWriters.end())
		{
			LLTextureCacheWorker* worker = iter2->second;
			worker->setPriority(LLWorkerThread::PRIORITY_HIGH | worker->mPriority);
		}
	}

	unlockWorkers(); 
	
	// call 'completed' with workers list unlocked (may call readComplete() or writeComplete()
	for (responder_list_t::iterator iter1 = completed_list.begin();
		 iter1 != completed_list.end(); ++iter1)
	{
		Responder *responder = iter1->first;
		bool success = iter1->second;
		responder->completed(success);
	}
	
	if(!res && timer.getElapsedTimeF32() > MAX_TIME_INTERVAL)
	{
		timer.reset() ;
		writeUpdatedEntries() ;
	}

	return res;
}

//////////////////////////////////////////////////////////////////////////////
// search for local copy of UUID-based image file
std::string LLTextureCache::getLocalFileName(const LLUUID& id)
{
	// Does not include extension
	std::string idstr = id.asString();
	// TODO: should we be storing cached textures in skin directory?
	std::string filename = gDirUtilp->getExpandedFilename(LL_PATH_SKINS, "default", "textures", idstr);
	return filename;
}

std::string LLTextureCache::getTextureFileName(const LLUUID& id)
{
	std::string idstr = id.asString();
	std::string delem = gDirUtilp->getDirDelimiter();
	std::string filename = mTexturesDirName + delem + idstr[0] + delem + idstr + ".texture";
	return filename;
}

//debug
BOOL LLTextureCache::isInCache(const LLUUID& id) 
{
	LLMutexLock lock(&mHeaderMutex);
	id_map_t::const_iterator iter = mHeaderIDMap.find(id);
	
	return (iter != mHeaderIDMap.end()) ;
}

//debug
BOOL LLTextureCache::isInLocal(const LLUUID& id) 
{
	S32 local_size = 0;
	std::string local_filename;
	
	std::string filename = getLocalFileName(id);	
	// Is it a JPEG2000 file? 
	{
		local_filename = filename + ".j2c";
		local_size = LLAPRFile::size(local_filename);
		if (local_size > 0)
		{
			return TRUE ;
		}
	}
		
	// If not, is it a jpeg file?		
	{
		local_filename = filename + ".jpg";
		local_size = LLAPRFile::size(local_filename);
		if (local_size > 0)
		{
			return TRUE ;
		}
	}
		
	// Hmm... What about a targa file? (used for UI texture mostly)		
	{
		local_filename = filename + ".tga";
		local_size = LLAPRFile::size(local_filename);
		if (local_size > 0)
		{
			return TRUE ;
		}
	}
		
	return FALSE ;
}
//////////////////////////////////////////////////////////////////////////////

//static
const S32 MAX_REASONABLE_FILE_SIZE = 512*1024*1024; // 512 MB
F32 LLTextureCache::sHeaderCacheVersion = 1.4f;
U32 LLTextureCache::sCacheMaxEntries = MAX_REASONABLE_FILE_SIZE / TEXTURE_CACHE_ENTRY_SIZE;
S64 LLTextureCache::sCacheMaxTexturesSize = 0; // no limit
const char* entries_filename = "texture.entries";
const char* cache_filename = "texture.cache";
const char* old_textures_dirname = "textures";
//change the location of the texture cache to prevent from being deleted by old version viewers.
const char* textures_dirname = "texturecache";

void LLTextureCache::setDirNames(ELLPath location)
{
	std::string delem = gDirUtilp->getDirDelimiter();

	mHeaderEntriesFileName = gDirUtilp->getExpandedFilename(location, textures_dirname, entries_filename);
	mHeaderDataFileName = gDirUtilp->getExpandedFilename(location, textures_dirname, cache_filename);
	mTexturesDirName = gDirUtilp->getExpandedFilename(location, textures_dirname);
}

void LLTextureCache::purgeCache(ELLPath location)
{
	LLMutexLock lock(&mHeaderMutex);

	if (!mReadOnly)
	{
		setDirNames(location);
		llassert_always(mHeaderAPRFile == NULL);

		//remove the legacy cache if exists
		std::string texture_dir = mTexturesDirName ;
		mTexturesDirName = gDirUtilp->getExpandedFilename(location, old_textures_dirname);
		if(LLFile::isdir(mTexturesDirName))
		{
			std::string file_name = gDirUtilp->getExpandedFilename(location, entries_filename);
			if (LLAPRFile::isExist(file_name))
			{
				LLAPRFile::remove(file_name);
			}

			file_name = gDirUtilp->getExpandedFilename(location, cache_filename);
			if (LLAPRFile::isExist(file_name))
			{
				LLAPRFile::remove(file_name);
			}

			purgeAllTextures(true);
		}
		mTexturesDirName = texture_dir ;
	}

	//remove the current texture cache.
	purgeAllTextures(true);
}

//is called in the main thread before initCache(...) is called.
void LLTextureCache::setReadOnly(BOOL read_only)
{
	mReadOnly = read_only ;
}

//called in the main thread.
S64 LLTextureCache::initCache(ELLPath location, S64 max_size, BOOL texture_cache_mismatch)
{
	llassert_always(getPending() == 0) ; //should not start accessing the texture cache before initialized.
	
	S64 header_size = (max_size * 2) / 10;
	S64 max_entries = header_size / TEXTURE_CACHE_ENTRY_SIZE;
	sCacheMaxEntries = (S32)(llmin((S64)sCacheMaxEntries, max_entries));
	header_size = sCacheMaxEntries * TEXTURE_CACHE_ENTRY_SIZE;
	max_size -= header_size;
	if (sCacheMaxTexturesSize > 0)
		sCacheMaxTexturesSize = llmin(sCacheMaxTexturesSize, max_size);
	else
		sCacheMaxTexturesSize = max_size;
	max_size -= sCacheMaxTexturesSize;
	
<<<<<<< HEAD
	LL_INFOS("TextureCache") << "Headers: " << sCacheMaxEntries
			<< " Textures size: " << sCacheMaxTexturesSize/(1024*1024) << " MB" << LL_ENDL;

	setDirNames(location);
	
	if(texture_cache_mismatch) 
=======
	if(disable_texture_cache) //the texture cache is disabled
>>>>>>> 2bdf6f52
	{
		//if readonly, disable the texture cache,
		//otherwise wipe out the texture cache.
		purgeAllTextures(true); 

		if(mReadOnly)
		{
			return max_size;
		}
	}
<<<<<<< HEAD
=======

	LL_INFOS("TextureCache") << "Headers: " << sCacheMaxEntries
			<< " Textures size: " << sCacheMaxTexturesSize/(1024*1024) << " MB" << LL_ENDL;

	setDirNames(location);
>>>>>>> 2bdf6f52
	
	if (!mReadOnly)
	{
		LLFile::mkdir(mTexturesDirName);
		const char* subdirs = "0123456789abcdef";
		for (S32 i=0; i<16; i++)
		{
			std::string dirname = mTexturesDirName + gDirUtilp->getDirDelimiter() + subdirs[i];
			LLFile::mkdir(dirname);
		}
	}
	readHeaderCache();
	purgeTextures(true); // calc mTexturesSize and make some room in the texture cache if we need it

	llassert_always(getPending() == 0) ; //should not start accessing the texture cache before initialized.

	return max_size; // unused cache space
}

//----------------------------------------------------------------------------
// mHeaderMutex must be locked for the following functions!

LLAPRFile* LLTextureCache::openHeaderEntriesFile(bool readonly, S32 offset)
{
	llassert_always(mHeaderAPRFile == NULL);
	apr_int32_t flags = readonly ? APR_READ|APR_BINARY : APR_READ|APR_WRITE|APR_BINARY;
	mHeaderAPRFile = new LLAPRFile(mHeaderEntriesFileName, flags, LLAPRFile::local);
	if(offset > 0)
	{
		mHeaderAPRFile->seek(APR_SET, offset);
	}
	return mHeaderAPRFile;
}

void LLTextureCache::closeHeaderEntriesFile()
{
	if(!mHeaderAPRFile)
	{
		return ;
	}

	delete mHeaderAPRFile;
	mHeaderAPRFile = NULL;
}

void LLTextureCache::readEntriesHeader()
{
	// mHeaderEntriesInfo initializes to default values so safe not to read it
	llassert_always(mHeaderAPRFile == NULL);
	if (LLAPRFile::isExist(mHeaderEntriesFileName))
	{
		LLAPRFile::readEx(mHeaderEntriesFileName, (U8*)&mHeaderEntriesInfo, 0, sizeof(EntriesInfo));
						  
	}
	else //create an empty entries header.
	{
		mHeaderEntriesInfo.mVersion = sHeaderCacheVersion ;
		mHeaderEntriesInfo.mEntries = 0 ;
		writeEntriesHeader() ;
	}
}

void LLTextureCache::writeEntriesHeader()
{
	llassert_always(mHeaderAPRFile == NULL);
	if (!mReadOnly)
	{
		LLAPRFile::writeEx(mHeaderEntriesFileName, (U8*)&mHeaderEntriesInfo, 0, sizeof(EntriesInfo));
						   
	}
}

//mHeaderMutex is locked before calling this.
S32 LLTextureCache::openAndReadEntry(const LLUUID& id, Entry& entry, bool create)
{
	S32 idx = -1;
	
	id_map_t::iterator iter1 = mHeaderIDMap.find(id);
	if (iter1 != mHeaderIDMap.end())
	{
		idx = iter1->second;
	}

	if (idx < 0)
	{
		if (create && !mReadOnly)
		{
			if (mHeaderEntriesInfo.mEntries < sCacheMaxEntries)
			{
				// Add an entry to the end of the list
				idx = mHeaderEntriesInfo.mEntries++;

			}
			else if (!mFreeList.empty())
			{
				idx = *(mFreeList.begin());
				mFreeList.erase(mFreeList.begin());
			}
			else
			{
				// Look for a still valid entry in the LRU
				for (std::set<LLUUID>::iterator iter2 = mLRU.begin(); iter2 != mLRU.end();)
				{
					std::set<LLUUID>::iterator curiter2 = iter2++;
					LLUUID oldid = *curiter2;
					// Erase entry from LRU regardless
					mLRU.erase(curiter2);
					// Look up entry and use it if it is valid
					id_map_t::iterator iter3 = mHeaderIDMap.find(oldid);
					if (iter3 != mHeaderIDMap.end() && iter3->second >= 0)
					{
						idx = iter3->second;
						removeCachedTexture(oldid) ;//remove the existing cached texture to release the entry index.
						break;
					}
				}
				// if (idx < 0) at this point, we will rebuild the LRU 
				//  and retry if called from setHeaderCacheEntry(),
				//  otherwise this shouldn't happen and will trigger an error
			}
			if (idx >= 0)
			{
				entry.mID = id ;
				entry.mImageSize = -1 ; //mark it is a brand-new entry.					
				entry.mBodySize = 0 ;
			}
		}
	}
	else
	{
		// Remove this entry from the LRU if it exists
		mLRU.erase(id);
		// Read the entry
		idx_entry_map_t::iterator iter = mUpdatedEntryMap.find(idx) ;
		if(iter != mUpdatedEntryMap.end())
		{
			entry = iter->second ;
		}
		else
		{
			readEntryFromHeaderImmediately(idx, entry) ;
		}
		if(entry.mImageSize <= entry.mBodySize)//it happens on 64-bit systems, do not know why
		{
			llwarns << "corrupted entry: " << id << " entry image size: " << entry.mImageSize << " entry body size: " << entry.mBodySize << llendl ;

			//erase this entry and the cached texture from the cache.
			std::string tex_filename = getTextureFileName(id);
			removeEntry(idx, entry, tex_filename) ;
			mUpdatedEntryMap.erase(idx) ;
			idx = -1 ;
		}
	}
	return idx;
}

//mHeaderMutex is locked before calling this.
void LLTextureCache::writeEntryToHeaderImmediately(S32& idx, Entry& entry, bool write_header)
{	
	LLAPRFile* aprfile ;
	S32 bytes_written ;
	S32 offset = sizeof(EntriesInfo) + idx * sizeof(Entry);
	if(write_header)
	{
		aprfile = openHeaderEntriesFile(false, 0);		
		bytes_written = aprfile->write((U8*)&mHeaderEntriesInfo, sizeof(EntriesInfo)) ;
		if(bytes_written != sizeof(EntriesInfo))
		{
			clearCorruptedCache() ; //clear the cache.
			idx = -1 ;//mark the idx invalid.
			return ;
		}

		mHeaderAPRFile->seek(APR_SET, offset);
	}
	else
	{
		aprfile = openHeaderEntriesFile(false, offset);
	}
	bytes_written = aprfile->write((void*)&entry, (S32)sizeof(Entry));
	if(bytes_written != sizeof(Entry))
	{
		clearCorruptedCache() ; //clear the cache.
		idx = -1 ;//mark the idx invalid.

		return ;
	}

	closeHeaderEntriesFile();
	mUpdatedEntryMap.erase(idx) ;
}

//mHeaderMutex is locked before calling this.
void LLTextureCache::readEntryFromHeaderImmediately(S32& idx, Entry& entry)
{
	S32 offset = sizeof(EntriesInfo) + idx * sizeof(Entry);
	LLAPRFile* aprfile = openHeaderEntriesFile(true, offset);
	S32 bytes_read = aprfile->read((void*)&entry, (S32)sizeof(Entry));
	closeHeaderEntriesFile();

	if(bytes_read != sizeof(Entry))
	{
		clearCorruptedCache() ; //clear the cache.
		idx = -1 ;//mark the idx invalid.
	}
}

//mHeaderMutex is locked before calling this.
//update an existing entry time stamp, delay writing.
void LLTextureCache::updateEntryTimeStamp(S32 idx, Entry& entry)
{
	static const U32 MAX_ENTRIES_WITHOUT_TIME_STAMP = (U32)(LLTextureCache::sCacheMaxEntries * 0.75f);

	if(mHeaderEntriesInfo.mEntries < MAX_ENTRIES_WITHOUT_TIME_STAMP)
	{
		return; //there are enough empty entry index space, no need to stamp time.
	}

	if (idx >= 0)
	{
		if (!mReadOnly)
		{
			entry.mTime = time(NULL);			
			mUpdatedEntryMap[idx] = entry ;
		}
	}
}

//update an existing entry, write to header file immediately.
bool LLTextureCache::updateEntry(S32& idx, Entry& entry, S32 new_image_size, S32 new_data_size)
{
	S32 new_body_size = llmax(0, new_data_size - TEXTURE_CACHE_ENTRY_SIZE) ;
	
	if(new_image_size == entry.mImageSize && new_body_size == entry.mBodySize)
	{
		return true ; //nothing changed.
	}
	else 
	{
		bool purge = false;

		lockHeaders();

		bool update_header = false;
		if(entry.mImageSize < 0) //is a brand-new entry
		{
			mHeaderIDMap[entry.mID] = idx;
			mTexturesSizeMap[entry.mID] = new_body_size;
			mTexturesSizeTotal += new_body_size;
			
			// Update Header
			update_header = true;
		}				
		else if (entry.mBodySize != new_body_size)
		{
			//already in mHeaderIDMap.
			mTexturesSizeMap[entry.mID] = new_body_size;
			mTexturesSizeTotal -= entry.mBodySize;
			mTexturesSizeTotal += new_body_size;
		}
		entry.mTime = time(NULL);
		entry.mImageSize = new_image_size; 
		entry.mBodySize = new_body_size;
		
		writeEntryToHeaderImmediately(idx, entry, update_header);
	
		if (mTexturesSizeTotal > sCacheMaxTexturesSize)
		{
			purge = true;
		}
		
		unlockHeaders();

		if (purge)
		{
			mDoPurge = TRUE;
		}
	}

	return false ;
}

U32 LLTextureCache::openAndReadEntries(std::vector<Entry>& entries)
{
	U32 num_entries = mHeaderEntriesInfo.mEntries;

	mHeaderIDMap.clear();
	mTexturesSizeMap.clear();
	mFreeList.clear();
	mTexturesSizeTotal = 0;

	LLAPRFile* aprfile = NULL; 
	if(mUpdatedEntryMap.empty())
	{
		aprfile = openHeaderEntriesFile(true, (S32)sizeof(EntriesInfo));
	}
	else //update the header file first.
	{
		aprfile = openHeaderEntriesFile(false, 0);
		updatedHeaderEntriesFile() ;
		if(!aprfile)
		{
			return 0;
		}
		aprfile->seek(APR_SET, (S32)sizeof(EntriesInfo));
	}
	for (U32 idx=0; idx<num_entries; idx++)
	{
		Entry entry;
		S32 bytes_read = aprfile->read((void*)(&entry), (S32)sizeof(Entry));
		if (bytes_read < sizeof(Entry))
		{
			llwarns << "Corrupted header entries, failed at " << idx << " / " << num_entries << llendl;
			closeHeaderEntriesFile();
			purgeAllTextures(false);
			return 0;
		}
		entries.push_back(entry);
// 		llinfos << "ENTRY: " << entry.mTime << " TEX: " << entry.mID << " IDX: " << idx << " Size: " << entry.mImageSize << llendl;
		if(entry.mImageSize > entry.mBodySize)
		{
			mHeaderIDMap[entry.mID] = idx;
			mTexturesSizeMap[entry.mID] = entry.mBodySize;
			mTexturesSizeTotal += entry.mBodySize;
		}
		else
		{
			mFreeList.insert(idx);
		}
	}
	closeHeaderEntriesFile();
	return num_entries;
}

void LLTextureCache::writeEntriesAndClose(const std::vector<Entry>& entries)
{
	S32 num_entries = entries.size();
	llassert_always(num_entries == mHeaderEntriesInfo.mEntries);
	
	if (!mReadOnly)
	{
		LLAPRFile* aprfile = openHeaderEntriesFile(false, (S32)sizeof(EntriesInfo));
		for (S32 idx=0; idx<num_entries; idx++)
		{
			S32 bytes_written = aprfile->write((void*)(&entries[idx]), (S32)sizeof(Entry));
			if(bytes_written != sizeof(Entry))
			{
				clearCorruptedCache() ; //clear the cache.
				return ;
			}
		}
		closeHeaderEntriesFile();
	}
}

void LLTextureCache::writeUpdatedEntries()
{
	lockHeaders() ;
	if (!mReadOnly && !mUpdatedEntryMap.empty())
	{
		openHeaderEntriesFile(false, 0);
		updatedHeaderEntriesFile() ;
		closeHeaderEntriesFile();
	}
	unlockHeaders() ;
}

//mHeaderMutex is locked and mHeaderAPRFile is created before calling this.
void LLTextureCache::updatedHeaderEntriesFile()
{
	if (!mReadOnly && !mUpdatedEntryMap.empty() && mHeaderAPRFile)
	{
		//entriesInfo
		mHeaderAPRFile->seek(APR_SET, 0);
		S32 bytes_written = mHeaderAPRFile->write((U8*)&mHeaderEntriesInfo, sizeof(EntriesInfo));
		if(bytes_written != sizeof(EntriesInfo))
		{
			clearCorruptedCache(); //clear the cache.
			return;
		}
		
		//write each updated entry
		S32 entry_size = (S32)sizeof(Entry);
		S32 prev_idx = -1;
		S32 delta_idx;
		for (idx_entry_map_t::iterator iter = mUpdatedEntryMap.begin(); iter != mUpdatedEntryMap.end(); ++iter)
		{
			delta_idx = iter->first - prev_idx - 1;
			prev_idx = iter->first;
			if(delta_idx)
			{
				mHeaderAPRFile->seek(APR_CUR, delta_idx * entry_size);
			}
			
			bytes_written = mHeaderAPRFile->write((void*)(&iter->second), entry_size);
			if(bytes_written != entry_size)
			{
				clearCorruptedCache(); //clear the cache.
				return;
			}
		}
		mUpdatedEntryMap.clear();
	}
}
//----------------------------------------------------------------------------

// Called from either the main thread or the worker thread
void LLTextureCache::readHeaderCache()
{
	mHeaderMutex.lock();

	mLRU.clear(); // always clear the LRU

	readEntriesHeader();
	
	if (mHeaderEntriesInfo.mVersion != sHeaderCacheVersion)
	{
		if (!mReadOnly)
		{
			purgeAllTextures(false);
		}
	}
	else
	{
		std::vector<Entry> entries;
		U32 num_entries = openAndReadEntries(entries);
		if (num_entries)
		{
			U32 empty_entries = 0;
			typedef std::pair<U32, S32> lru_data_t;
			std::set<lru_data_t> lru;
			std::set<U32> purge_list;
			for (U32 i=0; i<num_entries; i++)
			{
				Entry& entry = entries[i];
				if (entry.mImageSize <= 0)
				{
					// This will be in the Free List, don't put it in the LRU
					++empty_entries;
				}
				else
				{
					lru.insert(std::make_pair(entry.mTime, i));
					if (entry.mBodySize > 0)
					{
						if (entry.mBodySize > entry.mImageSize)
						{
							// Shouldn't happen, failsafe only
							llwarns << "Bad entry: " << i << ": " << entry.mID << ": BodySize: " << entry.mBodySize << llendl;
							purge_list.insert(i);
						}
					}
				}
			}
			if (num_entries > sCacheMaxEntries)
			{
				// Special case: cache size was reduced, need to remove entries
				// Note: After we prune entries, we will call this again and create the LRU
				S32 entries_to_purge = (num_entries-empty_entries) - sCacheMaxEntries;
				llinfos << "Texture Cache Entries: " << num_entries << " Max: " << sCacheMaxEntries << " Empty: " << empty_entries << " Purging: " << entries_to_purge << llendl;
				if (entries_to_purge > 0)
				{
					for (std::set<lru_data_t>::iterator iter = lru.begin(); iter != lru.end(); ++iter)
					{
						purge_list.insert(iter->second);
						if (purge_list.size() >= entries_to_purge)
							break;
					}
				}
				llassert_always(purge_list.size() >= entries_to_purge);
			}
			else
			{
				S32 lru_entries = (S32)((F32)sCacheMaxEntries * TEXTURE_CACHE_LRU_SIZE);
				for (std::set<lru_data_t>::iterator iter = lru.begin(); iter != lru.end(); ++iter)
				{
					mLRU.insert(entries[iter->second].mID);
// 					llinfos << "LRU: " << iter->first << " : " << iter->second << llendl;
					if (--lru_entries <= 0)
						break;
				}
			}
			
			if (purge_list.size() > 0)
			{
				for (std::set<U32>::iterator iter = purge_list.begin(); iter != purge_list.end(); ++iter)
				{
					std::string tex_filename = getTextureFileName(entries[*iter].mID);
					removeEntry((S32)*iter, entries[*iter], tex_filename);
				}
				// If we removed any entries, we need to rebuild the entries list,
				// write the header, and call this again
				std::vector<Entry> new_entries;
				for (U32 i=0; i<num_entries; i++)
				{
					const Entry& entry = entries[i];
					if (entry.mImageSize > 0)
					{
						new_entries.push_back(entry);
					}
				}
				llassert_always(new_entries.size() <= sCacheMaxEntries);
				mHeaderEntriesInfo.mEntries = new_entries.size();
				writeEntriesHeader();
				writeEntriesAndClose(new_entries);
				mHeaderMutex.unlock(); // unlock the mutex before calling again
				readHeaderCache(); // repeat with new entries file
				mHeaderMutex.lock();
			}
			else
			{
				//entries are not changed, nothing here.
			}
		}
	}
	mHeaderMutex.unlock();
}

//////////////////////////////////////////////////////////////////////////////

//the header mutex is locked before calling this.
void LLTextureCache::clearCorruptedCache()
{
	llwarns << "the texture cache is corrupted, need to be cleared." << llendl ;

	closeHeaderEntriesFile();//close possible file handler
	purgeAllTextures(false) ; //clear the cache.
	
	if (!mReadOnly) //regenerate the directory tree if not exists.
	{
		LLFile::mkdir(mTexturesDirName);
		
		const char* subdirs = "0123456789abcdef";
		for (S32 i=0; i<16; i++)
		{
			std::string dirname = mTexturesDirName + gDirUtilp->getDirDelimiter() + subdirs[i];
			LLFile::mkdir(dirname);
		}
	}

	return ;
}

void LLTextureCache::purgeAllTextures(bool purge_directories)
{
	if (!mReadOnly)
	{
		const char* subdirs = "0123456789abcdef";
		std::string delem = gDirUtilp->getDirDelimiter();
		std::string mask = delem + "*";
		for (S32 i=0; i<16; i++)
		{
			std::string dirname = mTexturesDirName + delem + subdirs[i];
			llinfos << "Deleting files in directory: " << dirname << llendl;
			gDirUtilp->deleteFilesInDir(dirname,mask);
			if (purge_directories)
			{
				LLFile::rmdir(dirname);
			}
		}
		if (purge_directories)
		{
			gDirUtilp->deleteFilesInDir(mTexturesDirName, mask);
			LLFile::rmdir(mTexturesDirName);
		}		
	}
	mHeaderIDMap.clear();
	mTexturesSizeMap.clear();
	mTexturesSizeTotal = 0;
	mFreeList.clear();
	mTexturesSizeTotal = 0;
	mUpdatedEntryMap.clear();

	// Info with 0 entries
	mHeaderEntriesInfo.mVersion = sHeaderCacheVersion;
	mHeaderEntriesInfo.mEntries = 0;
	writeEntriesHeader();

	llinfos << "The entire texture cache is cleared." << llendl ;
}

void LLTextureCache::purgeTextures(bool validate)
{
<<<<<<< HEAD
	static LLTimer timeout;
	const S32 min_purge_count = 10;
	const F32 delay_between_passes = 1.0f;
	const F32 max_time_per_pass = 0.2f;
	F32 time_per_pass = 0.05f;

	if (!force && timeout.getElapsedTimeF32() <= delay_between_passes)
	{
		return;
	}
	mDoPurge = FALSE;
	timeout.reset();
=======
>>>>>>> 2bdf6f52
	if (mReadOnly)
	{
		return;
	}

	if (!mThreaded)
	{
		// *FIX:Mani - watchdog off.
		LLAppViewer::instance()->pauseMainloopTimeout();
	}
	
	LLMutexLock lock(&mHeaderMutex);

	llinfos << "TEXTURE CACHE: Purging." << llendl;

	// Read the entries list
	std::vector<Entry> entries;
	U32 num_entries = openAndReadEntries(entries);
	if (!num_entries)
	{
		return; // nothing to purge
	}
	
	// Use mTexturesSizeMap to collect UUIDs of textures with bodies
	typedef std::set<std::pair<U32,S32> > time_idx_set_t;
	std::set<std::pair<U32,S32> > time_idx_set;
	for (size_map_t::iterator iter1 = mTexturesSizeMap.begin();
		 iter1 != mTexturesSizeMap.end(); ++iter1)
	{
		if (iter1->second > 0)
		{
			id_map_t::iterator iter2 = mHeaderIDMap.find(iter1->first);
			if (iter2 != mHeaderIDMap.end())
			{
				S32 idx = iter2->second;
				time_idx_set.insert(std::make_pair(entries[idx].mTime, idx));
// 				llinfos << "TIME: " << entries[idx].mTime << " TEX: " << entries[idx].mID << " IDX: " << idx << " Size: " << entries[idx].mImageSize << llendl;
			}
			else
			{
				llerrs << "mTexturesSizeMap / mHeaderIDMap corrupted." << llendl ;
			}
		}
	}
	
	// Validate 1/256th of the files on startup
	U32 validate_idx = 0;
	if (validate)
	{
		validate_idx = gSavedSettings.getU32("CacheValidateCounter");
		U32 next_idx = (++validate_idx) % 256;
		gSavedSettings.setU32("CacheValidateCounter", next_idx);
		LL_DEBUGS("TextureCache") << "TEXTURE CACHE: Validating: " << validate_idx << LL_ENDL;
	}

<<<<<<< HEAD
	F32 overhead = timeout.getElapsedTimeF32();
	if (overhead > time_per_pass)
	{
		time_per_pass = llmin(overhead, max_time_per_pass);
	}
	timeout.reset();
	llinfos << "Overhead: " << overhead << " Maximum time per pass: " <<
	        max_time_per_pass << llendl;

=======
>>>>>>> 2bdf6f52
	S64 cache_size = mTexturesSizeTotal;
	S64 purged_cache_size = (sCacheMaxTexturesSize * (S64)((1.f-TEXTURE_CACHE_PURGE_AMOUNT)*100)) / 100;
	S32 purge_count = 0;
	for (time_idx_set_t::iterator iter = time_idx_set.begin();
		 iter != time_idx_set.end(); ++iter)
	{
<<<<<<< HEAD
		if (!force && !validate && purge_count >= min_purge_count && timeout.getElapsedTimeF32() > time_per_pass) 
		{
			LL_INFOS("TextureCache") << "Texture cache purge splitted to avoid hickup." << LL_ENDL;
			mDoPurge = TRUE;
			break;
		}

=======
>>>>>>> 2bdf6f52
		S32 idx = iter->second;
		bool purge_entry = false;
		std::string filename = getTextureFileName(entries[idx].mID);
		if (cache_size >= purged_cache_size)
		{
			purge_entry = true;
		}
		else if (validate)
		{
			// make sure file exists and is the correct size
			U32 uuididx = entries[idx].mID.mData[0];
			if (uuididx == validate_idx)
			{
 				LL_DEBUGS("TextureCache") << "Validating: " << filename << "Size: " << entries[idx].mBodySize << LL_ENDL;
				S32 bodysize = LLAPRFile::size(filename);
				if (bodysize != entries[idx].mBodySize)
				{
					LL_WARNS("TextureCache") << "TEXTURE CACHE BODY HAS BAD SIZE: " << bodysize << " != " << entries[idx].mBodySize
							<< filename << LL_ENDL;
					purge_entry = true;
				}
			}
		}
		else
		{
			break;
		}
		
		if (purge_entry)
		{
			purge_count++;
	 		LL_DEBUGS("TextureCache") << "PURGING: " << filename << LL_ENDL;
			removeEntry(idx, entries[idx], filename) ;
			cache_size -= entries[idx].mBodySize;
		}
	}

	LL_DEBUGS("TextureCache") << "TEXTURE CACHE: Writing Entries: " << num_entries << LL_ENDL;

	writeEntriesAndClose(entries);
	
	// *FIX:Mani - watchdog back on.
	LLAppViewer::instance()->resumeMainloopTimeout();
	
	LL_INFOS("TextureCache") << "TEXTURE CACHE:"
<<<<<<< HEAD
			<< " Purged: " << purge_count
			<< " - Entries: " << num_entries
			<< " - Cache size: " << mTexturesSizeTotal / (1024 * 1024) << " MB"
			<< " - Time used for this purge: " << timeout.getElapsedTimeF32() << "s + " << overhead << "s of overhead."
			<< LL_ENDL;

	timeout.reset();
=======
			<< " PURGED: " << purge_count
			<< " ENTRIES: " << num_entries
			<< " CACHE SIZE: " << mTexturesSizeTotal / 1024*1024 << " MB"
			<< llendl;
>>>>>>> 2bdf6f52
}

//////////////////////////////////////////////////////////////////////////////

// call lockWorkers() first!
LLTextureCacheWorker* LLTextureCache::getReader(handle_t handle)
{
	LLTextureCacheWorker* res = NULL;
	handle_map_t::iterator iter = mReaders.find(handle);
	if (iter != mReaders.end())
	{
		res = iter->second;
	}
	return res;
}

LLTextureCacheWorker* LLTextureCache::getWriter(handle_t handle)
{
	LLTextureCacheWorker* res = NULL;
	handle_map_t::iterator iter = mWriters.find(handle);
	if (iter != mWriters.end())
	{
		res = iter->second;
	}
	return res;
}

//////////////////////////////////////////////////////////////////////////////
// Called from work thread

// Reads imagesize from the header, updates timestamp
S32 LLTextureCache::getHeaderCacheEntry(const LLUUID& id, Entry& entry)
{
	LLMutexLock lock(&mHeaderMutex);	
	S32 idx = openAndReadEntry(id, entry, false);
	if (idx >= 0)
	{		
		updateEntryTimeStamp(idx, entry); // updates time
	}
	return idx;
}

// Writes imagesize to the header, updates timestamp
S32 LLTextureCache::setHeaderCacheEntry(const LLUUID& id, Entry& entry, S32 imagesize, S32 datasize)
{
	mHeaderMutex.lock();
	S32 idx = openAndReadEntry(id, entry, true);
	mHeaderMutex.unlock();

	if (idx >= 0)
	{
		updateEntry(idx, entry, imagesize, datasize);				
	}

	if(idx < 0) // retry
	{
		readHeaderCache(); // We couldn't write an entry, so refresh the LRU
	
		mHeaderMutex.lock();
		llassert_always(!mLRU.empty() || mHeaderEntriesInfo.mEntries < sCacheMaxEntries);
		mHeaderMutex.unlock();

		idx = setHeaderCacheEntry(id, entry, imagesize, datasize); // assert above ensures no inf. recursion
	}
	return idx;
}

//////////////////////////////////////////////////////////////////////////////

// Calls from texture pipeline thread (i.e. LLTextureFetch)

LLTextureCache::handle_t LLTextureCache::readFromCache(const std::string& filename, const LLUUID& id, U32 priority,
													   S32 offset, S32 size, ReadResponder* responder)
{
	// Note: checking to see if an entry exists can cause a stall,
	//  so let the thread handle it
	LLMutexLock lock(&mWorkersMutex);
	LLTextureCacheWorker* worker = new LLTextureCacheLocalFileWorker(this, priority, filename, id,
																	 NULL, size, offset, 0,
																	 responder);
	handle_t handle = worker->read();
	mReaders[handle] = worker;
	return handle;
}

LLTextureCache::handle_t LLTextureCache::readFromCache(const LLUUID& id, U32 priority,
													   S32 offset, S32 size, ReadResponder* responder)
{
	// Note: checking to see if an entry exists can cause a stall,
	//  so let the thread handle it
	LLMutexLock lock(&mWorkersMutex);
	LLTextureCacheWorker* worker = new LLTextureCacheRemoteWorker(this, priority, id,
																  NULL, size, offset,
																  0, responder);
	handle_t handle = worker->read();
	mReaders[handle] = worker;
	return handle;
}


bool LLTextureCache::readComplete(handle_t handle, bool abort)
{
	lockWorkers();
	handle_map_t::iterator iter = mReaders.find(handle);
	LLTextureCacheWorker* worker = NULL;
	bool complete = false;
	if (iter != mReaders.end())
	{
		worker = iter->second;
		complete = worker->complete();

		if(!complete && abort)
		{
			abortRequest(handle, true) ;
		}
	}
	if (worker && (complete || abort))
	{
		mReaders.erase(iter);
		unlockWorkers();
		worker->scheduleDelete();
	}
	else
	{
		unlockWorkers();
	}
	return (complete || abort);
}

LLTextureCache::handle_t LLTextureCache::writeToCache(const LLUUID& id, U32 priority,
													  U8* data, S32 datasize, S32 imagesize,
													  WriteResponder* responder)
{
	if (mReadOnly)
	{
		delete responder;
		return LLWorkerThread::nullHandle();
	}
	if (mDoPurge)
	{
		// NOTE: This may cause an occasional hiccup,
		//  but it really needs to be done on the control thread
		//  (i.e. here)		
		purgeTextures(false);
		mDoPurge = FALSE;
	}
	LLMutexLock lock(&mWorkersMutex);
	LLTextureCacheWorker* worker = new LLTextureCacheRemoteWorker(this, priority, id,
																  data, datasize, 0,
																  imagesize, responder);
	handle_t handle = worker->write();
	mWriters[handle] = worker;
	return handle;
}

bool LLTextureCache::writeComplete(handle_t handle, bool abort)
{
	lockWorkers();
	handle_map_t::iterator iter = mWriters.find(handle);
	llassert(iter != mWriters.end());
	if (iter != mWriters.end())
	{
		LLTextureCacheWorker* worker = iter->second;
		if (worker->complete() || abort)
		{
			mWriters.erase(handle);
			unlockWorkers();
			worker->scheduleDelete();
			return true;
		}
	}
	unlockWorkers();
	return false;
}

void LLTextureCache::prioritizeWrite(handle_t handle)
{
	// Don't prioritize yet, we might be working on this now
	//   which could create a deadlock
	LLMutexLock lock(&mListMutex);	
	mPrioritizeWriteList.push_back(handle);
}

void LLTextureCache::addCompleted(Responder* responder, bool success)
{
	LLMutexLock lock(&mListMutex);
	mCompletedList.push_back(std::make_pair(responder,success));
}

//////////////////////////////////////////////////////////////////////////////

//called after mHeaderMutex is locked.
void LLTextureCache::removeCachedTexture(const LLUUID& id)
{
	if(mTexturesSizeMap.find(id) != mTexturesSizeMap.end())
	{
		mTexturesSizeTotal -= mTexturesSizeMap[id] ;
		mTexturesSizeMap.erase(id);
	}
	mHeaderIDMap.erase(id);
	std::string filename = getTextureFileName(id);
	if (LLAPRFile::isExist(filename))
	{
		LLAPRFile::remove(filename);
	}
}

//called after mHeaderMutex is locked.
void LLTextureCache::removeEntry(S32 idx, Entry& entry, std::string& filename)
{
	if(idx >= 0) //valid entry
	{
		entry.mImageSize = -1;
		entry.mBodySize = 0;
		mHeaderIDMap.erase(entry.mID);
		mTexturesSizeMap.erase(entry.mID);

		mTexturesSizeTotal -= entry.mBodySize;
		mFreeList.insert(idx);	
	}

	if (LLAPRFile::isExist(filename))
	{
		LLAPRFile::remove(filename);
	}
}

bool LLTextureCache::removeFromCache(const LLUUID& id)
{
	//llwarns << "Removing texture from cache: " << id << llendl;
	bool ret = false ;
	if (!mReadOnly)
	{
		lockHeaders() ;

		Entry entry;
		S32 idx = openAndReadEntry(id, entry, false);
		std::string tex_filename = getTextureFileName(id);
		removeEntry(idx, entry, tex_filename) ;
		if (idx >= 0)
		{			
			writeEntryToHeaderImmediately(idx, entry);					
			ret = true;
		}

		unlockHeaders();
	}
	return ret;
}

//////////////////////////////////////////////////////////////////////////////

LLTextureCache::ReadResponder::ReadResponder()
	: mImageSize(0),
	  mImageLocal(FALSE)
{
}

void LLTextureCache::ReadResponder::setData(U8* data, S32 datasize, S32 imagesize, S32 imageformat, BOOL imagelocal)
{
	if (mFormattedImage.notNull())
	{
		llassert_always(mFormattedImage->getCodec() == imageformat);
		mFormattedImage->appendData(data, datasize);
	}
	else
	{
		mFormattedImage = LLImageFormatted::createFromType(imageformat);
		mFormattedImage->setData(data,datasize);
	}
	mImageSize = imagesize;
	mImageLocal = imagelocal;
}

//////////////////////////////////////////////////////////////////////////////<|MERGE_RESOLUTION|>--- conflicted
+++ resolved
@@ -506,9 +506,9 @@
 											 file_offset, file_size);
 			if (bytes_read != file_size)
 			{
-				LL_DEBUGS("TextureCache") << "LLTextureCacheWorker: "  << mID
+				llwarns << "LLTextureCacheWorker: "  << mID
 						<< " incorrect number of bytes read from body: " << bytes_read
-						<< " / " << file_size << LL_ENDL;
+						<< " / " << file_size << llendl;
 				delete[] mReadData;
 				mReadData = NULL;
 				mDataSize = -1; // failed
@@ -517,9 +517,19 @@
 		}
 		else
 		{
-			// No body, we're done.
-			mDataSize = llmax(TEXTURE_CACHE_ENTRY_SIZE - mOffset, 0);
-			lldebugs << "No body file for: " << filename << llendl;
+			if (mImageSize > TEXTURE_CACHE_ENTRY_SIZE)
+			{
+				LL_DEBUGS("TextureCache") << "LLTextureCacheWorker: no body for texture: " << mID << LL_ENDL;
+				delete[] mReadData;
+				mReadData = NULL;
+				mDataSize = -1; // failed
+				done = true;
+			}
+			else
+			{
+				// No body, we're done.
+				mDataSize = llmax(TEXTURE_CACHE_ENTRY_SIZE - mOffset, 0);
+			}
 		}	
 		// Nothing else to do at that point...
 		done = true;
@@ -754,9 +764,8 @@
 
 LLTextureCache::~LLTextureCache()
 {
-	purgeTextures(false, true);
-	clearDeleteList();
-	writeUpdatedEntries();
+	clearDeleteList() ;
+	writeUpdatedEntries() ;
 }
 
 //////////////////////////////////////////////////////////////////////////////
@@ -942,7 +951,7 @@
 }
 
 //called in the main thread.
-S64 LLTextureCache::initCache(ELLPath location, S64 max_size, BOOL texture_cache_mismatch)
+S64 LLTextureCache::initCache(ELLPath location, S64 max_size, BOOL disable_texture_cache)
 {
 	llassert_always(getPending() == 0) ; //should not start accessing the texture cache before initialized.
 	
@@ -957,35 +966,20 @@
 		sCacheMaxTexturesSize = max_size;
 	max_size -= sCacheMaxTexturesSize;
 	
-<<<<<<< HEAD
 	LL_INFOS("TextureCache") << "Headers: " << sCacheMaxEntries
 			<< " Textures size: " << sCacheMaxTexturesSize/(1024*1024) << " MB" << LL_ENDL;
 
 	setDirNames(location);
 	
-	if(texture_cache_mismatch) 
-=======
 	if(disable_texture_cache) //the texture cache is disabled
->>>>>>> 2bdf6f52
-	{
-		//if readonly, disable the texture cache,
-		//otherwise wipe out the texture cache.
+	{
+		llinfos << "The texture cache is disabled!" << llendl ;
+		setReadOnly(TRUE) ;
 		purgeAllTextures(true); 
 
-		if(mReadOnly)
-		{
-			return max_size;
-		}
-	}
-<<<<<<< HEAD
-=======
-
-	LL_INFOS("TextureCache") << "Headers: " << sCacheMaxEntries
-			<< " Textures size: " << sCacheMaxTexturesSize/(1024*1024) << " MB" << LL_ENDL;
-
-	setDirNames(location);
->>>>>>> 2bdf6f52
-	
+		return max_size ;
+	}
+
 	if (!mReadOnly)
 	{
 		LLFile::mkdir(mTexturesDirName);
@@ -1196,11 +1190,11 @@
 //update an existing entry time stamp, delay writing.
 void LLTextureCache::updateEntryTimeStamp(S32 idx, Entry& entry)
 {
-	static const U32 MAX_ENTRIES_WITHOUT_TIME_STAMP = (U32)(LLTextureCache::sCacheMaxEntries * 0.75f);
+	static const U32 MAX_ENTRIES_WITHOUT_TIME_STAMP = (U32)(LLTextureCache::sCacheMaxEntries * 0.75f) ;
 
 	if(mHeaderEntriesInfo.mEntries < MAX_ENTRIES_WITHOUT_TIME_STAMP)
 	{
-		return; //there are enough empty entry index space, no need to stamp time.
+		return ; //there are enough empty entry index space, no need to stamp time.
 	}
 
 	if (idx >= 0)
@@ -1224,39 +1218,39 @@
 	}
 	else 
 	{
-		bool purge = false;
-
-		lockHeaders();
-
-		bool update_header = false;
+		bool purge = false ;
+
+		lockHeaders() ;
+
+		bool update_header = false ;
 		if(entry.mImageSize < 0) //is a brand-new entry
 		{
 			mHeaderIDMap[entry.mID] = idx;
-			mTexturesSizeMap[entry.mID] = new_body_size;
-			mTexturesSizeTotal += new_body_size;
+			mTexturesSizeMap[entry.mID] = new_body_size ;
+			mTexturesSizeTotal += new_body_size ;
 			
 			// Update Header
-			update_header = true;
+			update_header = true ;
 		}				
 		else if (entry.mBodySize != new_body_size)
 		{
 			//already in mHeaderIDMap.
-			mTexturesSizeMap[entry.mID] = new_body_size;
-			mTexturesSizeTotal -= entry.mBodySize;
-			mTexturesSizeTotal += new_body_size;
+			mTexturesSizeMap[entry.mID] = new_body_size ;
+			mTexturesSizeTotal -= entry.mBodySize ;
+			mTexturesSizeTotal += new_body_size ;
 		}
 		entry.mTime = time(NULL);
-		entry.mImageSize = new_image_size; 
-		entry.mBodySize = new_body_size;
+		entry.mImageSize = new_image_size ; 
+		entry.mBodySize = new_body_size ;
 		
-		writeEntryToHeaderImmediately(idx, entry, update_header);
+		writeEntryToHeaderImmediately(idx, entry, update_header) ;
 	
 		if (mTexturesSizeTotal > sCacheMaxTexturesSize)
 		{
 			purge = true;
 		}
 		
-		unlockHeaders();
+		unlockHeaders() ;
 
 		if (purge)
 		{
@@ -1359,21 +1353,21 @@
 	{
 		//entriesInfo
 		mHeaderAPRFile->seek(APR_SET, 0);
-		S32 bytes_written = mHeaderAPRFile->write((U8*)&mHeaderEntriesInfo, sizeof(EntriesInfo));
+		S32 bytes_written = mHeaderAPRFile->write((U8*)&mHeaderEntriesInfo, sizeof(EntriesInfo)) ;
 		if(bytes_written != sizeof(EntriesInfo))
 		{
-			clearCorruptedCache(); //clear the cache.
-			return;
+			clearCorruptedCache() ; //clear the cache.
+			return ;
 		}
 		
 		//write each updated entry
-		S32 entry_size = (S32)sizeof(Entry);
-		S32 prev_idx = -1;
-		S32 delta_idx;
+		S32 entry_size = (S32)sizeof(Entry) ;
+		S32 prev_idx = -1 ;
+		S32 delta_idx ;
 		for (idx_entry_map_t::iterator iter = mUpdatedEntryMap.begin(); iter != mUpdatedEntryMap.end(); ++iter)
 		{
 			delta_idx = iter->first - prev_idx - 1;
-			prev_idx = iter->first;
+			prev_idx = iter->first ;
 			if(delta_idx)
 			{
 				mHeaderAPRFile->seek(APR_CUR, delta_idx * entry_size);
@@ -1382,11 +1376,11 @@
 			bytes_written = mHeaderAPRFile->write((void*)(&iter->second), entry_size);
 			if(bytes_written != entry_size)
 			{
-				clearCorruptedCache(); //clear the cache.
-				return;
-			}
-		}
-		mUpdatedEntryMap.clear();
+				clearCorruptedCache() ; //clear the cache.
+				return ;
+			}
+		}
+		mUpdatedEntryMap.clear() ;
 	}
 }
 //----------------------------------------------------------------------------
@@ -1443,7 +1437,7 @@
 			{
 				// Special case: cache size was reduced, need to remove entries
 				// Note: After we prune entries, we will call this again and create the LRU
-				S32 entries_to_purge = (num_entries-empty_entries) - sCacheMaxEntries;
+				U32 entries_to_purge = (num_entries-empty_entries) - sCacheMaxEntries;
 				llinfos << "Texture Cache Entries: " << num_entries << " Max: " << sCacheMaxEntries << " Empty: " << empty_entries << " Purging: " << entries_to_purge << llendl;
 				if (entries_to_purge > 0)
 				{
@@ -1566,14 +1560,12 @@
 	llinfos << "The entire texture cache is cleared." << llendl ;
 }
 
-void LLTextureCache::purgeTextures(bool validate)
-{
-<<<<<<< HEAD
+void LLTextureCache::purgeTextures(bool validate, bool force)
+{
 	static LLTimer timeout;
-	const S32 min_purge_count = 10;
+	const S32 min_purge_count = 100;
 	const F32 delay_between_passes = 1.0f;
-	const F32 max_time_per_pass = 0.2f;
-	F32 time_per_pass = 0.05f;
+	static F32 max_time_per_pass = 0.05f;
 
 	if (!force && timeout.getElapsedTimeF32() <= delay_between_passes)
 	{
@@ -1581,8 +1573,7 @@
 	}
 	mDoPurge = FALSE;
 	timeout.reset();
-=======
->>>>>>> 2bdf6f52
+
 	if (mReadOnly)
 	{
 		return;
@@ -1603,6 +1594,7 @@
 	U32 num_entries = openAndReadEntries(entries);
 	if (!num_entries)
 	{
+		LLAppViewer::instance()->resumeMainloopTimeout();
 		return; // nothing to purge
 	}
 	
@@ -1623,7 +1615,10 @@
 			}
 			else
 			{
-				llerrs << "mTexturesSizeMap / mHeaderIDMap corrupted." << llendl ;
+				LL_WARNS("TextureCache") << "mTexturesSizeMap / mHeaderIDMap corrupted." << LL_ENDL;
+				clearCorruptedCache();
+				LLAppViewer::instance()->resumeMainloopTimeout();
+				return;
 			}
 		}
 	}
@@ -1635,37 +1630,37 @@
 		validate_idx = gSavedSettings.getU32("CacheValidateCounter");
 		U32 next_idx = (++validate_idx) % 256;
 		gSavedSettings.setU32("CacheValidateCounter", next_idx);
-		LL_DEBUGS("TextureCache") << "TEXTURE CACHE: Validating: " << validate_idx << LL_ENDL;
-	}
-
-<<<<<<< HEAD
+		LL_DEBUGS("TextureCache") << "TEXTURE CACHE: Validating: " 
+		        << validate_idx << LL_ENDL;
+	}
+
 	F32 overhead = timeout.getElapsedTimeF32();
-	if (overhead > time_per_pass)
-	{
-		time_per_pass = llmin(overhead, max_time_per_pass);
+	if (overhead > max_time_per_pass)
+	{
+		max_time_per_pass = llmin(overhead, delay_between_passes / 4.0f);
 	}
 	timeout.reset();
 	llinfos << "Overhead: " << overhead << " Maximum time per pass: " <<
 	        max_time_per_pass << llendl;
 
-=======
->>>>>>> 2bdf6f52
 	S64 cache_size = mTexturesSizeTotal;
-	S64 purged_cache_size = (sCacheMaxTexturesSize * (S64)((1.f-TEXTURE_CACHE_PURGE_AMOUNT)*100)) / 100;
+	S64 purged_cache_size = (sCacheMaxTexturesSize * (S64)((1.f - TEXTURE_CACHE_PURGE_AMOUNT) * 100.f)) / 100;
 	S32 purge_count = 0;
+	F32 elapsed;
 	for (time_idx_set_t::iterator iter = time_idx_set.begin();
 		 iter != time_idx_set.end(); ++iter)
 	{
-<<<<<<< HEAD
-		if (!force && !validate && purge_count >= min_purge_count && timeout.getElapsedTimeF32() > time_per_pass) 
-		{
-			LL_INFOS("TextureCache") << "Texture cache purge splitted to avoid hickup." << LL_ENDL;
+		if (!force && !validate && (purge_count >= min_purge_count)
+		        && ((elapsed = timeout.getElapsedTimeF32()) >
+        		        max_time_per_pass))
+		{
+			LL_INFOS("TextureCache") << 
+			        "Texture cache purge split to avoid hiccup after "
+                                << elapsed << " seconds."<< LL_ENDL;
 			mDoPurge = TRUE;
 			break;
 		}
 
-=======
->>>>>>> 2bdf6f52
 		S32 idx = iter->second;
 		bool purge_entry = false;
 		std::string filename = getTextureFileName(entries[idx].mID);
@@ -1697,13 +1692,15 @@
 		if (purge_entry)
 		{
 			purge_count++;
-	 		LL_DEBUGS("TextureCache") << "PURGING: " << filename << LL_ENDL;
+	 		LL_DEBUGS("TextureCache") << "PURGING: "
+	 		        << filename << LL_ENDL;
 			removeEntry(idx, entries[idx], filename) ;
 			cache_size -= entries[idx].mBodySize;
 		}
 	}
 
-	LL_DEBUGS("TextureCache") << "TEXTURE CACHE: Writing Entries: " << num_entries << LL_ENDL;
+	LL_DEBUGS("TextureCache") << "TEXTURE CACHE: Writing Entries: " 
+	        << num_entries << LL_ENDL;
 
 	writeEntriesAndClose(entries);
 	
@@ -1711,20 +1708,16 @@
 	LLAppViewer::instance()->resumeMainloopTimeout();
 	
 	LL_INFOS("TextureCache") << "TEXTURE CACHE:"
-<<<<<<< HEAD
 			<< " Purged: " << purge_count
 			<< " - Entries: " << num_entries
-			<< " - Cache size: " << mTexturesSizeTotal / (1024 * 1024) << " MB"
-			<< " - Time used for this purge: " << timeout.getElapsedTimeF32() << "s + " << overhead << "s of overhead."
+			<< " - Cache size: " 
+			        << mTexturesSizeTotal / 1024*1024 << " MB"
+			<< " - Time used for this purge: " 
+			        << timeout.getElapsedTimeF32() << "s + " 
+			        << overhead << "s of overhead."
 			<< LL_ENDL;
 
 	timeout.reset();
-=======
-			<< " PURGED: " << purge_count
-			<< " ENTRIES: " << num_entries
-			<< " CACHE SIZE: " << mTexturesSizeTotal / 1024*1024 << " MB"
-			<< llendl;
->>>>>>> 2bdf6f52
 }
 
 //////////////////////////////////////////////////////////////////////////////
@@ -1865,11 +1858,7 @@
 	}
 	if (mDoPurge)
 	{
-		// NOTE: This may cause an occasional hiccup,
-		//  but it really needs to be done on the control thread
-		//  (i.e. here)		
 		purgeTextures(false);
-		mDoPurge = FALSE;
 	}
 	LLMutexLock lock(&mWorkersMutex);
 	LLTextureCacheWorker* worker = new LLTextureCacheRemoteWorker(this, priority, id,
@@ -1970,9 +1959,9 @@
 			ret = true;
 		}
 
-		unlockHeaders();
-	}
-	return ret;
+		unlockHeaders() ;
+	}
+	return ret ;
 }
 
 //////////////////////////////////////////////////////////////////////////////
