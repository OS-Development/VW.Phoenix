--- conflicted
+++ resolved
@@ -25,17 +25,7 @@
       set(Boost_WAVE_LIBRARY 
           optimized libboost_wave-vc80-mt-${BOOST_VERSION}
           debug libboost_wave-vc80-mt-gd-${BOOST_VERSION})
-<<<<<<< HEAD
-      set(Boost_SYSTEM_LIBRARY 
-          optimized libboost_system-vc80-mt-${BOOST_VERSION}
-          debug libboost_system-vc80-mt-gd-${BOOST_VERSION})
-      set(Boost_FILESYSTEM_LIBRARY 
-          optimized libboost_filesystem-vc80-mt-${BOOST_VERSION}
-          debug libboost_filesystem-vc80-mt-gd-${BOOST_VERSION})
-	  else (MSVC90)
-=======
     elseif (MSVC90)
->>>>>>> b4f19d9a
       set(Boost_PROGRAM_OPTIONS_LIBRARY 
           optimized libboost_program_options-vc90-mt-${BOOST_VERSION}
           debug libboost_program_options-vc90-mt-gd-${BOOST_VERSION})
@@ -48,14 +38,6 @@
       set(Boost_WAVE_LIBRARY 
           optimized libboost_wave-vc90-mt-${BOOST_VERSION}
           debug libboost_wave-vc90-mt-gd-${BOOST_VERSION})
-<<<<<<< HEAD
-      set(Boost_SYSTEM_LIBRARY 
-          optimized libboost_system-vc90-mt-${BOOST_VERSION}
-          debug libboost_system-vc90-mt-gd-${BOOST_VERSION})
-      set(Boost_FILESYSTEM_LIBRARY 
-          optimized libboost_filesystem-vc90-mt-${BOOST_VERSION}
-          debug libboost_filesystem-vc90-mt-gd-${BOOST_VERSION})
-=======
     elseif (MSVC10)
       set(Boost_PROGRAM_OPTIONS_LIBRARY 
           optimized libboost_program_options-vc100-mt-${BOOST_VERSION}
@@ -69,13 +51,12 @@
       set(Boost_WAVE_LIBRARY 
           optimized libboost_wave-vc100-mt-${BOOST_VERSION}
           debug libboost_wave-vc100-mt-gd-${BOOST_VERSION})
->>>>>>> b4f19d9a
     endif (MSVC80)
   elseif (LINUX)
   	set(Boost_PROGRAM_OPTIONS_LIBRARY boost_program_options-mt)  	
   	set(Boost_REGEX_LIBRARY boost_regex-mt)
   	set(Boost_PYTHON_LIBRARY boost_python-mt)
-#  	set(Boost_SIGNALS_LIBRARY boost_signals-mt)
+  	set(Boost_SIGNALS_LIBRARY boost_signals-mt)
   	set(Boost_WAVE_LIBRARY boost_wave-mt)
   	set(Boost_SYSTEM_LIBRARY boost_system-mt)
   	set(Boost_FILESYSTEM_LIBRARY boost_filesystem-mt)
@@ -86,7 +67,7 @@
   	set(Boost_PROGRAM_OPTIONS_LIBRARY boost_program_options)  	
   	set(Boost_REGEX_LIBRARY boost_regex)
   	set(Boost_PYTHON_LIBRARY boost_python)
-#  	set(Boost_SIGNALS_LIBRARY boost_signals)
+  	set(Boost_SIGNALS_LIBRARY boost_signals)
   	set(Boost_WAVE_LIBRARY boost_wave)
   	set(Boost_SYSTEM_LIBRARY boost_system)
   	set(Boost_FILESYSTEM_LIBRARY boost_filesystem)
