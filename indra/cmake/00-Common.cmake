# -*- cmake -*-
#
# Compilation options shared by all Second Life components.

include(Variables)


# Portable compilation flags.

set(CMAKE_CXX_FLAGS_DEBUG "-D_DEBUG -DLL_DEBUG=1")
set(CMAKE_CXX_FLAGS_RELEASE
    "-DLL_RELEASE=1 -DLL_RELEASE_FOR_DOWNLOAD=1 -D_SECURE_SCL=0 -DLL_SEND_CRASH_REPORTS=1 -DNDEBUG")
set(CMAKE_CXX_FLAGS_RELWITHDEBINFO 
    "-DLL_RELEASE=1 -D_SECURE_SCL=0 -DLL_SEND_CRASH_REPORTS=0 -DNDEBUG -DLL_RELEASE_WITH_DEBUG_INFO=1")


# Don't bother with a MinSizeRel build.

set(CMAKE_CONFIGURATION_TYPES "RelWithDebInfo;Release;Debug" CACHE STRING
    "Supported build types." FORCE)

# Platform-specific compilation flags.

if (WINDOWS)
  # Don't build DLLs.
  set(BUILD_SHARED_LIBS OFF)

  set(CMAKE_CXX_FLAGS_DEBUG "${CMAKE_CXX_FLAGS_DEBUG} /Od /Zi /MDd"
      CACHE STRING "C++ compiler debug options" FORCE)
  set(CMAKE_CXX_FLAGS_RELWITHDEBINFO 
      "${CMAKE_CXX_FLAGS_RELWITHDEBINFO} /Od /Zi /MD"
      CACHE STRING "C++ compiler release-with-debug options" FORCE)
  
  if (NOSSE2)
	  if (LAA)
		set(CMAKE_CXX_FLAGS_RELEASE
			#nonsse2 + LAA
			"${CMAKE_CXX_FLAGS_RELEASE} ${LL_CXX_FLAGS} /O2 /Ot /Zi /MD /MP -DNOSSE2 -DLAA"
				CACHE STRING "C++ compiler release options" FORCE)
	  else (LAA)
		set(CMAKE_CXX_FLAGS_RELEASE
			#nonsse2
			"${CMAKE_CXX_FLAGS_RELEASE} ${LL_CXX_FLAGS} /O2 /Ot /Zi /MD /MP -DNOSSE2"
				CACHE STRING "C++ compiler release options" FORCE)
	  endif (LAA)
  else (NOSSE2)
 	  if (LAA)
		set(CMAKE_CXX_FLAGS_RELEASE
			#sse2 + LAA
			"${CMAKE_CXX_FLAGS_RELEASE} ${LL_CXX_FLAGS} -DLL_VECTORIZE=1 /O2 /Ot /Zi /MD /arch:SSE2 /MP -DSSE2 -DLAA"
			CACHE STRING "C++ compiler release options" FORCE)
	  else (LAA)
		set(CMAKE_CXX_FLAGS_RELEASE
			#sse2 + LAA
			"${CMAKE_CXX_FLAGS_RELEASE} ${LL_CXX_FLAGS} -DLL_VECTORIZE=1 /O2 /Ot /Zi /MD /arch:SSE2 /MP -DSSE2"
			CACHE STRING "C++ compiler release options" FORCE)
	  endif (LAA)
  endif (NOSSE2)
  
  if (LAA)
	set(CMAKE_EXE_LINKER_FLAGS "${CMAKE_EXE_LINKER_FLAGS} /LARGEADDRESSAWARE")
  endif (LAA)
  
  set(CMAKE_CXX_STANDARD_LIBRARIES "")
  set(CMAKE_C_STANDARD_LIBRARIES "")

  add_definitions(
      /DLL_WINDOWS=1
      /DDOM_DYNAMIC
      /DUNICODE
      /D_UNICODE 
      /GS
      /TP
      /W2
      /c
      /Zc:forScope
      /nologo
      /Oy-
<<<<<<< HEAD
      /Zc:wchar_t-
      /arch:SSE2
=======
	  /Zc:wchar_t- #wchar_t is now on by default in VS2010. Force it to be disabled.
>>>>>>> b4f19d9a
      )
     
  if(MSVC80 OR MSVC90 OR MSVC10)
    set(CMAKE_CXX_FLAGS_RELEASE
      "${CMAKE_CXX_FLAGS_RELEASE} -D_SECURE_STL=0 -D_HAS_ITERATOR_DEBUGGING=0"
      CACHE STRING "C++ compiler release options" FORCE)
   
    add_definitions(
      /Zc:wchar_t-
      )
  endif (MSVC80 OR MSVC90 OR MSVC10)
  
  # Are we using the crummy Visual Studio KDU build workaround?
  if (NOT VS_DISABLE_FATAL_WARNINGS)
   # add_definitions(/WX)
  endif (NOT VS_DISABLE_FATAL_WARNINGS)
  
  # Various libs are compiler specific, generate some variables here we can just use
  # when we require them instead of reimplementing the test each time.
  
  if (MSVC71)
	    set(MSVC_DIR 7.1)
	    set(MSVC_SUFFIX 71)
    elseif (MSVC80)
	    set(MSVC_DIR 8.0)
	    set(MSVC_SUFFIX 80)
    elseif (MSVC90)
	    set(MSVC_DIR 9.0)
	    set(MSVC_SUFFIX 90)
    elseif (MSVC10)
	    set(MSVC_DIR 10.0)
	    set(MSVC_SUFFIX 100)
    endif (MSVC71)

if (MSVC10)
    SET(CMAKE_EXE_LINKER_FLAGS "${CMAKE_EXE_LINKER_FLAGS} /MANIFEST:NO")
    SET(CMAKE_SHARED_LINKER_FLAGS "${CMAKE_SHARED_LINKER_FLAGS} /MANIFEST:NO")
    SET(CMAKE_MODULE_LINKER_FLAGS "${CMAKE_MODULE_LINKER_FLAGS} /MANIFEST:NO")
  endif(MSVC10)
    
endif (WINDOWS)


if (LINUX)
  set(CMAKE_SKIP_RPATH TRUE)

  # Here's a giant hack for Fedora 8, where we can't use
  # _FORTIFY_SOURCE if we're using a compiler older than gcc 4.1.

  find_program(GXX g++)
  mark_as_advanced(GXX)

  if (GXX)
    execute_process(
        COMMAND ${GXX} --version
        COMMAND sed "s/^[gc+ ]*//"
        COMMAND head -1
        OUTPUT_VARIABLE GXX_VERSION
        OUTPUT_STRIP_TRAILING_WHITESPACE
        )
  else (GXX)
    set(GXX_VERSION x)
  endif (GXX)

  # The quoting hack here is necessary in case we're using distcc or
  # ccache as our compiler.  CMake doesn't pass the command line
  # through the shell by default, so we end up trying to run "distcc"
  # " g++" - notice the leading space.  Ugh.

  execute_process(
      COMMAND sh -c "${CMAKE_CXX_COMPILER} ${CMAKE_CXX_COMPILER_ARG1} --version"
      COMMAND sed "s/^[gc+ ]*//"
      COMMAND head -1
      OUTPUT_VARIABLE CXX_VERSION
      OUTPUT_STRIP_TRAILING_WHITESPACE)

  if (${GXX_VERSION} STREQUAL ${CXX_VERSION})
    add_definitions(-D_FORTIFY_SOURCE=2)
  else (${GXX_VERSION} STREQUAL ${CXX_VERSION})
    if (NOT ${GXX_VERSION} MATCHES " 4.1.*Red Hat")
      add_definitions(-D_FORTIFY_SOURCE=2)
    endif (NOT ${GXX_VERSION} MATCHES " 4.1.*Red Hat")
  endif (${GXX_VERSION} STREQUAL ${CXX_VERSION})
 
  # Let's actually get a numerical version of gxx's version
  STRING(REGEX REPLACE ".* ([0-9])\\.([0-9])\\.([0-9]).*" "\\1\\2\\3" CXX_VERSION ${CXX_VERSION})
  
  # gcc 4.3 and above don't like the LL boost
  # cause warnings due to our use of deprecated headers
  if(${CXX_VERSION} GREATER 429)
    add_definitions(-Wno-parentheses)
	set(CMAKE_CXX_FLAGS "-Wno-deprecated ${CMAKE_CXX_FLAGS}")
  endif (${CXX_VERSION} GREATER 429)

  # End of hacks.

  add_definitions(
      -DLL_LINUX=1
      -D_REENTRANT
      -fexceptions
      -fno-math-errno
      -fno-strict-aliasing
      -fsigned-char
      -g
      -msse2
      -mfpmath=sse
      -pthread
      )

  if (SERVER)
    set(CMAKE_CXX_FLAGS "${CMAKE_CXX_FLAGS} -ftemplate-depth-60")
    if (EXISTS /etc/debian_version)
      FILE(READ /etc/debian_version DEBIAN_VERSION)
    else (EXISTS /etc/debian_version)
      set(DEBIAN_VERSION "")
    endif (EXISTS /etc/debian_version)

    if (NOT DEBIAN_VERSION STREQUAL "3.1")
      add_definitions(-DCTYPE_WORKAROUND)
    endif (NOT DEBIAN_VERSION STREQUAL "3.1")

    if (EXISTS /usr/lib/mysql4/mysql)
      link_directories(/usr/lib/mysql4/mysql)
    endif (EXISTS /usr/lib/mysql4/mysql)

    add_definitions(
        -msse2
        -mfpmath=sse
        )
  endif (SERVER)

  if (VIEWER)
    add_definitions(-DAPPID=secondlife)
    add_definitions(-fvisibility=hidden)
    # don't catch SIGCHLD in our base application class for the viewer - some of our 3rd party libs may need their *own* SIGCHLD handler to work.  Sigh!  The viewer doesn't need to catch SIGCHLD anyway.
    add_definitions(-DLL_IGNORE_SIGCHLD)
    if (NOT STANDALONE)
      add_definitions(-march=i686)
      # this stops us requiring a really recent glibc at runtime (O RLY?)
      add_definitions(-fno-stack-protector)
      # linking can be very memory-hungry, especially the final viewer link
      set(CMAKE_CXX_LINK_FLAGS "-Wl,--no-keep-memory")
    endif (NOT STANDALONE)
  endif (VIEWER)

  set(CMAKE_CXX_FLAGS_DEBUG "-fno-inline ${CMAKE_CXX_FLAGS_DEBUG}")
  set(CMAKE_CXX_FLAGS_RELEASE "-O2 ${CMAKE_CXX_FLAGS_RELEASE}")
endif (LINUX)


if (DARWIN)
  # NOTE (per http://lists.apple.com/archives/darwin-dev/2008/Jan/msg00232.html):
  # > Why the bus error? What am I doing wrong? 
  # This is a known issue where getcontext(3) is writing past the end of the
  # ucontext_t struct when _XOPEN_SOURCE is not defined (rdar://problem/5578699 ).
  # As a workaround, define _XOPEN_SOURCE before including ucontext.h.
  add_definitions(-DLL_DARWIN=1 -D_XOPEN_SOURCE)
  set(CMAKE_CXX_LINK_FLAGS "-Wl,-headerpad_max_install_names,-search_paths_first")
  set(CMAKE_SHARED_LINKER_FLAGS "${CMAKE_CXX_LINK_FLAGS}")
  set(DARWIN_extra_cstar_flags "-mlong-branch")
  set(CMAKE_CXX_FLAGS "${CMAKE_CXX_FLAGS} ${DARWIN_extra_cstar_flags}")
  set(CMAKE_C_FLAGS "${CMAKE_C_FLAGS}  ${DARWIN_extra_cstar_flags}")
  # NOTE: it's critical that the optimization flag is put in front.
  # NOTE: it's critical to have both CXX_FLAGS and C_FLAGS covered.
  set(CMAKE_CXX_FLAGS_RELWITHDEBINFO "-O0 ${CMAKE_CXX_FLAGS_RELWITHDEBINFO}")
  set(CMAKE_C_FLAGS_RELWITHDEBINFO "-O0 ${CMAKE_C_FLAGS_RELWITHDEBINFO}")
  # SSE2 enabled, since all Intel Macs are capable of it
  set(CMAKE_CXX_FLAGS_RELEASE "-msse2 ${CMAKE_CXX_FLAGS_RELEASE}")
  set(CMAKE_C_FLAGS_RELEASE "-msse2 ${CMAKE_C_FLAGS_RELEASE}")
  add_definitions(-DLL_VECTORIZE=1)
endif (DARWIN)


if (LINUX OR DARWIN)
  set(GCC_WARNINGS "-Wall -Wno-sign-compare -Wno-trigraphs -Wno-non-virtual-dtor -Wno-write-strings -Wno-deprecated-declarations")

  if (NOT GCC_DISABLE_FATAL_WARNINGS)
    set(GCC_WARNINGS "${GCC_WARNINGS} -Werror")
    # This line shows the flag to use to turn off a specific warning
    # set(GCC_WARNINGS "${GCC_WARNINGS} -Werror -fdiagnostics-show-option")
  endif (NOT GCC_DISABLE_FATAL_WARNINGS)

  set(GCC_CXX_WARNINGS "${GCC_WARNINGS} -Wno-reorder -Wno-non-virtual-dtor")

  set(CMAKE_C_FLAGS "${GCC_WARNINGS} ${CMAKE_C_FLAGS}")
  set(CMAKE_CXX_FLAGS "${GCC_CXX_WARNINGS} ${CMAKE_CXX_FLAGS}")

  if (WORD_SIZE EQUAL 32)
    set(CMAKE_C_FLAGS "${CMAKE_C_FLAGS} -m32")
    set(CMAKE_CXX_FLAGS "${CMAKE_CXX_FLAGS} -m32")
  elseif (WORD_SIZE EQUAL 64)
    set(CMAKE_C_FLAGS "${CMAKE_C_FLAGS} -m64")
    set(CMAKE_CXX_FLAGS "${CMAKE_CXX_FLAGS} -m64")
  endif (WORD_SIZE EQUAL 32)
endif (LINUX OR DARWIN)


if (STANDALONE)
  add_definitions(-DLL_STANDALONE=1)

  if (LINUX AND ${ARCH} STREQUAL "i686")
    add_definitions(-march=pentiumpro)
  endif (LINUX AND ${ARCH} STREQUAL "i686")

else (STANDALONE)
  set(${ARCH}_linux_INCLUDES
      ELFIO
      atk-1.0
      cairo
      glib-2.0
      gstreamer-0.10
      gtk-2.0
      llfreetype2
      pango-1.0
      )
endif (STANDALONE)

if(SERVER)
  include_directories(${LIBS_PREBUILT_DIR}/include/havok)
endif(SERVER)<|MERGE_RESOLUTION|>--- conflicted
+++ resolved
@@ -76,12 +76,8 @@
       /Zc:forScope
       /nologo
       /Oy-
-<<<<<<< HEAD
       /Zc:wchar_t-
       /arch:SSE2
-=======
-	  /Zc:wchar_t- #wchar_t is now on by default in VS2010. Force it to be disabled.
->>>>>>> b4f19d9a
       )
      
   if(MSVC80 OR MSVC90 OR MSVC10)
