/** 
 * @file llavatarnamecache.cpp
 * @brief Provides lookup of avatar SLIDs ("bobsmith123") and display names
 * ("James Cook") from avatar UUIDs.
 *
 * $LicenseInfo:firstyear=2010&license=viewerlgpl$
 * Second Life Viewer Source Code
 * Copyright (C) 2010, Linden Research, Inc.
 * 
 * This library is free software; you can redistribute it and/or
 * modify it under the terms of the GNU Lesser General Public
 * License as published by the Free Software Foundation;
 * version 2.1 of the License only.
 * 
 * This library is distributed in the hope that it will be useful,
 * but WITHOUT ANY WARRANTY; without even the implied warranty of
 * MERCHANTABILITY or FITNESS FOR A PARTICULAR PURPOSE.  See the GNU
 * Lesser General Public License for more details.
 * 
 * You should have received a copy of the GNU Lesser General Public
 * License along with this library; if not, write to the Free Software
 * Foundation, Inc., 51 Franklin Street, Fifth Floor, Boston, MA  02110-1301  USA
 * 
 * Linden Research, Inc., 945 Battery Street, San Francisco, CA  94111  USA
 * $/LicenseInfo$
 */

/*
Ported to Phoenix by Wolfspirit Magic.
*/

#include "linden_common.h"

#include "llavatarnamecache.h"

#include "llcachename.h"		// we wrap this system
#include "llframetimer.h"
#include "llhttpclient.h"
#include "llsd.h"
#include "llsdserialize.h"

#include <boost/tokenizer.hpp>

#include <map>
#include <set>
#include "../newview/lggfriendsgroups.h"

namespace LLAvatarNameCache
{
	use_display_name_signal_t mUseDisplayNamesSignal;

	// Manual override for display names - can disable even if the region
	// supports it.
	bool sUseDisplayNames = true;

// [RLVa:KB] - Checked: 2010-12-08 (RLVa-1.2.2c) | Added: RLVa-1.2.2c
	// RLVa override for display names
	bool sForceDisplayNames = false;
// [/RLVa:KB]

	// Cache starts in a paused state until we can determine if the
	// current region supports display names.
	bool sRunning = false;
	
	// Base lookup URL for name service.
	// On simulator, loaded from indra.xml
	// On viewer, usually a simulator capability (at People API team's request)
	// Includes the trailing slash, like "http://pdp60.lindenlab.com:8000/agents/"
	std::string sNameLookupURL;

	// accumulated agent IDs for next query against service
	typedef std::set<LLUUID> ask_queue_t;
	ask_queue_t sAskQueue;

	// agent IDs that have been requested, but with no reply
	// maps agent ID to frame time request was made
	typedef std::map<LLUUID, F64> pending_queue_t;
	pending_queue_t sPendingQueue;

	// Callbacks to fire when we received a name.
	// May have multiple callbacks for a single ID, which are
	// represented as multiple slots bound to the signal.
	// Avoid copying signals via pointers.
	typedef std::map<LLUUID, callback_signal_t*> signal_map_t;
	signal_map_t sSignalMap;

	// names we know about
	typedef std::map<LLUUID, LLAvatarName> cache_t;
	cache_t sCache;

	// Send bulk lookup requests a few times a second at most
	// only need per-frame timing resolution
	LLFrameTimer sRequestTimer;

	// Periodically clean out expired entries from the cache
	//LLFrameTimer sEraseExpiredTimer;

	//-----------------------------------------------------------------------
	// Internal methods
	//-----------------------------------------------------------------------

	// Handle name response off network.
	// Optionally skip adding to cache, used when this is a fallback to the
	// legacy name system.
	void processName(const LLUUID& agent_id,
					 const LLAvatarName& av_name,
					 bool add_to_cache);

	void requestNamesViaCapability();

	// Legacy name system callback
	void legacyNameCallback(const LLUUID& agent_id,
							const std::string& full_name,
							bool is_group
							);

	void requestNamesViaLegacy();

	// Fill in an LLAvatarName with the legacy name data
	void buildLegacyName(const std::string& full_name,
						 LLAvatarName* av_name);

	// Do a single callback to a given slot
	void fireSignal(const LLUUID& agent_id,
					const callback_slot_t& slot,
					const LLAvatarName& av_name);
	
	// Is a request in-flight over the network?

	// Erase expired names from cache
	void eraseExpired();

	bool expirationFromCacheControl(LLSD headers, F64 *expires);
}

/* Sample response:
<?xml version="1.0"?>
<llsd>
  <map>
    <key>agents</key>
    <array>
      <map>
        <key>display_name_next_update</key>
        <date>2010-04-16T21:34:02+00:00Z</date>
        <key>display_name_expires</key>
        <date>2010-04-16T21:32:26.142178+00:00Z</date>
        <key>display_name</key>
        <string>MickBot390 LLQABot</string>
        <key>sl_id</key>
        <string>mickbot390.llqabot</string>
        <key>id</key>
        <string>0012809d-7d2d-4c24-9609-af1230a37715</string>
        <key>is_display_name_default</key>
        <boolean>false</boolean>
      </map>
      <map>
        <key>display_name_next_update</key>
        <date>2010-04-16T21:34:02+00:00Z</date>
        <key>display_name_expires</key>
        <date>2010-04-16T21:32:26.142178+00:00Z</date>
        <key>display_name</key>
        <string>Bjork Gudmundsdottir</string>
        <key>sl_id</key>
        <string>sardonyx.linden</string>
        <key>id</key>
        <string>3941037e-78ab-45f0-b421-bd6e77c1804d</string>
        <key>is_display_name_default</key>
        <boolean>true</boolean>
      </map>
    </array>
  </map>
</llsd>
*/

class LLAvatarNameResponder : public LLHTTPClient::Responder
{
private:
	// need to store agent ids that are part of this request in case of
	// an error, so we can flag them as unavailable
	std::vector<LLUUID> mAgentIDs;

	// Need the headers to look up Expires: and Retry-After:
	LLSD mHeaders;
	
public:
	LLAvatarNameResponder(const std::vector<LLUUID>& agent_ids)
	:	mAgentIDs(agent_ids),
		mHeaders()
	{ }
	
	/*virtual*/ void completedHeader(U32 status, const std::string& reason, 
		const LLSD& headers)
	{
		mHeaders = headers;
	}

	/*virtual*/ void result(const LLSD& content)
	{
		// Pull expiration out of headers if available
		F64 expires = LLAvatarNameCache::nameExpirationFromHeaders(mHeaders);

		LLSD agents = content["agents"];
		LLSD::array_const_iterator it = agents.beginArray();
		for ( ; it != agents.endArray(); ++it)
		{
			const LLSD& row = *it;
			LLUUID agent_id = row["id"].asUUID();

			LLAvatarName av_name;
			av_name.fromLLSD(row);

			// Use expiration time from header
			av_name.mExpires = expires;

			// Some avatars don't have explicit display names set
			if (av_name.mDisplayName.empty())
			{
				av_name.mDisplayName = av_name.mUsername;
			}

			// cache it and fire signals
			LLAvatarNameCache::processName(agent_id, av_name, true);
		}

		// Same logic as error response case
		LLSD unresolved_agents = content["bad_ids"];
		if (unresolved_agents.size() > 0)
		{
			const std::string DUMMY_NAME("\?\?\?");
			LLAvatarName av_name;
			av_name.mUsername = DUMMY_NAME;
			av_name.mDisplayName = DUMMY_NAME;
			av_name.mIsDisplayNameDefault = false;
			av_name.mIsTemporaryName = true;
			av_name.mExpires = expires;

			it = unresolved_agents.beginArray();
			for ( ; it != unresolved_agents.endArray(); ++it)
			{
				const LLUUID& agent_id = *it;
				// cache it and fire signals

				// Wolfspirit: Do not use ???  as username. Try to get a username out of the old legacy name
				std::string oldname;
				gCacheName->getFullName(agent_id, oldname);		
				LLStringUtil::toLower(oldname);
				LLStringUtil::replaceString(oldname," ",".");	
				LLStringUtil::replaceString(oldname,".resident","");	
				av_name.mUsername = oldname;

				LLAvatarNameCache::processName(agent_id, av_name, true);
			}
		}
	}

	/*virtual*/ void error(U32 status, const std::string& reason)
	{
		// We're going to construct a dummy record and cache it for a while,
		// either briefly for a 503 Service Unavailable, or longer for other
		// errors.
		F64 retry_timestamp = errorRetryTimestamp(status);

		// *NOTE: "??" starts trigraphs in C/C++, escape the question marks.
		const std::string DUMMY_NAME("\?\?\?");
		LLAvatarName av_name;
		av_name.mUsername = DUMMY_NAME;
		av_name.mDisplayName = DUMMY_NAME;
		av_name.mIsDisplayNameDefault = false;
		av_name.mIsTemporaryName = true;
		av_name.mExpires = retry_timestamp;

		// Add dummy records for all agent IDs in this request
		std::vector<LLUUID>::const_iterator it = mAgentIDs.begin();
		for ( ; it != mAgentIDs.end(); ++it)
		{
			const LLUUID& agent_id = *it;
			// cache it and fire signals

			// Wolfspirit: Do not use ???  as username. Try to get a username out of the old legacy name
			std::string oldname;
			gCacheName->getFullName(agent_id, oldname);		
			LLStringUtil::toLower(oldname);
			LLStringUtil::replaceString(oldname," ",".");	
			LLStringUtil::replaceString(oldname,".resident","");	
			av_name.mUsername = oldname;

			LLAvatarNameCache::processName(agent_id, av_name, true);
		}
	}

	// Return time to retry a request that generated an error, based on
	// error type and headers.  Return value is seconds-since-epoch.
	F64 errorRetryTimestamp(S32 status)
	{
		F64 now = LLFrameTimer::getTotalSeconds();

		// Retry-After takes priority
		LLSD retry_after = mHeaders["retry-after"];
		if (retry_after.isDefined())
		{
			// We only support the delta-seconds type
			S32 delta_seconds = retry_after.asInteger();
			if (delta_seconds > 0)
			{
				// ...valid delta-seconds
				return now + F64(delta_seconds);
			}
		}

		// If no Retry-After, look for Cache-Control max-age
		F64 expires = 0.0;
		if (LLAvatarNameCache::expirationFromCacheControl(mHeaders, &expires))
		{
			return expires;
		}

		// No information in header, make a guess
		if (status == 503)
		{
			// ...service unavailable, retry soon
			const F64 SERVICE_UNAVAILABLE_DELAY = 600.0; // 10 min
			return now + SERVICE_UNAVAILABLE_DELAY;
		}
		else
		{
			// ...other unexpected error
			const F64 DEFAULT_DELAY = 3600.0; // 1 hour
			return now + DEFAULT_DELAY;
		}
	}
};

void LLAvatarNameCache::processName(const LLUUID& agent_id,
									const LLAvatarName& av_name,
									bool add_to_cache)
{
	if (add_to_cache)
	{
		//  sCache[agent_id] = av_name;
		// [SL:KB] - Patch: Agent-DisplayNames | Checked: 2010-12-28 (Catznip-2.4.0h) | Added: Catznip-2.4.0h
		  // Don't replace existing entries with dummies
		  cache_t::iterator itName = (av_name.mIsTemporaryName) ? sCache.find(agent_id) : sCache.end();
		  if (sCache.end() != itName)
		   itName->second.mExpires = av_name.mExpires;
		  else
		   sCache[agent_id] = av_name;
		// [/SL:KB]
	}

	sPendingQueue.erase(agent_id);

	// signal everyone waiting on this name
	signal_map_t::iterator sig_it =	sSignalMap.find(agent_id);
	if (sig_it != sSignalMap.end())
	{
		callback_signal_t* signal = sig_it->second;
		(*signal)(agent_id, av_name);

		sSignalMap.erase(agent_id);

		delete signal;
		signal = NULL;
	}
}

void LLAvatarNameCache::requestNamesViaCapability()
{
	F64 now = LLFrameTimer::getTotalSeconds();

	// URL format is like:
	// http://pdp60.lindenlab.com:8000/agents/?ids=3941037e-78ab-45f0-b421-bd6e77c1804d&ids=0012809d-7d2d-4c24-9609-af1230a37715&ids=0019aaba-24af-4f0a-aa72-6457953cf7f0
	//
	// Apache can handle URLs of 4096 chars, but let's be conservative
	const U32 NAME_URL_MAX = 4096;
	const U32 NAME_URL_SEND_THRESHOLD = 3000;
	std::string url;
	url.reserve(NAME_URL_MAX);

	std::vector<LLUUID> agent_ids;
	agent_ids.reserve(128);
	
	ask_queue_t::const_iterator it = sAskQueue.begin();
	for ( ; it != sAskQueue.end(); ++it)
	{
		const LLUUID& agent_id = *it;

		if (url.empty())
		{
			// ...starting new request
			url += sNameLookupURL;
			url += "?ids=";
		}
		else
		{
			// ...continuing existing request
			url += "&ids=";
		}
		url += agent_id.asString();
		agent_ids.push_back(agent_id);

		// mark request as pending
		sPendingQueue[agent_id] = now;

		if (url.size() > NAME_URL_SEND_THRESHOLD)
		{
			//llinfos << "requestNames " << url << llendl;
			LLHTTPClient::get(url, new LLAvatarNameResponder(agent_ids));
			url.clear();
			agent_ids.clear();
		}
	}

	if (!url.empty())
	{
		//llinfos << "requestNames " << url << llendl;
		LLHTTPClient::get(url, new LLAvatarNameResponder(agent_ids));
		url.clear();
		agent_ids.clear();
	}

	// We've moved all asks to the pending request queue
	sAskQueue.clear();
}
void LLAvatarNameCache::legacyNameCallback(const LLUUID& agent_id,
										   const std::string& full_name,
										   bool is_group)
{
	// Construct a dummy record for this name.  By convention, SLID is blank
	// Never expires, but not written to disk, so lasts until end of session.
	LLAvatarName av_name;
	buildLegacyName(full_name, &av_name);

	// Don't add to cache, the data already exists in the legacy name system
	// cache and we don't want or need duplicate storage, because keeping the
	// two copies in sync is complex.
	processName(agent_id, av_name, false);
}

void LLAvatarNameCache::requestNamesViaLegacy()
{
	F64 now = LLFrameTimer::getTotalSeconds();
	std::string full_name;
	ask_queue_t::const_iterator it = sAskQueue.begin();
	for (; it != sAskQueue.end(); ++it)
	{
		const LLUUID& agent_id = *it;

		// Mark as pending first, just in case the callback is immediately
		// invoked below.  This should never happen in practice.
		sPendingQueue[agent_id] = now;

		gCacheName->get(agent_id, false,  // legacy compatibility
			boost::bind(&LLAvatarNameCache::legacyNameCallback,
				_1, _2, _3));
	}

	// We've either answered immediately or moved all asks to the
	// pending queue
	sAskQueue.clear();
}

void LLAvatarNameCache::initClass(bool running)
{
	sRunning = running;
}

void LLAvatarNameCache::cleanupClass()
{
}

void LLAvatarNameCache::importFile(std::istream& istr)
{
	LLSD data;
	S32 parse_count = LLSDSerialize::fromXMLDocument(data, istr);
	if (parse_count < 1) return;

	// by convention LLSD storage is a map
	// we only store one entry in the map
	LLSD agents = data["agents"];

	LLUUID agent_id;
	LLAvatarName av_name;
	LLSD::map_const_iterator it = agents.beginMap();
	for ( ; it != agents.endMap(); ++it)
	{
		agent_id.set(it->first);
		av_name.fromLLSD( it->second );
		sCache[agent_id] = av_name;
	}
	// entries may have expired since we last ran the viewer, just
	// clean them out now
	eraseExpired();
	llinfos << "loaded " << sCache.size() << llendl;
}

void LLAvatarNameCache::exportFile(std::ostream& ostr)
{
	LLSD agents;
	cache_t::const_iterator it = sCache.begin();
	for ( ; it != sCache.end(); ++it)
	{
		const LLUUID& agent_id = it->first;
		const LLAvatarName& av_name = it->second;
		if (!av_name.mIsTemporaryName)
		{
			// key must be a string
			agents[agent_id.asString()] = av_name.asLLSD();
		}
	}
	LLSD data;
	data["agents"] = agents;
	LLSDSerialize::toPrettyXML(data, ostr);
}

void LLAvatarNameCache::setNameLookupURL(const std::string& name_lookup_url)
{
	sNameLookupURL = name_lookup_url;
}

bool LLAvatarNameCache::hasNameLookupURL()
{
	return !sNameLookupURL.empty();
}

void LLAvatarNameCache::idle()
{
	// By convention, start running at first idle() call
	sRunning = true;

	// *TODO: Possibly re-enabled this based on People API load measurements
	// 100 ms is the threshold for "user speed" operations, so we can
	// stall for about that long to batch up requests.
	//const F32 SECS_BETWEEN_REQUESTS = 0.1f;
	//if (!sRequestTimer.checkExpirationAndReset(SECS_BETWEEN_REQUESTS))
	//{
	//	return;
	//}

	// Must be large relative to above

	// No longer deleting expired entries, just re-requesting in the get
	// this way first synchronous get call on an expired entry won't return
	// legacy name.  LF

	//const F32 ERASE_EXPIRED_TIMEOUT = 60.f; // seconds
	//if (sEraseExpiredTimer.checkExpirationAndReset(ERASE_EXPIRED_TIMEOUT))
	//{
	//	eraseExpired();
	//}

	if (sAskQueue.empty())
	{
		return;
	}

	if (useDisplayNames())
	{
		requestNamesViaCapability();
	}
	else
	{
		// ...fall back to legacy name cache system
		requestNamesViaLegacy();
	}
}

bool LLAvatarNameCache::isRequestPending(const LLUUID& agent_id)
{
	const F64 PENDING_TIMEOUT_SECS = 5.0 * 60.0;
	F64 now = LLFrameTimer::getTotalSeconds();
	F64 expire_time = now - PENDING_TIMEOUT_SECS;

	pending_queue_t::const_iterator it = sPendingQueue.find(agent_id);
	if (it != sPendingQueue.end())
	{
		bool request_expired = (it->second < expire_time);
		return !request_expired;
	}
	return false;
}

void LLAvatarNameCache::eraseExpired()
{
	F64 now = LLFrameTimer::getTotalSeconds();
	cache_t::iterator it = sCache.begin();
	while (it != sCache.end())
	{
		cache_t::iterator cur = it;
		++it;
		const LLAvatarName& av_name = cur->second;
		if (av_name.mExpires < now)
		{
			sCache.erase(cur);
		}
	}
}

void LLAvatarNameCache::buildLegacyName(const std::string& full_name,
										LLAvatarName* av_name)
{
	llassert(av_name);
	av_name->mUsername = "";
	av_name->mDisplayName = full_name;
	av_name->mIsDisplayNameDefault = true;
	av_name->mIsTemporaryName = true;
	av_name->mExpires = F64_MAX;

	// [Ansariel/Henri]
	// Why ain't those set? In case of disabled display names
	// we would have to parse LLAvatarName::mDisplayName to get
	// first and lastname if we need them. So do it already here
	// for convenience.
	std::istringstream fname(full_name);
	fname >> av_name->mLegacyFirstName >> av_name->mLegacyLastName;
	// [/Ansariel/Henri]
}

// fills in av_name if it has it in the cache, even if expired (can check expiry time)
// returns bool specifying  if av_name was filled, false otherwise
bool LLAvatarNameCache::get(const LLUUID& agent_id, LLAvatarName *av_name)
{
	if (sRunning)
	{
		// ...only do immediate lookups when cache is running
		if (useDisplayNames())
		{
			  
			// ...use display names cache
			std::map<LLUUID,LLAvatarName>::iterator it = sCache.find(agent_id);
			if (it != sCache.end())
			{
				*av_name = it->second;
<<<<<<< HEAD
				if(LGGFriendsGroups::getInstance()->hasPseudonym(agent_id))
				{
					LLSD info = av_name->asLLSD();
					info["display_name"]=LGGFriendsGroups::getInstance()->getPseudonym(agent_id);
=======
				if(LGGFriendsGroups::getInstance()->hasPseudonym(agent_id))
				{
					LLSD info = av_name->asLLSD();
					info["display_name"]=LGGFriendsGroups::getInstance()->getPseudonym(agent_id);
					info["is_display_name_default"]=FALSE;
>>>>>>> 7a005874
					av_name->fromLLSD(info);
				}

				// re-request name if entry is expired
				if (av_name->mExpires < LLFrameTimer::getTotalSeconds())
				{
					if (!isRequestPending(agent_id))
					{
						sAskQueue.insert(agent_id);
					}
				}
				
				return true;
			}
		}
		else
		{
			
			// ...use legacy names cache
			std::string full_name;
			if (gCacheName->getFullName(agent_id, full_name))
			{
				buildLegacyName(full_name, av_name);
				return true;
			}
		}
	}

	if (!isRequestPending(agent_id))
	{
		sAskQueue.insert(agent_id);
	}

	return false;
}

void LLAvatarNameCache::fireSignal(const LLUUID& agent_id,
								   const callback_slot_t& slot,
								   const LLAvatarName& av_name)
{
	callback_signal_t signal;
	signal.connect(slot);
	signal(agent_id, av_name);
}

void LLAvatarNameCache::get(const LLUUID& agent_id, callback_slot_t slot)
{
	if (sRunning)
	{
		// ...only do immediate lookups when cache is running
		if (useDisplayNames())
		{
			// ...use new cache
			std::map<LLUUID,LLAvatarName>::iterator it = sCache.find(agent_id);
			if (it != sCache.end())
			{
				LLAvatarName& av_name = it->second;
<<<<<<< HEAD
				if(LGGFriendsGroups::getInstance()->hasPseudonym(agent_id))
				{
					LLSD info = av_name.asLLSD();
					info["display_name"]=LGGFriendsGroups::getInstance()->getPseudonym(agent_id);
=======
				if(LGGFriendsGroups::getInstance()->hasPseudonym(agent_id))
				{
					LLSD info = av_name.asLLSD();
					info["display_name"]=LGGFriendsGroups::getInstance()->getPseudonym(agent_id);
					info["is_display_name_default"]=FALSE;
>>>>>>> 7a005874
					av_name.fromLLSD(info);
				}
				
				if (av_name.mExpires > LLFrameTimer::getTotalSeconds())
				{
					av_name.mDisplayName = av_name.mDisplayName;
					// ...name already exists in cache, fire callback now
					fireSignal(agent_id, slot, av_name);

					return;
				}
			}
		}
		else
		{
			// ...use old name system
			std::string full_name;
			if (gCacheName->getFullName(agent_id, full_name))
			{
				LLAvatarName av_name;
				av_name.mDisplayName = av_name.mDisplayName;
				buildLegacyName(full_name, &av_name);
				fireSignal(agent_id, slot, av_name);
				return;
			}
		}
	}

	// schedule a request
	if (!isRequestPending(agent_id))
	{
		sAskQueue.insert(agent_id);
	}

	// always store additional callback, even if request is pending
	signal_map_t::iterator sig_it = sSignalMap.find(agent_id);
	if (sig_it == sSignalMap.end())
	{
		// ...new callback for this id
		callback_signal_t* signal = new callback_signal_t();
		signal->connect(slot);
		sSignalMap[agent_id] = signal;
	}
	else
	{
		// ...existing callback, bind additional slot
		callback_signal_t* signal = sig_it->second;
		signal->connect(slot);
	}
}

// [RLVa:KB] - Checked: 2010-12-08 (RLVa-1.2.2c) | Added: RLVa-1.2.2c
bool LLAvatarNameCache::getForceDisplayNames()
{
	return sForceDisplayNames;
}

void LLAvatarNameCache::setForceDisplayNames(bool force)
{
	sForceDisplayNames = force;
	if ( (!sUseDisplayNames) && (force) )
	{
		setUseDisplayNames(true);
	}
}
// [/RLVa:KB]

void LLAvatarNameCache::setUseDisplayNames(bool use)
{
// [RLVa:KB] - Checked: 2010-12-08 (RLVa-1.2.2c) | Added: RLVa-1.2.2c
	// We need to force the use of the "display names" cache when @shownames=n restricted (and disallow toggling it)
	use |= getForceDisplayNames();
// [/RLVa:KB]
	if (use != sUseDisplayNames)
	{
		sUseDisplayNames = use;
		// flush our cache
		sCache.clear();

		mUseDisplayNamesSignal();
	}
}

bool LLAvatarNameCache::useDisplayNames()
{
	// Must be both manually set on and able to look up names.
	return sUseDisplayNames && !sNameLookupURL.empty();
}

void LLAvatarNameCache::erase(const LLUUID& agent_id)
{
	sCache.erase(agent_id);
}

void LLAvatarNameCache::fetch(const LLUUID& agent_id)
{
	// re-request, even if request is already pending
	sAskQueue.insert(agent_id);
}

void LLAvatarNameCache::insert(const LLUUID& agent_id, const LLAvatarName& av_name)
{
	// *TODO: update timestamp if zero?
	sCache[agent_id] = av_name;
}

F64 LLAvatarNameCache::nameExpirationFromHeaders(LLSD headers)
{
	F64 expires = 0.0;
	if (expirationFromCacheControl(headers, &expires))
	{
		return expires;
	}
	else
	{
		// With no expiration info, default to an hour
		const F64 DEFAULT_EXPIRES = 60.0 * 60.0;
		F64 now = LLFrameTimer::getTotalSeconds();
		return now + DEFAULT_EXPIRES;
	}
}

bool LLAvatarNameCache::expirationFromCacheControl(LLSD headers, F64 *expires)
{
	bool fromCacheControl = false;
	F64 now = LLFrameTimer::getTotalSeconds();

	// Allow the header to override the default
	LLSD cache_control_header = headers["cache-control"];
	if (cache_control_header.isDefined())
	{
		S32 max_age = 0;
		std::string cache_control = cache_control_header.asString();
		if (max_age_from_cache_control(cache_control, &max_age))
		{
			*expires = now + (F64)max_age;
			fromCacheControl = true;
		}
	}
	return fromCacheControl;
}


void LLAvatarNameCache::addUseDisplayNamesCallback(const use_display_name_signal_t::slot_type& cb) 
{ 
	mUseDisplayNamesSignal.connect(cb); 
}


static const std::string MAX_AGE("max-age");
static const boost::char_separator<char> EQUALS_SEPARATOR("=");
static const boost::char_separator<char> COMMA_SEPARATOR(",");

bool max_age_from_cache_control(const std::string& cache_control, S32 *max_age)
{
	// Split the string on "," to get a list of directives
	typedef boost::tokenizer<boost::char_separator<char> > tokenizer;
	tokenizer directives(cache_control, COMMA_SEPARATOR);

	tokenizer::iterator token_it = directives.begin();
	for ( ; token_it != directives.end(); ++token_it)
	{
		// Tokens may have leading or trailing whitespace
		std::string token = *token_it;
		LLStringUtil::trim(token);

		if (token.compare(0, MAX_AGE.size(), MAX_AGE) == 0)
		{
			// ...this token starts with max-age, so let's chop it up by "="
			tokenizer subtokens(token, EQUALS_SEPARATOR);
			tokenizer::iterator subtoken_it = subtokens.begin();

			// Must have a token
			if (subtoken_it == subtokens.end()) return false;
			std::string subtoken = *subtoken_it;

			// Must exactly equal "max-age"
			LLStringUtil::trim(subtoken);
			if (subtoken != MAX_AGE) return false;

			// Must have another token
			++subtoken_it;
			if (subtoken_it == subtokens.end()) return false;
			subtoken = *subtoken_it;

			// Must be a valid integer
			// *NOTE: atoi() returns 0 for invalid values, so we have to
			// check the string first.
			// *TODO: Do servers ever send "0000" for zero?  We don't handle it
			LLStringUtil::trim(subtoken);
			if (subtoken == "0")
			{
				*max_age = 0;
				return true;
			}
			S32 val = atoi( subtoken.c_str() );
			if (val > 0 && val < S32_MAX)
			{
				*max_age = val;
				return true;
			}
			return false;
		}
	}
	return false;
}
<|MERGE_RESOLUTION|>--- conflicted
+++ resolved
@@ -630,18 +630,11 @@
 			if (it != sCache.end())
 			{
 				*av_name = it->second;
-<<<<<<< HEAD
-				if(LGGFriendsGroups::getInstance()->hasPseudonym(agent_id))
-				{
-					LLSD info = av_name->asLLSD();
-					info["display_name"]=LGGFriendsGroups::getInstance()->getPseudonym(agent_id);
-=======
 				if(LGGFriendsGroups::getInstance()->hasPseudonym(agent_id))
 				{
 					LLSD info = av_name->asLLSD();
 					info["display_name"]=LGGFriendsGroups::getInstance()->getPseudonym(agent_id);
 					info["is_display_name_default"]=FALSE;
->>>>>>> 7a005874
 					av_name->fromLLSD(info);
 				}
 
@@ -699,18 +692,11 @@
 			if (it != sCache.end())
 			{
 				LLAvatarName& av_name = it->second;
-<<<<<<< HEAD
-				if(LGGFriendsGroups::getInstance()->hasPseudonym(agent_id))
-				{
-					LLSD info = av_name.asLLSD();
-					info["display_name"]=LGGFriendsGroups::getInstance()->getPseudonym(agent_id);
-=======
 				if(LGGFriendsGroups::getInstance()->hasPseudonym(agent_id))
 				{
 					LLSD info = av_name.asLLSD();
 					info["display_name"]=LGGFriendsGroups::getInstance()->getPseudonym(agent_id);
 					info["is_display_name_default"]=FALSE;
->>>>>>> 7a005874
 					av_name.fromLLSD(info);
 				}
 				
